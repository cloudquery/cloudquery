package cmd

import (
	"github.com/cloudquery/cloudquery/cloudqueryclient"
	"github.com/spf13/cobra"
	"github.com/spf13/viper"
)

var queryCmd = &cobra.Command{
	Use:     "query",
	Short:   "Run queries specified in a policy file",
	Version: Version,
	RunE: func(cmd *cobra.Command, args []string) error {
<<<<<<< HEAD
=======
		viper.BindPFlag("dsn", cmd.Flags().Lookup("dsn"))
		viper.BindPFlag("driver", cmd.Flags().Lookup("driver"))
>>>>>>> 6a9b36d5
		driver := viper.GetString("driver")
		dsn := viper.GetString("dsn")
		queryConfigPath := viper.GetString("policy_path")
		queryOutputJsonPath := viper.GetString("output")
		client, err := cloudqueryclient.New(driver, dsn, verbose)
		if err != nil {
			return err
		}
		return client.RunQuery(queryConfigPath, queryOutputJsonPath)

	},
}

func init() {
	queryCmd.Flags().String("dsn", "./cloudquery.db", "database connection string or filepath if driver is sqlite (env CQ_DSN)")
	queryCmd.Flags().String("driver", "sqlite", "database driver sqlite/postgresql/mysql/sqlserver (env CQ_DRIVER)")
	queryCmd.Flags().String("path", "./policy.yml", "path to a policy file. can be generated with 'gen policy' command (env CQ_POLICY_PATH)")
	queryCmd.Flags().String("output", "", "output path to store results as json file (env CQ_OUTPUT)")
<<<<<<< HEAD
	viper.BindPFlag("dsn", queryCmd.Flags().Lookup("dsn"))
	viper.BindPFlag("driver", queryCmd.Flags().Lookup("driver"))
=======
>>>>>>> 6a9b36d5
	viper.BindPFlag("policy_path", queryCmd.Flags().Lookup("path"))
	viper.BindPFlag("output", queryCmd.Flags().Lookup("output"))

	rootCmd.AddCommand(queryCmd)
}<|MERGE_RESOLUTION|>--- conflicted
+++ resolved
@@ -11,11 +11,8 @@
 	Short:   "Run queries specified in a policy file",
 	Version: Version,
 	RunE: func(cmd *cobra.Command, args []string) error {
-<<<<<<< HEAD
-=======
 		viper.BindPFlag("dsn", cmd.Flags().Lookup("dsn"))
 		viper.BindPFlag("driver", cmd.Flags().Lookup("driver"))
->>>>>>> 6a9b36d5
 		driver := viper.GetString("driver")
 		dsn := viper.GetString("dsn")
 		queryConfigPath := viper.GetString("policy_path")
@@ -34,11 +31,8 @@
 	queryCmd.Flags().String("driver", "sqlite", "database driver sqlite/postgresql/mysql/sqlserver (env CQ_DRIVER)")
 	queryCmd.Flags().String("path", "./policy.yml", "path to a policy file. can be generated with 'gen policy' command (env CQ_POLICY_PATH)")
 	queryCmd.Flags().String("output", "", "output path to store results as json file (env CQ_OUTPUT)")
-<<<<<<< HEAD
 	viper.BindPFlag("dsn", queryCmd.Flags().Lookup("dsn"))
 	viper.BindPFlag("driver", queryCmd.Flags().Lookup("driver"))
-=======
->>>>>>> 6a9b36d5
 	viper.BindPFlag("policy_path", queryCmd.Flags().Lookup("path"))
 	viper.BindPFlag("output", queryCmd.Flags().Lookup("output"))
 
