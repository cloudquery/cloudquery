--- conflicted
+++ resolved
@@ -104,10 +104,7 @@
 			"ci":       strconv.FormatBool(analytics.IsCI()),
 			"faas":     strconv.FormatBool(analytics.IsFaaS()),
 		})
-<<<<<<< HEAD
 		scope.SetExtra("cookie_id", userId.String())
-=======
 		scope.SetExtra("instance_id", instanceId)
->>>>>>> cece150a
 	})
 }