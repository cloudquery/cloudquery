--- conflicted
+++ resolved
@@ -39,18 +39,6 @@
 // get included in the binary.
 //
 //go:embed templates/source/*
-<<<<<<< HEAD
-//go:embed templates/plugin-config-ui/public/*
-//go:embed templates/plugin-config-ui/src/*
-//go:embed templates/plugin-config-ui/.eslintrc.json
-//go:embed templates/plugin-config-ui/.prettierrc
-//go:embed templates/plugin-config-ui/.gitignore
-//go:embed templates/plugin-config-ui/.nvmrc
-//go:embed templates/plugin-config-ui/package.json
-//go:embed templates/plugin-config-ui/package-lock.json
-//go:embed templates/plugin-config-ui/README.md
-//go:embed templates/plugin-config-ui/tsconfig.json
-=======
 //go:embed templates/cloud-config-ui/public/*
 //go:embed templates/cloud-config-ui/src/*
 //go:embed templates/cloud-config-ui/.eslintrc.json
@@ -60,7 +48,6 @@
 //go:embed templates/cloud-config-ui/package.json
 //go:embed templates/cloud-config-ui/README.md
 //go:embed templates/cloud-config-ui/tsconfig.json
->>>>>>> 67256be7
 var sourceFS embed.FS
 
 type scaffoldData struct {
@@ -73,16 +60,6 @@
 		Org:  org,
 		Name: name,
 	}
-<<<<<<< HEAD
-	err := copyGoFiles(data, outputDir)
-	if err != nil {
-		return fmt.Errorf("failed to copy go files: %w", err)
-	}
-	err = copyConfigUIFiles(data, outputDir)
-	if err != nil {
-		return fmt.Errorf("failed to copy config ui files: %w", err)
-	}
-=======
 	if err := copyGoFiles(data, outputDir); err != nil {
 		return fmt.Errorf("failed to copy go files: %w", err)
 	}
@@ -102,7 +79,6 @@
 	fmt.Printf("For more information, see the README.md in the plugin directory.\n\n")
 	fmt.Println("Developer guide: https://cql.ink/go-source-plugin-developer-guide")
 
->>>>>>> 67256be7
 	return nil
 }
 
@@ -122,8 +98,6 @@
 		err = writeTemplate(data, fpath, fullPath)
 		if err != nil {
 			return fmt.Errorf("failed to write template: %w", err)
-<<<<<<< HEAD
-=======
 		}
 		return nil
 	})
@@ -131,73 +105,6 @@
 
 func copyConfigUIFiles(data scaffoldData, outputDir string) error {
 	return fs.WalkDir(sourceFS, "templates/cloud-config-ui", func(fpath string, d fs.DirEntry, err error) error {
-		if err != nil {
-			return fmt.Errorf("failed to walk directory: %w", err)
-		}
-		if d.IsDir() {
-			return nil
-		}
-		if strings.HasSuffix(fpath, ".tpl") {
-			outputPath := strings.TrimSuffix(strings.TrimPrefix(fpath, "templates/source"), ".tpl")
-			fullPath := outputDir + "/" + outputPath
-			err = writeTemplate(data, fpath, fullPath)
-			if err != nil {
-				return fmt.Errorf("failed to write template: %w", err)
-			}
-			return nil
->>>>>>> 67256be7
-		}
-		fullPath := outputDir + "/" + strings.TrimPrefix(fpath, "templates")
-		return copyFile(fpath, fullPath)
-	})
-}
-
-func copyFile(inputPath string, outputPath string) error {
-	b, err := fs.ReadFile(sourceFS, inputPath)
-	if err != nil {
-		return fmt.Errorf("failed to read file: %w", err)
-	}
-	baseDir := path.Dir(outputPath)
-	if err := os.MkdirAll(baseDir, 0755); err != nil {
-		return fmt.Errorf("failed to create directory %s: %w", baseDir, err)
-	}
-	if err := os.WriteFile(outputPath, b, 0644); err != nil {
-		return fmt.Errorf("failed to write file: %w", err)
-	}
-	return nil
-}
-
-func writeTemplate(data scaffoldData, tplPath string, outputPath string) error {
-	tpl, err := template.New(filepath.Base(tplPath)).ParseFS(sourceFS, tplPath)
-	if err != nil {
-		return fmt.Errorf("failed to parse template %s: %w", tplPath, err)
-	}
-	var sb strings.Builder
-	if err := tpl.Execute(&sb, data); err != nil {
-		return fmt.Errorf("failed to execute template: %w", err)
-	}
-	content := []byte(sb.String())
-	baseDir := path.Dir(outputPath)
-	if err := os.MkdirAll(baseDir, 0755); err != nil {
-		return fmt.Errorf("failed to create directory %s: %w", baseDir, err)
-	}
-	if strings.HasSuffix(outputPath, ".go") {
-		formattedContent, err := format.Source(content)
-		if err != nil {
-			// we still write the file even if it's not formatted for easy debugging
-			_ = os.WriteFile(outputPath, content, 0644)
-			return fmt.Errorf("failed to format source %s: %w", outputPath, err)
-		}
-		content = formattedContent
-	}
-	if err := os.WriteFile(outputPath, content, 0644); err != nil {
-		return fmt.Errorf("failed to write file: %w", err)
-	}
-	return nil
-}
-
-func copyConfigUIFiles(data scaffoldData, outputDir string) error {
-	return fs.WalkDir(sourceFS, "templates/plugin-config-ui", func(fpath string, d fs.DirEntry, err error) error {
 		if err != nil {
 			return fmt.Errorf("failed to walk directory: %w", err)
 		}
