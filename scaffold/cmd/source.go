--- conflicted
+++ resolved
@@ -72,12 +72,8 @@
 	return nil
 }
 
-<<<<<<< HEAD
 func copyGoFiles(data scaffoldData, outputDir string) error {
 	return fs.WalkDir(sourceFS, "templates/source", func(fpath string, d fs.DirEntry, err error) error {
-=======
-	err := fs.WalkDir(sourceFS, "templates/source", func(templatePath string, d fs.DirEntry, err error) error {
->>>>>>> d5fff59f
 		if err != nil {
 			return fmt.Errorf("failed to walk directory: %w", err)
 		}
@@ -95,6 +91,23 @@
 		}
 		return nil
 	})
+	if err != nil {
+		return err
+	}
+	
+	n := len(data.Name)
+	fmt.Println("------------------------------------------------")
+	fmt.Printf("Successfully created new plugin under %s 🎉\n\n", outputDir)
+	fmt.Printf("Next steps:\n")
+	fmt.Printf("1. cd %s\n", outputDir)
+	fmt.Printf("2. go mod tidy             %s# fetch dependencies\n", strings.Repeat(" ", n))
+	fmt.Printf("3. go build .              %s# build the plugin\n", strings.Repeat(" ", n))
+	fmt.Printf("4. ./cq-source-%s serve      # run the plugin as a gRPC server\n\n", data.Name)
+	fmt.Printf("------------------------------------------------\n\n")
+	fmt.Printf("For more information, see the README.md in the plugin directory.\n\n")
+	fmt.Println("Developer guide: https://cql.ink/go-source-plugin-developer-guide")
+
+	return nil
 }
 
 func copyConfigUIFiles(data scaffoldData, outputDir string) error {
@@ -117,7 +130,6 @@
 		fullPath := outputDir + "/" + strings.TrimPrefix(fpath, "templates")
 		return copyFile(fpath, fullPath)
 	})
-<<<<<<< HEAD
 }
 
 func copyFile(inputPath string, outputPath string) error {
@@ -161,23 +173,5 @@
 	if err := os.WriteFile(outputPath, content, 0644); err != nil {
 		return fmt.Errorf("failed to write file: %w", err)
 	}
-=======
-	if err != nil {
-		return err
-	}
-	
-	n := len(data.Name)
-	fmt.Println("------------------------------------------------")
-	fmt.Printf("Successfully created new plugin under %s 🎉\n\n", outputDir)
-	fmt.Printf("Next steps:\n")
-	fmt.Printf("1. cd %s\n", outputDir)
-	fmt.Printf("2. go mod tidy             %s# fetch dependencies\n", strings.Repeat(" ", n))
-	fmt.Printf("3. go build .              %s# build the plugin\n", strings.Repeat(" ", n))
-	fmt.Printf("4. ./cq-source-%s serve      # run the plugin as a gRPC server\n\n", data.Name)
-	fmt.Printf("------------------------------------------------\n\n")
-	fmt.Printf("For more information, see the README.md in the plugin directory.\n\n")
-	fmt.Println("Developer guide: https://cql.ink/go-source-plugin-developer-guide")
-
->>>>>>> d5fff59f
 	return nil
 }