module.exports = async ({github, context}) => {
    const files = process.env.FILES.split(' ')
    console.log(files)
    if (files.length >= 300) {
        // This is a GitHub limitation https://github.com/cloudquery/cloudquery/issues/2688
        throw new Error('Too many files changed. Skipping check. Please split your PR into multiple ones.')
    }

    const fs = require("fs");
    let now = new Date().getTime()
    const deadline = now + 60 * 1000 * 50
    const matchesWorkflow = (file, action) => {
        if (!file.startsWith('.github/workflows/')) {
            return false
        }
        try {
            const contents = fs.readFileSync(file, 'utf8');
            return contents.includes(`name: "${action}"`)
        } catch {
            return false
        }
    }
    const matchesFile = (action) => {
        return files.some(file => file.startsWith(`${action}/`) || matchesWorkflow(file, action))
    }

    const getPluginsWithConfigUI = () => {
        const cloudConfigUIDir = "/cloud-config-ui"
        const configUIDirectories = fs.readdirSync("plugins", {recursive: true}).filter(directory => directory.endsWith(cloudConfigUIDir))
        const plugins = configUIDirectories.map(directory => `plugins/${directory.replace(cloudConfigUIDir, "")}`)
        console.log(`Found the following plugins with config UI: ${plugins.join(", ")}`)
        return plugins
    } 

    const sources = fs.readdirSync("plugins/source", {withFileTypes: true}).filter(dirent => dirent.isDirectory()).map(dirent => `plugins/source/${dirent.name}`)
    const destinations = fs.readdirSync("plugins/destination", {withFileTypes: true}).filter(dirent => dirent.isDirectory()).map(dirent => `plugins/destination/${dirent.name}`)
    const transformers = fs.readdirSync("plugins/transformer", {withFileTypes: true}).filter(dirent => dirent.isDirectory()).map(dirent => `plugins/transformer/${dirent.name}`)
    const allComponents = ["cli", "scaffold", ...sources, ...destinations, ...transformers]
    console.log(`All components: ${allComponents.join(", ")}`)
    let actions = allComponents.filter(action => matchesFile(action))
    if (actions.length === 0) {
        console.log("No actions to wait for")
        return
    }

    if (actions.includes("scaffold")) {
        actions = [...actions, 'validate-release']
    }

    // We test the CLI on multiple OSes, so we need to wait for all of them
    if (actions.includes("cli")) {
        actions = [...actions, 'validate-release']
        actions = actions.filter(action => action !== "cli")
        actions = ["cli (ubuntu-latest)", "cli (windows-latest)", "cli (macos-latest)", ...actions]
    }

<<<<<<< HEAD
    const pluginsWithConfigUI = [
      "plugins/destination/postgresql",
      "plugins/source/xkcd",
      "plugins/source/hackernews",
    ]
    if (actions.some(action => pluginsWithConfigUI.includes(action))) {
        actions = [...actions, 'validate-config-ui']
=======
    const pluginsWithConfigUI = getPluginsWithConfigUI()
    for (const action of actions) {
        if (pluginsWithConfigUI.includes(action)) {
            console.log(`Adding validate-config-ui to the list of required workflows for plugin ${action}`)
            actions = [...actions, 'validate-config-ui']
        }
>>>>>>> ef364a26
    }

    pendingActions = [...actions]
    console.log(`Waiting for ${pendingActions.join(", ")}`)
    while (now <= deadline) {
        const checkRuns = await github.paginate(github.rest.checks.listForRef, {
            owner: 'cloudquery',
            repo: context.repo.repo,
            ref: context.payload.pull_request.head.sha,
            status: 'completed',
            per_page: 100
        })
        const runsWithPossibleDuplicates = checkRuns.map(({id, name, conclusion}) => ({id, name, conclusion}))
        const runs = runsWithPossibleDuplicates.filter((run, index, self) => self.findIndex(({id}) => id === run.id) === index)
        console.log(`Got the following check runs: ${JSON.stringify(runs)}`)
        const matchingRuns = runs.filter(({name}) => actions.includes(name))
        const failedRuns = matchingRuns.filter(({conclusion}) => conclusion !== 'success')
        if (failedRuns.length > 0) {
            throw new Error(`The following required workflows failed: ${failedRuns.map(({name}) => name).join(", ")}`)
        }
        console.log(`Matching runs: ${matchingRuns.map(({name}) => name).join(", ")}`)
        console.log(`Actions: ${actions.join(", ")}`)
        if (matchingRuns.length === actions.length) {
            console.log("All required workflows have passed")
            return
        }
        pendingActions = actions.filter(action => !runs.some(({name}) => name === action))
        console.log(`Waiting for ${pendingActions.join(", ")}`)
        await new Promise(r => setTimeout(r, 60000));
        now = new Date().getTime()
    }
    throw new Error(`Timed out waiting for ${pendingActions.join(', ')}`)
}<|MERGE_RESOLUTION|>--- conflicted
+++ resolved
@@ -54,22 +54,12 @@
         actions = ["cli (ubuntu-latest)", "cli (windows-latest)", "cli (macos-latest)", ...actions]
     }
 
-<<<<<<< HEAD
-    const pluginsWithConfigUI = [
-      "plugins/destination/postgresql",
-      "plugins/source/xkcd",
-      "plugins/source/hackernews",
-    ]
-    if (actions.some(action => pluginsWithConfigUI.includes(action))) {
-        actions = [...actions, 'validate-config-ui']
-=======
     const pluginsWithConfigUI = getPluginsWithConfigUI()
     for (const action of actions) {
         if (pluginsWithConfigUI.includes(action)) {
             console.log(`Adding validate-config-ui to the list of required workflows for plugin ${action}`)
             actions = [...actions, 'validate-config-ui']
         }
->>>>>>> ef364a26
     }
 
     pendingActions = [...actions]
