package images

import (
	"bytes"
	"context"
	"crypto/sha1"
	"encoding/hex"
	"fmt"
	"io"
	"net/http"
	"net/url"
	"os"
	"path/filepath"
	"sort"
	"strings"

	cloudquery_api "github.com/cloudquery/cloudquery-api-go"
	"github.com/cloudquery/cloudquery/cli/internal/hub"
	"github.com/yuin/goldmark"
	"github.com/yuin/goldmark/ast"
	"github.com/yuin/goldmark/parser"
	"github.com/yuin/goldmark/text"
	"github.com/yuin/goldmark/util"
	"golang.org/x/exp/maps"
	"golang.org/x/net/html"
	"golang.org/x/sync/errgroup"
)

type reference struct {
	ref     string // image filename inc. all paths (to replace with URL)
	absFile string // absolute path to image file, to upload
	url     string // result of upload

	startPos int // start of complete markdown tag. if html: start of actual ref
	endPos   int // exclusive
}

type listKey struct {
	name, sum string
}

func ProcessDocument(ctx context.Context, c *cloudquery_api.ClientWithResponses, teamName, docDir, contents string) (string, error) {
	ims, err := findMarkdownImages(contents, docDir)
	if err != nil {
		return "", err
	}
	if len(ims) == 0 {
		return contents, nil
	}

	fmt.Println("Preparing to upload images...")

	reqs := make([]cloudquery_api.TeamImageCreate, 0, len(ims))
	for k := range ims {
		reqs = append(reqs, cloudquery_api.TeamImageCreate{
			Name:     k.name,
			Checksum: k.sum,
		})
	}

	resp, err := c.CreateTeamImagesWithResponse(ctx, teamName, cloudquery_api.CreateTeamImagesJSONRequestBody{Images: reqs})
	if err != nil {
		return "", fmt.Errorf("failed to prepare doc images: %w", err)
	}
	if resp.HTTPResponse.StatusCode > 299 {
		return "", fmt.Errorf("failed preparing: %w", hub.ErrorFromHTTPResponse(resp.HTTPResponse, resp))
	}

	for _, item := range resp.JSON201.Items {
		item := item

		key := listKey{name: item.Name, sum: item.Checksum}
		for i := range ims[key] {
			ims[key][i].url = item.URL
		}
	}

	contents, err = replaceMarkdownImages(contents, ims)
	if err != nil {
		return "", fmt.Errorf("failed replacing markdown: %w", err)
	}

	fmt.Println("Uploading images...")
	eg, egCtx := errgroup.WithContext(ctx)
	eg.SetLimit(4)

	// Iterate again to upload
	for _, item := range resp.JSON201.Items {
		if item.UploadURL == nil {
			// Already exists in bucket
			continue
		}
		item := item
		absFile := ims[listKey{name: item.Name, sum: item.Checksum}][0].absFile
		eg.Go(func() error {
			return uploadFile(egCtx, *item.UploadURL, absFile)
		})
	}

	if err := eg.Wait(); err != nil {
		return "", fmt.Errorf("failed to upload doc images: %w", err)
	}

	return contents, nil
}

func findMarkdownImages(contents, docDir string) (map[listKey][]reference, error) {
	imf := &imageFinder{
		docDir: docDir,
	}
	p := goldmark.New(
		goldmark.WithParserOptions(
			parser.WithASTTransformers(util.Prioritized(imf, 999999)),
		),
	)
	if err := p.Convert([]byte(contents), io.Discard); err != nil {
		return nil, fmt.Errorf("failed to parse markdown: %w", err)
	}
	if imf.err != nil {
		return nil, imf.err
	}

	return imf.images, nil
}

func convertMarkdownReferences(ims map[listKey][]reference) ([]reference, error) {
	type pos struct {
		at  int
		end bool
	}
	reps := make([]reference, 0, len(ims))
	posList := make([]pos, 0, 2*len(ims))
	for _, imList := range ims {
		for _, ir := range imList {
			if ir.endPos == 0 {
				// return "", fmt.Errorf("unknown range for image %q", ir.ref)
				continue // skip
			}
			if ir.startPos >= ir.endPos {
				return nil, fmt.Errorf("invalid range for image %q", ir.ref)
			}

			posList = append(posList, pos{at: ir.startPos}, pos{at: ir.endPos - 1, end: true})
			ir := ir
			reps = append(reps, ir)
		}
	}

	sort.Slice(posList, func(i, j int) bool {
		if posList[i].at == posList[j].at {
			return !posList[i].end
		}
		return posList[i].at < posList[j].at
	})

	// check for overlaps
	var (
		lastPos int
		open    int
	)
	for _, p := range posList {
		if p.end {
			open--
		} else {
			open++
		}
		if open > 1 {
			return nil, fmt.Errorf("found overlapping range: %d-%d", lastPos, p.at)
		}
		lastPos = p.at
	}

	return reps, nil
}

func replaceMarkdownImages(contents string, ims map[listKey][]reference) (string, error) {
	reps, err := convertMarkdownReferences(ims)
	if err != nil {
		return "", err
	}

	// sort by start position, descending
	sort.Slice(reps, func(i, j int) bool {
		return reps[i].startPos > reps[j].startPos
	})

	// replace in reverse order
	for _, ir := range reps {
		literalTag := contents[ir.startPos:ir.endPos]
		replacedTag := strings.Replace(literalTag, ir.ref, ir.url, 1)
		contents = contents[:ir.startPos] + replacedTag + contents[ir.endPos:]
	}

	return contents, nil
}

func uploadFile(ctx context.Context, uploadURL, file string) error {
	f, err := os.Open(file)
	if err != nil {
		return err
	}
	defer f.Close()

	first512 := make([]byte, 512)
	if _, err := f.Read(first512); err != nil {
		return err
	}
	ct := http.DetectContentType(first512)
	if _, err := f.Seek(0, io.SeekStart); err != nil {
		return err
	}

	req, err := http.NewRequest(http.MethodPut, uploadURL, f)
	if err != nil {
		return err
	}
	req.Header.Set("Content-Type", ct)

	resp, err := http.DefaultClient.Do(req.WithContext(ctx))
	if err != nil {
		return err
	}
	defer resp.Body.Close()

	if resp.StatusCode != http.StatusOK {
		return fmt.Errorf("failed to upload image: %s", resp.Status)
	}
	return nil
}

func ensureValidFilename(filename, absDir string) (string, error) {
	u, err := url.Parse(filename)
	if err != nil {
		return "", nil // skip
	}

	if u.Scheme == "" {
		// it's a local file
		if filepath.IsAbs(filename) {
			return filename, nil
		}

		return filepath.Join(absDir, filename), nil
	} else if u.Scheme != "file" {
		return "", nil // skip
	}

	if u.Host != "" && u.Host != "localhost" {
		return "", fmt.Errorf("invalid file URL %s", filename)
	}
	p := u.Path
	if strings.HasPrefix(p, "/") && os.PathSeparator == '\\' {
		p = strings.TrimPrefix(p, "/")
	}
	filename = filepath.FromSlash(p)
	return filename, nil
}

func sha1sum(filename string) (string, error) {
	f, err := os.Open(filename)
	if err != nil {
		return "", err
	}
	defer f.Close()

	s := sha1.New()
	_, err = io.Copy(s, f)
	if err != nil {
		return "", err
	}
	result := s.Sum(nil)
	return hex.EncodeToString(result), nil
}

type imageFinder struct {
	images map[listKey][]reference
	docDir string
	err    error
}

func (f *imageFinder) Transform(node *ast.Document, reader text.Reader, pc parser.Context) {
	if f.images == nil {
		f.images = make(map[listKey][]reference)
	}

	type refKeyType struct {
		dest, title string
	}

	refs := pc.References()
	refList := make(map[refKeyType][]parser.Reference, len(refs))
	for _, ref := range refs {
		key := refKeyType{dest: string(ref.Destination()), title: string(ref.Title())}
		refList[key] = append(refList[key], ref) // multiple refs can have the same dest/title (but different labels)
	}

	src := reader.Source()

	var allImgs []reference
	imageDestinations := make(map[refKeyType]struct{}) // referenced dests are put in here so that we can check them later
	f.err = ast.Walk(node, func(n ast.Node, entering bool) (ast.WalkStatus, error) {
		if !entering {
			return ast.WalkContinue, nil
		}

		var (
			imgs []reference

			htmlBytes    []byte
			htmlStartPos int
		)
		switch el := n.(type) {
		case *ast.Image:
			imgRef := reference{
				ref: string(el.Destination),
			}
			refKey := refKeyType{dest: imgRef.ref, title: string(el.Title)}
			imageDestinations[refKey] = struct{}{} // mark this as an image so that we can cross-check with the reference list later
			if len(refList[refKey]) > 0 {
				// it's a reference, no need to check further as we won't find anything useful (regarding byte positions). Leave it to the reference handler
				return ast.WalkContinue, nil
			}

<<<<<<< HEAD
			p := el.BaseNode.Parent()
			for p != nil && imgRef.endPos == 0 {
				if p.Kind() == ast.KindParagraph {
					for i := 0; i < p.Lines().Len(); i++ {
						// we can have multiple lines in a paragraph, so we need to check each one to match destination/title, hoping there are no dupes
						lineLiteral := src[p.Lines().At(i).Start:p.Lines().At(i).Stop]

						// these checks are false negative if this image is a reference, but we handled them above
						if !bytes.Contains(lineLiteral, el.Destination) || (len(el.Title) > 0 && !bytes.Contains(lineLiteral, el.Title)) {
							continue
						}
						if len(el.Title) == 0 { // if no title, make sure the element ends with the link
							parts := bytes.SplitN(lineLiteral, el.Destination, 2)
							// nolint:revive
							// max-control-nesting: control flow nesting exceeds 5 (revive)
							if len(parts) != 2 || !bytes.HasPrefix(bytes.TrimSpace(parts[1]), []byte(")")) { // HasPrefix because we can be inside a link
								continue
							}
						}
						imgRef.startPos, imgRef.endPos = p.Lines().At(i).Start, p.Lines().At(i).Stop
						break
					}
					break
=======
			if el.BaseNode.Parent() != nil && imgRef.endPos == 0 {
				if seg, found := handleImage(el, src); found {
					imgRef.startPos, imgRef.endPos = seg.Start, seg.Stop
>>>>>>> c3041d3e
				}
			}
			imgs = append(imgs, imgRef)
		case *ast.CodeBlock:
			return ast.WalkSkipChildren, nil
		case *ast.FencedCodeBlock:
			return ast.WalkSkipChildren, nil
		case *ast.HTMLBlock:
			sz := el.Lines().Len()
			for i := 0; i < sz; i++ {
				a := el.Lines().At(i)
				htmlBytes = append(htmlBytes, src[a.Start:a.Stop]...)
				if i == 0 {
					htmlStartPos = a.Start
				}
			}
			// handle htmlBytes below
		case *ast.RawHTML:
			if el.Segments != nil {
				for i := 0; i < el.Segments.Len(); i++ { // should have 1 segment per tag?
					a := el.Segments.At(i)
					htmlBytes = append(htmlBytes, src[a.Start:a.Stop]...)
					if i == 0 {
						htmlStartPos = a.Start
					}
				}
			} else {
				sz := el.Lines().Len()
				for i := 0; i < sz; i++ {
					a := el.Lines().At(i)
					htmlBytes = append(htmlBytes, src[a.Start:a.Stop]...)
					if i == 0 {
						htmlStartPos = a.Start
					}
				}
			}
			// handle htmlBytes below
		default:
			return ast.WalkContinue, nil
		}

		if len(htmlBytes) > 0 {
			htmlImages, err := parseHTMLImages(htmlBytes, htmlStartPos)
			if err != nil {
				return ast.WalkStop, err
			}
			imgs = append(imgs, htmlImages...)
		}

		allImgs = append(allImgs, imgs...)
		return ast.WalkContinue, nil
	})
	if f.err != nil {
		return
	}

	f.err = func() error {
		refKeys := maps.Keys(refList)
		sort.Slice(refKeys, func(i, j int) bool {
			if refKeys[i].title == refKeys[j].title {
				return refKeys[i].dest < refKeys[j].dest
			}
			if refKeys[i].dest == refKeys[j].dest {
				return refKeys[i].title < refKeys[j].title
			}
			return refKeys[i].dest < refKeys[j].dest && refKeys[i].title < refKeys[j].title
		})

		for _, refKey := range refKeys {
			if _, isImage := imageDestinations[refKey]; !isImage {
				continue // only use this reference if it's a previously found image (ast.Image and dest/title match)
			}

			for _, pcRef := range refList[refKey] {
				// here we rebuild a `[image-id]: image.png "Optional Title Here"` line and replace it inside src. We're happy as long as there's a preceding space
				refLine := append([]byte{'['}, pcRef.Label()...)
				refLine = append(refLine, []byte("]: ")...)
				refLine = append(refLine, pcRef.Destination()...)
				if len(pcRef.Title()) > 0 {
					refLine = append(refLine, []byte(` "`)...)
					refLine = append(refLine, pcRef.Title()...)
					refLine = append(refLine, []byte{'"'}...)
				}

				if idx := bytes.Index(src, refLine); idx > 0 {
					check := bytes.TrimSpace(src[idx-1 : idx+len(refLine)]) // make sure it has some kind of space before
					if bytes.Equal(check, refLine) {
						allImgs = append(allImgs, reference{
							ref:      string(pcRef.Destination()),
							startPos: idx,
							endPos:   idx + len(refLine),
						})
					}
				}
			}
		}

		// process all matches here
		for _, img := range allImgs {
			absFile, err := ensureValidFilename(img.ref, f.docDir)
			if err != nil {
				return err
			}
			if absFile == "" {
				continue // skip
			}
			s, err := sha1sum(absFile)
			if err != nil {
				return fmt.Errorf("error processing image %q: %w", img.ref, err)
			}
			fileRef := filepath.Base(absFile)
			key := listKey{name: fileRef, sum: s}
			f.images[key] = append(f.images[key], reference{
				ref:      img.ref,
				absFile:  absFile,
				startPos: img.startPos,
				endPos:   img.endPos,
			})
		}
		return nil
	}()
}

func handleImage(el *ast.Image, source []byte) (seg text.Segment, found bool) {
	p := el.BaseNode.Parent()
	for p != nil {
		if p.Kind() == ast.KindParagraph {
			for i := 0; i < p.Lines().Len(); i++ {
				// we can have multiple lines in a paragraph, so we need to check each one to match destination/title, hoping there are no dupes
				lineLiteral := source[p.Lines().At(i).Start:p.Lines().At(i).Stop]

				// these checks are false negative if this image is a reference, but we handled them above
				if !bytes.Contains(lineLiteral, el.Destination) || (len(el.Title) > 0 && !bytes.Contains(lineLiteral, el.Title)) {
					continue
				}
				if len(el.Title) == 0 { // if no title, make sure the element ends with the link
					parts := bytes.SplitN(lineLiteral, el.Destination, 2)
					if len(parts) != 2 || !bytes.HasPrefix(bytes.TrimSpace(parts[1]), []byte(")")) { // HasPrefix because we can be inside a link
						continue
					}
				}
				return p.Lines().At(i), true
			}
			break
		}
		p = p.Parent()
	}
	return seg, false
}

func parseHTMLImages(htmlBytes []byte, htmlOffset int) ([]reference, error) {
	htmldoc, err := html.Parse(bytes.NewReader(htmlBytes))
	if err != nil {
		return nil, err
	}

	var imgs []reference
	var f func(*html.Node) int
	offset := 0

	f = func(n *html.Node) int {
		if n.Type == html.ElementNode && n.Data == "img" {
			for _, a := range n.Attr {
				if a.Key != "src" {
					continue
				}
				searchBytes := htmlBytes[offset:]
				startPos := bytes.Index(searchBytes, []byte(a.Val)) + offset
				endPos := startPos + len(a.Val)
				imgs = append(imgs, reference{
					ref:      a.Val,
					startPos: htmlOffset + startPos,
					endPos:   htmlOffset + endPos,
				})
				offset = endPos
				return offset
			}
		}
		for c := n.FirstChild; c != nil; c = c.NextSibling {
			offset = f(c)
		}
		return offset
	}

	_ = f(htmldoc)
	return imgs, nil
}

var _ parser.ASTTransformer = &imageFinder{}<|MERGE_RESOLUTION|>--- conflicted
+++ resolved
@@ -321,35 +321,9 @@
 				return ast.WalkContinue, nil
 			}
 
-<<<<<<< HEAD
-			p := el.BaseNode.Parent()
-			for p != nil && imgRef.endPos == 0 {
-				if p.Kind() == ast.KindParagraph {
-					for i := 0; i < p.Lines().Len(); i++ {
-						// we can have multiple lines in a paragraph, so we need to check each one to match destination/title, hoping there are no dupes
-						lineLiteral := src[p.Lines().At(i).Start:p.Lines().At(i).Stop]
-
-						// these checks are false negative if this image is a reference, but we handled them above
-						if !bytes.Contains(lineLiteral, el.Destination) || (len(el.Title) > 0 && !bytes.Contains(lineLiteral, el.Title)) {
-							continue
-						}
-						if len(el.Title) == 0 { // if no title, make sure the element ends with the link
-							parts := bytes.SplitN(lineLiteral, el.Destination, 2)
-							// nolint:revive
-							// max-control-nesting: control flow nesting exceeds 5 (revive)
-							if len(parts) != 2 || !bytes.HasPrefix(bytes.TrimSpace(parts[1]), []byte(")")) { // HasPrefix because we can be inside a link
-								continue
-							}
-						}
-						imgRef.startPos, imgRef.endPos = p.Lines().At(i).Start, p.Lines().At(i).Stop
-						break
-					}
-					break
-=======
 			if el.BaseNode.Parent() != nil && imgRef.endPos == 0 {
 				if seg, found := handleImage(el, src); found {
 					imgRef.startPos, imgRef.endPos = seg.Start, seg.Stop
->>>>>>> c3041d3e
 				}
 			}
 			imgs = append(imgs, imgRef)
