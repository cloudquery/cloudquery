--- conflicted
+++ resolved
@@ -20,11 +20,7 @@
 		return err
 	}
 	sourcePbClient := pluginPb.NewPluginClient(sourceClient.Conn)
-<<<<<<< HEAD
-	if err := initPlugin(ctx, sourcePbClient, nil, true, invocationUUID.String()); err != nil {
-=======
-	if err := initPlugin(ctx, sourcePbClient, sourceSpec, true); err != nil {
->>>>>>> 6576a7ae
+	if err := initPlugin(ctx, sourcePbClient, sourceSpec, true, invocationUUID.String()); err != nil {
 		return fmt.Errorf("failed to init source: %w", err)
 	}
 	getTablesResp, err := sourcePbClient.GetTables(ctx, &pluginPb.GetTables_Request{
