package cmd

import (
	"context"
	"fmt"
	"github.com/google/uuid"
	"strings"
	"time"

	"github.com/cloudquery/plugin-sdk/clients"
	"github.com/cloudquery/plugin-sdk/specs"
	"github.com/rs/zerolog/log"
	"github.com/schollz/progressbar/v3"
	"github.com/spf13/cobra"
	"golang.org/x/sync/errgroup"
)

const (
	fetchShort   = "Sync resources from configured source plugins to destinations"
	fetchExample = `# Sync resources from configuration in a directory
cloudquery sync ./directory
# Sync resources from directories and files
cloudquery sync ./directory ./aws.yml ./pg.yml
`
	unknownFieldErrorPrefix = "code = InvalidArgument desc = failed to decode spec: json: unknown field "
)

func NewCmdSync() *cobra.Command {
	cmd := &cobra.Command{
		Use:     "sync [files or directories]",
		Short:   fetchShort,
		Long:    fetchShort,
		Example: fetchExample,
		Args:    cobra.MinimumNArgs(1),
		RunE:    sync,
	}
	return cmd
}

func sync(cmd *cobra.Command, args []string) error {
	cqDir, err := cmd.Flags().GetString("cq-dir")
	if err != nil {
		return err
	}

	ctx := cmd.Context()
	log.Info().Strs("args", args).Msg("Loading spec(s)")
	fmt.Printf("Loading spec(s) from %s\n", strings.Join(args, ", "))
	specReader, err := specs.NewSpecReader(args)
	if err != nil {
		return fmt.Errorf("failed to load spec(s) from %s. Error: %w", strings.Join(args, ", "), err)
	}

	invocationUUID, err := uuid.NewRandom()
	if err != nil {
		return fmt.Errorf("failed to generate invocation uuid: %w", err)
	}

	for _, sourceSpec := range specReader.Sources {
		if len(sourceSpec.Destinations) == 0 {
			return fmt.Errorf("no destinations found for source %s", sourceSpec.Name)
		}
		var destinationsSpecs []specs.Destination
		for _, destination := range sourceSpec.Destinations {
			spec := specReader.Destinations[destination]
			if spec == nil {
				return fmt.Errorf("failed to find destination %s in source %s", destination, sourceSpec.Name)
			}
			destinationsSpecs = append(destinationsSpecs, *spec)
		}
<<<<<<< HEAD
		if err := syncConnection(ctx, *sourceSpec, destinationsSpecs, invocationUUID.String()); err != nil {
=======
		if err := syncConnection(ctx, cqDir, *sourceSpec, destinationsSpecs); err != nil {
>>>>>>> 788a36dd
			return fmt.Errorf("failed to sync source %s: %w", sourceSpec.Name, err)
		}
	}

	return nil
}

<<<<<<< HEAD
func syncConnection(ctx context.Context, sourceSpec specs.Source, destinationsSpecs []specs.Destination, uid string) error {
=======
func syncConnection(ctx context.Context, cqDir string, sourceSpec specs.Source, destinationsSpecs []specs.Destination) error {
>>>>>>> 788a36dd
	destinationNames := make([]string, len(destinationsSpecs))
	for i := range destinationsSpecs {
		destinationNames[i] = destinationsSpecs[i].Name
	}
	syncTime := time.Now().UTC()

	log.Info().Str("source", sourceSpec.Name).Strs("destinations", destinationNames).Time("sync_time", syncTime).Msg("Start sync")
	defer log.Info().Str("source", sourceSpec.Name).Strs("destinations", destinationNames).Time("sync_time", syncTime).Msg("End sync")

	sourceClient, err := clients.NewSourceClient(ctx, sourceSpec.Registry, sourceSpec.Path, sourceSpec.Version,
		clients.WithSourceLogger(log.Logger),
		clients.WithSourceDirectory(cqDir),
	)
	if err != nil {
		return fmt.Errorf("failed to get source plugin client for %s: %w", sourceSpec.Name, err)
	}
	defer func() {
		if err := sourceClient.Terminate(); err != nil {
			log.Error().Err(err).Msg("Failed to terminate source client")
			fmt.Println("failed to terminate source client: ", err)
		}
	}()

	destClients := make([]*clients.DestinationClient, len(sourceSpec.Destinations))
	destSubscriptions := make([]chan []byte, len(sourceSpec.Destinations))
	for i := range destSubscriptions {
		destSubscriptions[i] = make(chan []byte)
	}
	defer func() {
		for _, destClient := range destClients {
			if destClient != nil {
				if err := destClient.Terminate(); err != nil {
					log.Error().Err(err).Msg("Failed to terminate destination client")
					fmt.Println("failed to terminate destination client: ", err)
				}
			}
		}
	}()
	for i, destinationSpec := range destinationsSpecs {
		destClients[i], err = clients.NewDestinationClient(ctx, destinationSpec.Registry, destinationSpec.Path, destinationSpec.Version,
			clients.WithDestinationLogger(log.Logger),
			clients.WithDestinationDirectory(cqDir),
		)
		if err != nil {
			return fmt.Errorf("failed to create destination plugin client for %s: %w", destinationSpec.Name, err)
		}
		if err := destClients[i].Initialize(ctx, destinationSpec); err != nil {
			return fmt.Errorf("failed to initialize destination plugin client for %s: %w", destinationSpec.Name, err)
		}
		tables, err := sourceClient.GetTables(ctx)
		if err != nil {
			return fmt.Errorf("failed to get tables for source %s: %w", sourceSpec.Name, err)
		}

		if err := destClients[i].Migrate(ctx, tables); err != nil {
			return fmt.Errorf("failed to migrate source %s on destination %s : %w", sourceSpec.Name, destinationSpec.Name, err)
		}
	}

	resources := make(chan []byte)
	g, gctx := errgroup.WithContext(ctx)
	log.Info().Str("source", sourceSpec.Name).Strs("destinations", sourceSpec.Destinations).Msg("Start fetching resources")
	fmt.Println("Starting sync for: ", sourceSpec.Name, "->", sourceSpec.Destinations)
	g.Go(func() error {
		defer close(resources)
		if err := sourceClient.Sync(gctx, sourceSpec, resources); err != nil {
			if isUnknownConcurrencyFieldError(err) {
				return fmt.Errorf("unsupported version of source %s@%s. Please update to the latest version from https://cloudquery.io/docs/plugins/sources", sourceSpec.Name, sourceSpec.Version)
			}
			return fmt.Errorf("failed to sync source %s: %w", sourceSpec.Name, err)
		}
		return nil
	})

	bar := progressbar.NewOptions(-1,
		progressbar.OptionSetDescription("Syncing resources..."),
		progressbar.OptionSetItsString("resources"),
		progressbar.OptionShowIts(),
		progressbar.OptionSetElapsedTime(true),
		progressbar.OptionShowCount(),
		progressbar.OptionClearOnFinish(),
	)
	failedWrites := uint64(0)
	totalResources := uint64(0)
	for i, destination := range sourceSpec.Destinations {
		i := i
		destination := destination
		g.Go(func() error {
			var destFailedWrites uint64
			var err error
			if destFailedWrites, err = destClients[i].Write(gctx, sourceSpec.Name, syncTime, destSubscriptions[i]); err != nil {
				return fmt.Errorf("failed to write for %s->%s: %w", sourceSpec.Name, destination, err)
			}
			if destClients[i].Close(ctx); err != nil {
				return fmt.Errorf("failed to close destination client for %s->%s: %w", sourceSpec.Name, destination, err)
			}
			failedWrites += destFailedWrites
			return nil
		})
	}

	g.Go(func() error {
		for resource := range resources {
			totalResources++
			_ = bar.Add(1)
			for i := range destSubscriptions {
				select {
				case <-gctx.Done():
					return gctx.Err()
				case destSubscriptions[i] <- resource:
				}
			}
		}
		for i := range destSubscriptions {
			close(destSubscriptions[i])
		}
		return nil
	})

	if err := g.Wait(); err != nil {
		_ = bar.Finish()
		return err
	}
	summary, err := sourceClient.GetSyncSummary(ctx)
	if err != nil {
		return fmt.Errorf("failed to get sync summary: %w", err)
	}
	_ = bar.Finish()
	tt := time.Since(syncTime)

	fmt.Println("Sync completed successfully.")
	fmt.Printf("Summary: resources: %d, errors: %d, panic: %d, failed_writes: %d, time: %s\n", summary.Resources, summary.Errors, summary.Panics, failedWrites, tt.Truncate(time.Second).String())
	log.Info().Str("source", sourceSpec.Name).Strs("destinations", sourceSpec.Destinations).
		Uint64("resources", totalResources).Uint64("errors", summary.Errors).Uint64("panic", summary.Panics).Uint64("failed_writes", failedWrites).Float64("time_took", tt.Seconds()).Msg("Sync completed successfully")
	if analyticsClient != nil {
		log.Info().Msg("Sending sync summary to " + analyticsHost)
		if err := analyticsClient.SendSyncSummary(ctx, sourceSpec, destinationsSpecs, uid, *summary); err != nil {
			log.Warn().Err(err).Msg("Failed to send sync summary")
		}
	}
	return nil
}

func isUnknownConcurrencyFieldError(err error) bool {
	return strings.Contains(err.Error(), unknownFieldErrorPrefix+`"table_concurrency"`) || strings.Contains(err.Error(), unknownFieldErrorPrefix+`"resource_concurrency"`)
}<|MERGE_RESOLUTION|>--- conflicted
+++ resolved
@@ -68,11 +68,7 @@
 			}
 			destinationsSpecs = append(destinationsSpecs, *spec)
 		}
-<<<<<<< HEAD
-		if err := syncConnection(ctx, *sourceSpec, destinationsSpecs, invocationUUID.String()); err != nil {
-=======
-		if err := syncConnection(ctx, cqDir, *sourceSpec, destinationsSpecs); err != nil {
->>>>>>> 788a36dd
+		if err := syncConnection(ctx, cqDir, *sourceSpec, destinationsSpecs, invocationUUID.String()); err != nil {
 			return fmt.Errorf("failed to sync source %s: %w", sourceSpec.Name, err)
 		}
 	}
@@ -80,11 +76,7 @@
 	return nil
 }
 
-<<<<<<< HEAD
-func syncConnection(ctx context.Context, sourceSpec specs.Source, destinationsSpecs []specs.Destination, uid string) error {
-=======
-func syncConnection(ctx context.Context, cqDir string, sourceSpec specs.Source, destinationsSpecs []specs.Destination) error {
->>>>>>> 788a36dd
+func syncConnection(ctx context.Context, cqDir string, sourceSpec specs.Source, destinationsSpecs []specs.Destination, uid string) error {
 	destinationNames := make([]string, len(destinationsSpecs))
 	for i := range destinationsSpecs {
 		destinationNames[i] = destinationsSpecs[i].Name
