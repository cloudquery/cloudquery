package cmd

import (
	"fmt"
	"strings"

	"github.com/cloudquery/plugin-sdk/clients/discovery/v0"
	"github.com/google/uuid"
	"golang.org/x/exp/slices"

	"github.com/cloudquery/plugin-sdk/registry"
	"github.com/cloudquery/plugin-sdk/specs"
	"github.com/rs/zerolog/log"
	"github.com/spf13/cobra"
)

const (
	syncShort   = "Sync resources from configured source plugins to destinations"
	syncExample = `# Sync resources from configuration in a directory
cloudquery sync ./directory
# Sync resources from directories and files
cloudquery sync ./directory ./aws.yml ./pg.yml
`
	unknownFieldErrorPrefix = "code = InvalidArgument desc = failed to decode spec: json: unknown field "
)

func NewCmdSync() *cobra.Command {
	cmd := &cobra.Command{
		Use:     "sync [files or directories]",
		Short:   syncShort,
		Long:    syncShort,
		Example: syncExample,
		Args:    cobra.MinimumNArgs(1),
		RunE:    sync,
	}
	cmd.Flags().Bool("no-migrate", false, "Disable auto-migration before sync. By default, sync runs a migration before syncing resources.")
	return cmd
}

func sync(cmd *cobra.Command, args []string) error {
	cqDir, err := cmd.Flags().GetString("cq-dir")
	if err != nil {
		return err
	}

	noMigrate, err := cmd.Flags().GetBool("no-migrate")
	if err != nil {
		return err
	}

	ctx := cmd.Context()
	log.Info().Strs("args", args).Msg("Loading spec(s)")
	fmt.Printf("Loading spec(s) from %s\n", strings.Join(args, ", "))
	specReader, err := specs.NewSpecReader(args)
	if err != nil {
		return fmt.Errorf("failed to load spec(s) from %s. Error: %w", strings.Join(args, ", "), err)
	}

	invocationUUID, err := uuid.NewRandom()
	if err != nil {
		return fmt.Errorf("failed to generate invocation uuid: %w", err)
	}

	for _, sourceSpec := range specReader.Sources {
		if len(sourceSpec.Destinations) == 0 {
			return fmt.Errorf("no destinations found for source %s", sourceSpec.Name)
		}
		var destinationsSpecs []specs.Destination
		for _, destination := range sourceSpec.Destinations {
			spec := specReader.Destinations[destination]
			if spec == nil {
				return fmt.Errorf("failed to find destination %s in source %s", destination, sourceSpec.Name)
			}
			destinationsSpecs = append(destinationsSpecs, *spec)
		}
<<<<<<< HEAD
		discoveryClient, err := discovery.NewClient(ctx, cqDir, sourceSpec.Registry, registry.PluginTypeSource, sourceSpec.Path, sourceSpec.Version)
=======

		discoveryClient, err := discovery.NewClient(ctx, sourceSpec.Registry, registry.PluginTypeSource, sourceSpec.Path, sourceSpec.Version, discovery.WithDirectory(cqDir))
>>>>>>> aad7dd66
		if err != nil {
			return fmt.Errorf("failed to create discovery client for source %s: %w", sourceSpec.Name, err)
		}

		versions, err := discoveryClient.GetVersions(ctx)
		if err != nil {
			if discoveryErr := discoveryClient.Terminate(); discoveryErr != nil {
				log.Error().Err(discoveryErr).Msg("failed to terminate discovery client")
				fmt.Println("failed to terminate discovery client:", discoveryErr)
			}
			// If we get an error here, we assume that the plugin is not a v1 plugin and we try to sync it as a v0 plugin
			if err := syncConnectionV0(ctx, cqDir, *sourceSpec, destinationsSpecs, invocationUUID.String(), noMigrate); err != nil {
				return fmt.Errorf("failed to sync source %s: %w", sourceSpec.Name, err)
			}
			continue
		}
		if err := discoveryClient.Terminate(); err != nil {
			return fmt.Errorf("failed to terminate discovery client: %w", err)
		}

		if slices.Index(versions, "v1") != -1 {
			if err := syncConnectionV1(ctx, cqDir, *sourceSpec, destinationsSpecs, invocationUUID.String(), noMigrate); err != nil {
				return fmt.Errorf("failed to sync v1 source %s: %w", sourceSpec.Name, err)
			}
			continue
		}

		if slices.Index(versions, "v0") != -1 {
			if err := syncConnectionV0(ctx, cqDir, *sourceSpec, destinationsSpecs, invocationUUID.String(), noMigrate); err != nil {
				return fmt.Errorf("failed to sync v0 source %s: %w", sourceSpec.Name, err)
			}
			continue
		}

		return fmt.Errorf("failed to sync source %s, unknown versions %v", sourceSpec.Name, versions)
	}

	return nil
}<|MERGE_RESOLUTION|>--- conflicted
+++ resolved
@@ -4,7 +4,6 @@
 	"fmt"
 	"strings"
 
-	"github.com/cloudquery/plugin-sdk/clients/discovery/v0"
 	"github.com/google/uuid"
 	"golang.org/x/exp/slices"
 
@@ -73,12 +72,7 @@
 			}
 			destinationsSpecs = append(destinationsSpecs, *spec)
 		}
-<<<<<<< HEAD
-		discoveryClient, err := discovery.NewClient(ctx, cqDir, sourceSpec.Registry, registry.PluginTypeSource, sourceSpec.Path, sourceSpec.Version)
-=======
-
 		discoveryClient, err := discovery.NewClient(ctx, sourceSpec.Registry, registry.PluginTypeSource, sourceSpec.Path, sourceSpec.Version, discovery.WithDirectory(cqDir))
->>>>>>> aad7dd66
 		if err != nil {
 			return fmt.Errorf("failed to create discovery client for source %s: %w", sourceSpec.Name, err)
 		}
