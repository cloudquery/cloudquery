--- conflicted
+++ resolved
@@ -1,12 +1,12 @@
 package cmd
 
 import (
+	"fmt"
+	"github.com/rs/zerolog"
+	"github.com/spf13/viper"
 	"os"
-<<<<<<< HEAD
-=======
 	"strings"
 	"time"
->>>>>>> 788a36dd
 
 	"github.com/cloudquery/cloudquery/cli/internal/enum"
 	"github.com/rs/zerolog/log"
@@ -32,10 +32,7 @@
 func NewCmdRoot() *cobra.Command {
 	logLevel := enum.NewEnum([]string{"trace", "debug", "info", "warn", "error"}, "info")
 	logFormat := enum.NewEnum([]string{"text", "json"}, "text")
-<<<<<<< HEAD
 	telemetryLevel := enum.NewEnum([]string{"none", "errors", "stats", "all"}, "all")
-=======
->>>>>>> 788a36dd
 	logConsole := false
 	noLogFile := false
 	logFileName := "cloudquery.log"
@@ -66,35 +63,7 @@
 			if Version != "development" && sendStats {
 				analyticsClient, err = initAnalytics()
 				if err != nil {
-<<<<<<< HEAD
 					log.Warn().Err(err).Msg("failed to initialize analytics client")
-=======
-					return err
-				}
-				if logFormat.String() == "text" {
-					// for file logging we dont need color. we can add it as an option but don't think it is useful
-					writers = append(writers, zerolog.ConsoleWriter{
-						Out:             logFile,
-						NoColor:         true,
-						FormatTimestamp: formatTimestampUtcRfc3339,
-					})
-				} else {
-					writers = append(writers, logFile)
-				}
-			}
-			if logConsole {
-				if err := os.Stdout.Close(); err != nil {
-					return fmt.Errorf("failed to close stdout: %w", err)
-				}
-				if logFormat.String() == "text" {
-					writers = append(writers, zerolog.ConsoleWriter{
-						Out:             os.Stderr,
-						NoColor:         true,
-						FormatTimestamp: formatTimestampUtcRfc3339,
-					})
-				} else {
-					writers = append(writers, os.Stderr)
->>>>>>> 788a36dd
 				}
 			}
 
@@ -146,8 +115,6 @@
 	cmd.CompletionOptions.HiddenDefaultCmd = true
 	cmd.DisableAutoGenTag = true
 	return cmd
-<<<<<<< HEAD
-=======
 }
 
 func initViper() {
@@ -164,5 +131,4 @@
 	}
 
 	return timestampConcrete.UTC().Format(time.RFC3339)
->>>>>>> 788a36dd
 }