module github.com/cloudquery/cloudquery/cli

go 1.21.5

require (
	github.com/apache/arrow/go/v16 v16.1.0
	github.com/bradleyjkemp/cupaloy/v2 v2.8.0
	github.com/cenkalti/backoff/v4 v4.3.0
	github.com/cloudquery/cloudquery-api-go v1.11.3
	github.com/cloudquery/codegen v0.3.16
	github.com/cloudquery/plugin-pb-go v1.19.18
	github.com/cloudquery/plugin-sdk/v4 v4.43.1
	github.com/distribution/reference v0.6.0
	github.com/docker/distribution v2.8.3+incompatible
	github.com/docker/docker v26.1.3+incompatible
	github.com/getsentry/sentry-go v0.27.0
	github.com/ghodss/yaml v1.0.0
	github.com/google/go-cmp v0.6.0
	github.com/google/uuid v1.6.0
	github.com/invopop/jsonschema v0.12.0
	github.com/opencontainers/go-digest v1.0.0
	github.com/pkg/browser v0.0.0-20240102092130-5ac0b6a4141c
	github.com/rs/zerolog v1.33.0
	github.com/santhosh-tekuri/jsonschema/v5 v5.3.1
	github.com/schollz/progressbar/v3 v3.14.3
	github.com/spf13/cobra v1.8.0
	github.com/stretchr/testify v1.9.0
	github.com/thoas/go-funk v0.9.3
	github.com/vnteamopen/godebouncer v1.1.1-0.20230626172639-4b59d27e1b8c
	github.com/wk8/go-ordered-map/v2 v2.1.8
	github.com/yuin/goldmark v1.6.0
	golang.org/x/exp v0.0.0-20240531132922-fd00a4e0eefc
	golang.org/x/net v0.25.0
	golang.org/x/sync v0.7.0
	golang.org/x/term v0.20.0
	google.golang.org/grpc v1.64.0
	google.golang.org/protobuf v1.34.1
	gopkg.in/yaml.v3 v3.0.1
)

require (
	github.com/Azure/go-ansiterm v0.0.0-20230124172434-306776ec8161 // indirect
	github.com/BurntSushi/toml v1.3.2 // indirect
	github.com/CloudyKit/fastprinter v0.0.0-20200109182630-33d98a066a53 // indirect
	github.com/CloudyKit/jet/v6 v6.2.0 // indirect
	github.com/Joker/jade v1.1.3 // indirect
	github.com/Microsoft/go-winio v0.6.1 // indirect
	github.com/Shopify/goreferrer v0.0.0-20220729165902-8cddb4f5de06 // indirect
	github.com/adrg/xdg v0.4.0 // indirect
	github.com/andybalholm/brotli v1.1.0 // indirect
	github.com/apapsch/go-jsonmerge/v2 v2.0.0 // indirect
	github.com/avast/retry-go/v4 v4.6.0 // indirect
	github.com/aymerick/douceur v0.2.0 // indirect
	github.com/bahlo/generic-list-go v0.2.0 // indirect
	github.com/beorn7/perks v1.0.1 // indirect
	github.com/buger/jsonparser v1.1.1 // indirect
	github.com/bytedance/sonic v1.11.2 // indirect
	github.com/cespare/xxhash/v2 v2.2.0 // indirect
	github.com/chenzhuoyu/base64x v0.0.0-20230717121745-296ad89f973d // indirect
	github.com/chenzhuoyu/iasm v0.9.1 // indirect
	github.com/cpuguy83/go-md2man/v2 v2.0.3 // indirect
	github.com/davecgh/go-spew v1.1.1 // indirect
	github.com/deepmap/oapi-codegen v1.16.2 // indirect
	github.com/docker/go-connections v0.5.0 // indirect
	github.com/docker/go-metrics v0.0.1 // indirect
	github.com/docker/go-units v0.5.0 // indirect
	github.com/docker/libtrust v0.0.0-20160708172513-aabc10ec26b7 // indirect
	github.com/fatih/structs v1.1.0 // indirect
	github.com/felixge/httpsnoop v1.0.4 // indirect
	github.com/flosch/pongo2/v4 v4.0.2 // indirect
	github.com/gabriel-vasile/mimetype v1.4.3 // indirect
	github.com/gin-contrib/sse v0.1.0 // indirect
	github.com/gin-gonic/gin v1.9.1 // indirect
	github.com/go-logr/logr v1.4.1 // indirect
	github.com/go-logr/stdr v1.2.2 // indirect
	github.com/go-playground/locales v0.14.1 // indirect
	github.com/go-playground/universal-translator v0.18.1 // indirect
	github.com/go-playground/validator/v10 v10.18.0 // indirect
	github.com/goccy/go-json v0.10.2 // indirect
	github.com/gogo/protobuf v1.3.2 // indirect
	github.com/golang/protobuf v1.5.4 // indirect
	github.com/golang/snappy v0.0.4 // indirect
	github.com/gomarkdown/markdown v0.0.0-20231222211730-1d6d20845b47 // indirect
	github.com/google/flatbuffers v24.3.25+incompatible // indirect
	github.com/gorilla/css v1.0.1 // indirect
	github.com/gorilla/mux v1.8.0 // indirect
	github.com/hashicorp/go-cleanhttp v0.5.2 // indirect
	github.com/hashicorp/go-retryablehttp v0.7.5 // indirect
	github.com/inconshreveable/mousetrap v1.1.0 // indirect
	github.com/iris-contrib/schema v0.0.6 // indirect
	github.com/josharian/intern v1.0.0 // indirect
	github.com/json-iterator/go v1.1.12 // indirect
	github.com/kataras/blocks v0.0.8 // indirect
	github.com/kataras/golog v0.1.11 // indirect
	github.com/kataras/iris/v12 v12.2.10 // indirect
	github.com/kataras/pio v0.0.13 // indirect
	github.com/kataras/sitemap v0.0.6 // indirect
	github.com/kataras/tunnel v0.0.4 // indirect
	github.com/klauspost/compress v1.17.7 // indirect
	github.com/klauspost/cpuid/v2 v2.2.7 // indirect
	github.com/labstack/echo/v4 v4.11.4 // indirect
	github.com/labstack/gommon v0.4.2 // indirect
	github.com/leodido/go-urn v1.4.0 // indirect
	github.com/mailgun/raymond/v2 v2.0.48 // indirect
	github.com/mailru/easyjson v0.7.7 // indirect
	github.com/mattn/go-colorable v0.1.13 // indirect
	github.com/mattn/go-isatty v0.0.20 // indirect
	github.com/matttproud/golang_protobuf_extensions v1.0.1 // indirect
	github.com/microcosm-cc/bluemonday v1.0.26 // indirect
	github.com/mitchellh/colorstring v0.0.0-20190213212951-d06e56a500db // indirect
	github.com/moby/docker-image-spec v1.3.1 // indirect
	github.com/modern-go/concurrent v0.0.0-20180306012644-bacd9c7ef1dd // indirect
	github.com/modern-go/reflect2 v1.0.2 // indirect
	github.com/opencontainers/image-spec v1.1.0 // indirect
	github.com/pelletier/go-toml/v2 v2.1.1 // indirect
	github.com/pierrec/lz4/v4 v4.1.21 // indirect
	github.com/pkg/errors v0.9.1 // indirect
	github.com/pmezard/go-difflib v1.0.0 // indirect
	github.com/prometheus/client_golang v1.11.1 // indirect
	github.com/prometheus/client_model v0.2.0 // indirect
	github.com/prometheus/common v0.26.0 // indirect
	github.com/prometheus/procfs v0.6.0 // indirect
	github.com/rivo/uniseg v0.4.7 // indirect
	github.com/russross/blackfriday/v2 v2.1.0 // indirect
	github.com/schollz/closestmatch v2.1.0+incompatible // indirect
	github.com/sirupsen/logrus v1.9.3 // indirect
	github.com/spf13/pflag v1.0.5 // indirect
	github.com/tdewolff/minify/v2 v2.20.18 // indirect
	github.com/tdewolff/parse/v2 v2.7.12 // indirect
	github.com/twitchyliquid64/golang-asm v0.15.1 // indirect
	github.com/ugorji/go/codec v1.2.12 // indirect
	github.com/valyala/bytebufferpool v1.0.0 // indirect
	github.com/valyala/fasttemplate v1.2.2 // indirect
	github.com/vmihailenco/msgpack/v5 v5.4.1 // indirect
	github.com/vmihailenco/tagparser/v2 v2.0.0 // indirect
	github.com/yosssi/ace v0.0.5 // indirect
	github.com/zeebo/xxh3 v1.0.2 // indirect
	go.opentelemetry.io/contrib/instrumentation/net/http/otelhttp v0.49.0 // indirect
	go.opentelemetry.io/otel v1.26.0 // indirect
	go.opentelemetry.io/otel/metric v1.26.0 // indirect
	go.opentelemetry.io/otel/trace v1.26.0 // indirect
	golang.org/x/arch v0.7.0 // indirect
	golang.org/x/crypto v0.23.0 // indirect
	golang.org/x/mod v0.17.0 // indirect
	golang.org/x/sys v0.20.0 // indirect
<<<<<<< HEAD
	golang.org/x/text v0.14.0 // indirect
=======
	golang.org/x/text v0.15.0 // indirect
>>>>>>> 821a1bc0
	golang.org/x/time v0.5.0 // indirect
	golang.org/x/tools v0.21.0 // indirect
	golang.org/x/xerrors v0.0.0-20231012003039-104605ab7028 // indirect
	google.golang.org/genproto/googleapis/rpc v0.0.0-20240401170217-c3f982113cda // indirect
	gopkg.in/ini.v1 v1.67.0 // indirect
	gopkg.in/yaml.v2 v2.4.0 // indirect
)

// github.com/cloudquery/jsonschema @ cqmain
replace github.com/invopop/jsonschema => github.com/cloudquery/jsonschema v0.0.0-20240220124159-92878faa2a66

// github.com/cloudquery/godebouncer @ fix-race
replace github.com/vnteamopen/godebouncer => github.com/cloudquery/godebouncer v0.0.0-20240220152946-054f7dbbcf18<|MERGE_RESOLUTION|>--- conflicted
+++ resolved
@@ -143,11 +143,7 @@
 	golang.org/x/crypto v0.23.0 // indirect
 	golang.org/x/mod v0.17.0 // indirect
 	golang.org/x/sys v0.20.0 // indirect
-<<<<<<< HEAD
-	golang.org/x/text v0.14.0 // indirect
-=======
 	golang.org/x/text v0.15.0 // indirect
->>>>>>> 821a1bc0
 	golang.org/x/time v0.5.0 // indirect
 	golang.org/x/tools v0.21.0 // indirect
 	golang.org/x/xerrors v0.0.0-20231012003039-104605ab7028 // indirect
