--- conflicted
+++ resolved
@@ -3,13 +3,6 @@
 import (
 	"context"
 	"fmt"
-<<<<<<< HEAD
-	"os"
-	"path/filepath"
-	"strings"
-=======
->>>>>>> 0317672b
-
 	"github.com/cloudquery/cq-provider-sdk/provider/schema"
 	"github.com/hashicorp/hcl/v2"
 	"github.com/hashicorp/hcl/v2/hclsyntax"
@@ -154,16 +147,6 @@
 			})
 		}
 	}
-<<<<<<< HEAD
-	selector := strings.ReplaceAll(request.Policy.meta.subPolicy, "//", "/")
-	filteredPolicy := request.Policy.Filter(selector)
-	if len(filteredPolicy.Policies.All()) == 0 && len(filteredPolicy.Checks) == 0 {
-		m.logger.Error("policy/query not found with provided sub-policy selector", "selector", selector, "available_policies", filteredPolicy.Policies.All())
-		return nil, fmt.Errorf("%s//%s: %w", request.Policy.Name, selector, ErrPolicyOrQueryNotFound)
-	}
-=======
->>>>>>> 0317672b
-
 	// execute the queries
 	return NewExecutor(m.pool, m.logger, progressUpdate).Execute(ctx, request, &filteredPolicy)
 }
