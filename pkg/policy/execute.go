package policy

import (
	"context"
	"encoding/json"
	"errors"
	"fmt"
	"path/filepath"
	"strings"
	"time"

	"github.com/cloudquery/cq-provider-sdk/provider/schema"
	"github.com/hashicorp/go-hclog"
	"github.com/hashicorp/go-version"
	"github.com/spf13/afero"
)

var ErrPolicyOrQueryNotFound = errors.New("selected policy/query not found")

type UpdateCallback func(update Update)

type Update struct {
	// PolicyID is the name of the policy that is being updated.
	PolicyName string
	// Version is the policy version.
	Version string
	// Source policy was fetched from
	Source string
	// FinishedQueries is the number queries that have finished evaluating
	FinishedQueries int
	// QueriesCount is the amount of queries collected so far
	QueriesCount int
	// Error if any returned by the provider
	Error string
}

func (f Update) AllDone() bool {
	return f.FinishedQueries == f.QueriesCount
}

func (f Update) DoneCount() int {
	return f.FinishedQueries
}

// Executor implements the execution framework.
type Executor struct {
	// Connection to the database
	conn schema.QueryExecer
	log  hclog.Logger

	PolicyPath []string

	// progressUpdate
	progressUpdate UpdateCallback
}

// QueryResult contains the result information from an executed query.
type QueryResult struct {
	Name        string          `json:"name"`
	Description string          `json:"description"`
	Columns     []string        `json:"result_headers"`
	Data        [][]interface{} `json:"result_rows"`
	Type        QueryType       `json:"type"`
	Passed      bool            `json:"check_passed"`
}

// ExecutionResult contains all policy execution results.
type ExecutionResult struct {
	// PolicyName is the running policy name
	PolicyName string

	// ExecutionTime is when the policy has been started
	ExecutionTime time.Time

	// True if all policies have passed
	Passed bool

	// List of all query result sets
	Results []*QueryResult

	// Error is the reason the execution failed
	Error string

	// List of loaded Policies
	LoadedPolicies Policies
}

// ExecuteRequest is a request that triggers policy execution.
type ExecuteRequest struct {
	// Policy is the policy that should be executed.
	Policy *Policy

	// StopOnFailure if true policy execution will stop on first failure
	StopOnFailure bool

	// ProviderVersions describes current versions of providers in use.
	ProviderVersions map[string]*version.Version

	// UpdateCallback is the console ui update callback
	UpdateCallback UpdateCallback
}

// NewExecutor creates a new executor.
func NewExecutor(conn schema.QueryExecer, log hclog.Logger, progressUpdate UpdateCallback) *Executor {
	return &Executor{
		conn:           conn,
		log:            log,
		progressUpdate: progressUpdate,
		PolicyPath:     []string{},
	}
}

func (e *Executor) with(policy string, args ...interface{}) *Executor {
	policyPath := e.PolicyPath
	policyPath = append(policyPath, policy)
	return &Executor{
		conn:           e.conn,
		log:            e.log.With("policy", strings.Join(policyPath, "/")).With(args...),
		progressUpdate: e.progressUpdate,
		PolicyPath:     policyPath,
	}
}

// Execute executes given policy and the related sub queries/views.
func (e *Executor) Execute(ctx context.Context, req *ExecuteRequest, policy *Policy) (*ExecutionResult, error) {
<<<<<<< HEAD
	if len(policy.Policies.All()) == 0 && len(policy.Checks) == 0 {
=======
	if !policy.HasChecks() {
>>>>>>> 0317672b
		return nil, fmt.Errorf("no checks or policies to execute")
	}
	e.log.Debug("Check policy versions", "versions", req.ProviderVersions)
	if err := e.checkVersions(policy.Config, req.ProviderVersions); err != nil {
		return nil, fmt.Errorf("%s: %w", policy.Name, err)
	}
	if err := e.createViews(ctx, policy); err != nil {
		return nil, err
	}
	total := ExecutionResult{PolicyName: req.Policy.Name, Passed: true, Results: make([]*QueryResult, 0)}
	for _, p := range policy.Policies {
		executor := e.with(p.Name)
		executor.log.Info("starting policy execution")
		r, err := executor.Execute(ctx, req, p)
		if err != nil {
			executor.log.Error("failed to execute policy", "err", err)
			return nil, fmt.Errorf("%s/%w", policy.Name, err)
		}
		total.Passed = total.Passed && r.Passed
		total.Results = append(total.Results, r.Results...)
		if !total.Passed && req.StopOnFailure {
			return &total, nil
		}
	}

	for _, q := range policy.Checks {
		e.log = e.log.With("query", q.Name)
		qr, err := e.executeQuery(ctx, q)
		if err != nil {
			e.log.Error("failed to execute query", "err", err)
			return nil, fmt.Errorf("%s/%w", policy.Name, err)
		}
		total.Passed = total.Passed && qr.Passed
		total.Results = append(total.Results, qr)
		e.log.Info("Check finished with result", "passed", qr.Passed)
		if e.progressUpdate != nil {
			e.progressUpdate(Update{
				FinishedQueries: 1,
			})
		}
		if !total.Passed && req.StopOnFailure {
			return &total, nil
		}
	}
<<<<<<< HEAD
	// if !found && len(selector) > 0 {
	// 	e.log.Error("policy/query not found with provided sub-policy selector", "selector", selector, "available_policies", policy.Policies.All())
	// 	return nil, fmt.Errorf("%s//%s: %w", policy.Name, path.Join(selector...), ErrPolicyOrQueryNotFound)
	// }
=======
>>>>>>> 0317672b
	return &total, nil
}

func (*Executor) checkVersions(policyConfig *Configuration, actual map[string]*version.Version) error {
	if policyConfig == nil {
		return nil
	}
	for _, p := range policyConfig.Providers {
		c, err := version.NewConstraint(p.Version)
		if err != nil {
			return fmt.Errorf("failed to parse version constraint for provider %s: %w", p.Type, err)
		}
		v, ok := actual[p.Type]
		if !ok {
			return fmt.Errorf("provider %s version %s is not defined in configuration", p.Type, p.Version)
		}
		if !c.Check(v) {
			return fmt.Errorf("provider %s does not satisfy version requirement %s", p.Type, c)
		}
	}
	return nil
}

// executeQuery executes the given query and returns the result.
func (e *Executor) executeQuery(ctx context.Context, q *Check) (*QueryResult, error) {
	e.log.Trace("query", q.Query)
	data, err := e.conn.Query(ctx, q.Query)
	if err != nil {
		return nil, fmt.Errorf("%s: %w", q.Name, err)
	}

	result := &QueryResult{
		Name:        q.Name,
		Description: q.Title,
		Columns:     make([]string, 0),
		Data:        make([][]interface{}, 0),
		Type:        q.Type,
	}
	for _, fd := range data.FieldDescriptions() {
		result.Columns = append(result.Columns, string(fd.Name))
	}

	for data.Next() {
		values, err := data.Values()
		if err != nil {
			return nil, fmt.Errorf("%s: %w", q.Name, err)
		}
		result.Data = append(result.Data, values)
	}
	if data.Err() != nil {
		return nil, fmt.Errorf("%s: %w", q.Name, data.Err())
	}
	result.Passed = (len(result.Data) == 0) == !q.ExpectOutput
	return result, nil
}

// createViews creates temporary views for given config.Policy, and any views defined by sub-policies
func (e *Executor) createViews(ctx context.Context, policy *Policy) error {
	for _, v := range policy.Views {
		e.log.Info("creating policy view", "view", v.Name)
		if err := e.conn.Exec(ctx, fmt.Sprintf("CREATE OR REPLACE TEMPORARY VIEW %s AS %s", v.Name, v.Query)); err != nil {
			return fmt.Errorf("failed to create view %s/%s: %w", policy.Name, v.Name, err)
		}
	}
	return nil
}

func GenerateExecutionResultFile(result *ExecutionResult, outputDir string) error {
	fs := afero.NewOsFs()

	if err := fs.MkdirAll(outputDir, 0755); err != nil {
		return err
	}

	f, err := fs.Create(fmt.Sprintf("%s.json", filepath.Join(outputDir, result.PolicyName)))
	if err != nil {
		return err
	}
	defer func() {
		_ = f.Close()
	}()

	data, err := json.Marshal(&result)
	if err != nil {
		return err
	}
	if _, err := f.Write(data); err != nil {
		return err
	}
	return nil
}<|MERGE_RESOLUTION|>--- conflicted
+++ resolved
@@ -123,11 +123,7 @@
 
 // Execute executes given policy and the related sub queries/views.
 func (e *Executor) Execute(ctx context.Context, req *ExecuteRequest, policy *Policy) (*ExecutionResult, error) {
-<<<<<<< HEAD
-	if len(policy.Policies.All()) == 0 && len(policy.Checks) == 0 {
-=======
 	if !policy.HasChecks() {
->>>>>>> 0317672b
 		return nil, fmt.Errorf("no checks or policies to execute")
 	}
 	e.log.Debug("Check policy versions", "versions", req.ProviderVersions)
@@ -172,13 +168,6 @@
 			return &total, nil
 		}
 	}
-<<<<<<< HEAD
-	// if !found && len(selector) > 0 {
-	// 	e.log.Error("policy/query not found with provided sub-policy selector", "selector", selector, "available_policies", policy.Policies.All())
-	// 	return nil, fmt.Errorf("%s//%s: %w", policy.Name, path.Join(selector...), ErrPolicyOrQueryNotFound)
-	// }
-=======
->>>>>>> 0317672b
 	return &total, nil
 }
 
