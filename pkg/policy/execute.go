--- conflicted
+++ resolved
@@ -5,13 +5,9 @@
 	"encoding/json"
 	"errors"
 	"fmt"
-<<<<<<< HEAD
 	"log"
 	"strings"
 
-=======
-	"path"
->>>>>>> fc374025
 	"path/filepath"
 	"strings"
 
