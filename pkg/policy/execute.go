package policy

import (
	"context"
	"encoding/json"
	"errors"
	"fmt"
	"path"
<<<<<<< HEAD
	"strings"
	"time"

=======
>>>>>>> 49bd25a9
	"path/filepath"
	"strings"

	"github.com/cloudquery/cq-provider-sdk/provider/schema"
	"github.com/hashicorp/go-hclog"
	"github.com/hashicorp/go-version"
	"github.com/spf13/afero"
)

var ErrPolicyOrQueryNotFound = errors.New("selected policy/query is not found")

type UpdateCallback func(update Update)

type Update struct {
	// PolicyID is the name of the policy that is being updated.
	PolicyName string
	// Version is the policy version.
	Version string
	// Source policy was fetched from
	Source string
	// FinishedQueries is the number queries that have finished evaluating
	FinishedQueries int
	// QueriesCount is the amount of queries collected so far
	QueriesCount int
	// Error if any returned by the provider
	Error string
}

func (f Update) AllDone() bool {
	return f.FinishedQueries == f.QueriesCount
}

func (f Update) DoneCount() int {
	return f.FinishedQueries
}

// Executor implements the execution framework.
type Executor struct {
	// Connection to the database
	conn schema.QueryExecer
	log  hclog.Logger

	PolicyPath []string

	// progressUpdate
	progressUpdate UpdateCallback
}

// QueryResult contains the result information from an executed query.
type QueryResult struct {
	Name        string          `json:"name"`
	Description string          `json:"description"`
	Columns     []string        `json:"result_headers"`
	Data        [][]interface{} `json:"result_rows"`
	Type        QueryType       `json:"type"`
	Passed      bool            `json:"check_passed"`
}

// ExecutionResult contains all policy execution results.
type ExecutionResult struct {
	// PolicyName is the running policy name
	PolicyName string

	// ExecutionTime is when the policy has been started
	ExecutionTime time.Time

	// True if all policies have passed
	Passed bool

	// List of all query result sets
	Results []*QueryResult

	// Error is the reason the execution failed
	Error string

	// List of loaded Policies
	LoadedPolicies Policies
}

// ExecuteRequest is a request that triggers policy execution.
type ExecuteRequest struct {
	// Policy is the policy that should be executed.
	Policy *Policy

	// StopOnFailure if true policy execution will stop on first failure
	StopOnFailure bool

	// ProviderVersions describes current versions of providers in use.
	ProviderVersions map[string]*version.Version

	// UpdateCallback is the console ui update callback
	UpdateCallback UpdateCallback
}

// NewExecutor creates a new executor.
func NewExecutor(conn schema.QueryExecer, log hclog.Logger, progressUpdate UpdateCallback) *Executor {
	return &Executor{
		conn:           conn,
		log:            log,
		progressUpdate: progressUpdate,
		PolicyPath:     []string{},
	}
}

func (e *Executor) with(policy string, args ...interface{}) *Executor {
	policyPath := e.PolicyPath
	policyPath = append(policyPath, policy)
	return &Executor{
		conn:           e.conn,
		log:            e.log.With("policy", strings.Join(policyPath, "/")).With(args...),
		progressUpdate: e.progressUpdate,
		PolicyPath:     policyPath,
	}
}

// Execute executes given policy and the related sub queries/views.
func (e *Executor) Execute(ctx context.Context, req *ExecuteRequest, policy *Policy, selector []string) (*ExecutionResult, error) {
	e.log.Debug("Check policy versions", "versions", req.ProviderVersions)
	if err := e.checkVersions(policy.Config, req.ProviderVersions); err != nil {
		return nil, fmt.Errorf("%s: %w", policy.Name, err)
	}
	if err := e.createViews(ctx, policy); err != nil {
		return nil, err
	}
	var rest []string
	if len(selector) > 0 {
		rest = selector[1:]
	}
	var found bool
	total := ExecutionResult{PolicyName: req.Policy.Name, Passed: true, Results: make([]*QueryResult, 0)}
	for _, p := range policy.Policies {
		if len(selector) == 0 || p.Name == selector[0] {
			found = true
			executor := e.with(p.Name)
			executor.log.Info("starting policy execution")
			r, err := executor.Execute(ctx, req, p, rest)
			if err != nil {
				executor.log.Error("failed to execute policy", "err", err)
				return nil, fmt.Errorf("%s/%w", policy.Name, err)
			}
			total.Passed = total.Passed && r.Passed
			total.Results = append(total.Results, r.Results...)
			if !total.Passed && req.StopOnFailure {
				return &total, nil
			}

		}
	}

	for _, q := range policy.Checks {
		if len(selector) == 0 || q.Name == selector[0] {
			found = true
			e.log = e.log.With("query", q.Name)
			qr, err := e.executeQuery(ctx, q)
			if err != nil {
				e.log.Error("failed to execute query", "err", err)
				return nil, fmt.Errorf("%s/%w", policy.Name, err)
			}
			total.Passed = total.Passed && qr.Passed
			total.Results = append(total.Results, qr)
			e.log.Info("Check finished with result", "passed", qr.Passed)
			if e.progressUpdate != nil {
				e.progressUpdate(Update{
					FinishedQueries: 1,
				})
			}
			if !total.Passed && req.StopOnFailure {
				return &total, nil
			}
		}
	}
	if !found && len(selector) > 0 {
		e.log.Error("policy/query not found with provided sub-policy selector", "selector", selector, "available_policies", policy.Policies.All())
		return nil, fmt.Errorf("%s//%s: %w", policy.Name, path.Join(selector...), ErrPolicyOrQueryNotFound)
	}
	return &total, nil
}

func (*Executor) checkVersions(policyConfig *Configuration, actual map[string]*version.Version) error {
	if policyConfig == nil {
		return nil
	}
	for _, p := range policyConfig.Providers {
		c, err := version.NewConstraint(p.Version)
		if err != nil {
			return fmt.Errorf("failed to parse version constraint for provider %s: %w", p.Type, err)
		}
		v, ok := actual[p.Type]
		if !ok {
			return fmt.Errorf("provider %s version %s is not defined in configuration", p.Type, p.Version)
		}
		if !c.Check(v) {
			return fmt.Errorf("provider %s does not satisfy version requirement %s", p.Type, c)
		}
	}
	return nil
}

// executeQuery executes the given query and returns the result.
func (e *Executor) executeQuery(ctx context.Context, q *Check) (*QueryResult, error) {
	e.log.Trace("query", q.Query)
	data, err := e.conn.Query(ctx, q.Query)
	if err != nil {
		return nil, fmt.Errorf("%s: %w", q.Name, err)
	}

	result := &QueryResult{
		Name:        q.Name,
		Description: q.Title,
		Columns:     make([]string, 0),
		Data:        make([][]interface{}, 0),
		Type:        q.Type,
	}
	for _, fd := range data.FieldDescriptions() {
		result.Columns = append(result.Columns, string(fd.Name))
	}

	for data.Next() {
		values, err := data.Values()
		if err != nil {
			return nil, fmt.Errorf("%s: %w", q.Name, err)
		}
		result.Data = append(result.Data, values)
	}
	if data.Err() != nil {
		return nil, fmt.Errorf("%s: %w", q.Name, data.Err())
	}
	result.Passed = (len(result.Data) == 0) == !q.ExpectOutput
	return result, nil
}

// createViews creates temporary views for given config.Policy, and any views defined by sub-policies
func (e *Executor) createViews(ctx context.Context, policy *Policy) error {
	for _, v := range policy.Views {
		e.log.Info("creating policy view", "view", v.Name)
		if err := e.conn.Exec(ctx, fmt.Sprintf("CREATE OR REPLACE TEMPORARY VIEW %s AS %s", v.Name, v.Query)); err != nil {
			return fmt.Errorf("failed to create view %s/%s: %w", policy.Name, v.Name, err)
		}
	}
	return nil
}

func GenerateExecutionResultFile(result *ExecutionResult, outputDir string) error {
	fs := afero.NewOsFs()

	if err := fs.MkdirAll(outputDir, 0755); err != nil {
		return err
	}

	f, err := fs.Create(fmt.Sprintf("%s.json", filepath.Join(outputDir, result.PolicyName)))
	if err != nil {
		return err
	}
	defer func() {
		_ = f.Close()
	}()

	data, err := json.Marshal(&result)
	if err != nil {
		return err
	}
	if _, err := f.Write(data); err != nil {
		return err
	}
	return nil
}<|MERGE_RESOLUTION|>--- conflicted
+++ resolved
@@ -6,14 +6,9 @@
 	"errors"
 	"fmt"
 	"path"
-<<<<<<< HEAD
+	"path/filepath"
 	"strings"
 	"time"
-
-=======
->>>>>>> 49bd25a9
-	"path/filepath"
-	"strings"
 
 	"github.com/cloudquery/cq-provider-sdk/provider/schema"
 	"github.com/hashicorp/go-hclog"
