package policy

import (
	"context"
	"fmt"
	"testing"

	sdkdb "github.com/cloudquery/cq-provider-sdk/database"
	"github.com/cloudquery/cq-provider-sdk/provider/schema"
	"github.com/hashicorp/go-hclog"
	"github.com/stretchr/testify/assert"
)

func setupPolicyDatabase(t *testing.T, tableName string) (schema.QueryExecer, func(t *testing.T)) {
	conn, err := sdkdb.New(context.Background(), hclog.NewNullLogger(), "postgres://postgres:pass@localhost:5432/postgres")
	assert.NoError(t, err)

	// Setup test data
	err = conn.Exec(context.Background(), fmt.Sprintf("DROP TABLE IF EXISTS %s", tableName))
	assert.NoError(t, err)
	err = conn.Exec(context.Background(), fmt.Sprintf("CREATE TABLE %s (id serial PRIMARY KEY, name VARCHAR(50) NOT NULL)", tableName))
	assert.NoError(t, err)
	err = conn.Exec(context.Background(), fmt.Sprintf("INSERT INTO %s VALUES (1, 'john')", tableName))
	assert.NoError(t, err)

	// Return conn and tear down func
	return conn, func(t *testing.T) {
		err = conn.Exec(context.Background(), fmt.Sprintf("DROP TABLE IF EXISTS %s CASCADE", tableName))
		assert.NoError(t, err)
	}
}

func TestExecutor_executeQuery(t *testing.T) {
	cases := []struct {
		Name          string
		Query         string
		ExpectOutput  bool
		ShouldBeEmpty bool
	}{
		{
			Name:          "no output",
			Query:         fmt.Sprintf("SELECT * FROM %s WHERE name LIKE 'peter'", t.Name()),
			ExpectOutput:  false,
			ShouldBeEmpty: true,
		},
		{
			Name:          "output",
			Query:         fmt.Sprintf("SELECT * FROM %s WHERE name LIKE 'john'", t.Name()),
			ExpectOutput:  true,
			ShouldBeEmpty: false,
		},
	}

	conn, tearDownFunc := setupPolicyDatabase(t, t.Name())
	defer tearDownFunc(t)
	executor := NewExecutor(conn, hclog.Default(), nil)

	for _, tc := range cases {
		t.Run(tc.Name, func(t *testing.T) {
			res, err := executor.executeQuery(context.Background(), &Check{
				Query:        tc.Query,
				ExpectOutput: tc.ExpectOutput,
			})
			assert.NoError(t, err)
			if tc.ShouldBeEmpty {
				assert.Empty(t, res.Data)
			} else {
				assert.NotEmpty(t, res.Data)
			}
		})
	}
}

func TestExecutor_executePolicy(t *testing.T) {
	cases := []struct {
		Name          string
		Queries       []*Check
		Views         []*View
		ShouldBeEmpty bool
		Pass          bool
		ErrorOutput   string
	}{
		{
			Name: "multiple_queries",
			Queries: []*Check{
				{
					Name:         "query-1",
					ExpectOutput: false,
					Query:        fmt.Sprintf("SELECT * from %s WHERE name LIKE 'peter'", t.Name()),
				},
				{
					Name:         "query-2",
					ExpectOutput: true,
					Query:        fmt.Sprintf("SELECT * from %s WHERE name LIKE 'john'", t.Name()),
				},
			},
			ShouldBeEmpty: false,
			Pass:          true,
		},
		{
			Name: "query_with_dependent_view",
			Views: []*View{
				{
					Name:  "testview",
					Query: fmt.Sprintf("SELECT * FROM %s WHERE name LIKE 'john'", t.Name()),
				},
			},
			Queries: []*Check{
				{
					Name:         "query-with-view",
					ExpectOutput: true,
					Query:        "SELECT * from testview",
				},
			},
			Pass:          true,
			ShouldBeEmpty: false,
		},
		{
			Name: "broken_policy_query",
			Queries: []*Check{
				{
					Name:  "broken-query",
					Query: "SECT * OM testview",
				},
			},
			ErrorOutput:   "broken_policy_query/broken-query: ERROR: syntax error at or near \"SECT\" (SQLSTATE 42601)",
			ShouldBeEmpty: true,
			Pass:          true,
		},
		{
			Name: "broken_policy_view",
			Views: []*View{
				{
					Name:  "brokenview",
					Query: "INVALID * MOFR *",
				},
			},
			Queries: []*Check{
				{
					Name:  "broken-query",
					Query: "SECT * OM testview",
				},
			},
			ErrorOutput:   "failed to create view broken_policy_view/brokenview: ERROR: syntax error at or near \"INVALID\" (SQLSTATE 42601)",
			ShouldBeEmpty: true,
			Pass:          true,
		},
	}

	conn, tearDownFunc := setupPolicyDatabase(t, t.Name())
	defer tearDownFunc(t)
	executor := NewExecutor(conn, hclog.Default(), nil)

	for _, tc := range cases {
		t.Run(tc.Name, func(t *testing.T) {
			p := &Policy{
				Name:   tc.Name,
				Checks: tc.Queries,
				Views:  tc.Views,
			}
			execReq := &ExecuteRequest{
				Policy: &Policy{
					Name: tc.Name,
				},
				UpdateCallback: nil,
				StopOnFailure:  false,
			}

			res, err := executor.Execute(context.Background(), execReq, p)
			if tc.ErrorOutput != "" {
				assert.EqualError(t, err, tc.ErrorOutput)
			} else {
				assert.NoError(t, err)
			}
			if tc.ShouldBeEmpty {
				assert.Empty(t, res)
			} else {
				assert.NotEmpty(t, res)
			}
			if res != nil {
				assert.Equal(t, tc.Pass, res.Passed)
			}
		})
	}
}

var (
	multiLayerPolicy = &Policy{
		Name: "test",
		Policies: Policies{
			{
				Name: "subpolicy",
				Checks: []*Check{{
					Name:         "sub-query",
					Query:        "SELECT 1 as result;",
					ExpectOutput: true,
				},
					{
						Name:         "other-query",
						Query:        "SELECT 1 as result;",
						ExpectOutput: true,
					},
				},
			},
		},
		Checks: []*Check{{
			Query:        "SELECT 1 as result;",
			ExpectOutput: true,
		}},
	}
	failingPolicy = &Policy{
		Name: "test",
		Policies: Policies{
			{
				Name: "subpolicy",
				Checks: []*Check{{
					Name:         "sub-query",
					Query:        "SELECT 1 as result;",
					ExpectOutput: true,
				},
					{
						Name:  "other-query",
						Query: "SELECT 1 as result;",
					},
				},
			},
		},
		Checks: []*Check{{
			Query:        "SELECT 1 as result;",
			ExpectOutput: true,
		}},
	}
)

func TestExecutor_Execute(t *testing.T) {
	cases := []struct {
		Name                 string
		Policy               *Policy
		Selector             string
		ShouldBeEmpty        bool
		Pass                 bool
		ErrorOutput          string
		TotalExpectedResults int
		StopOnFailure        bool
	}{
		{
			Name: "simple policy",
			Policy: &Policy{
				Name:     "test",
				Policies: nil,
				Checks: []*Check{{
					Query:        "SELECT 1 as result;",
					ExpectOutput: true,
				}},
			},
			Pass:                 true,
			TotalExpectedResults: 1,
		},
		{
			Name:                 "multilayer policies",
			Policy:               multiLayerPolicy,
			Pass:                 true,
			TotalExpectedResults: 3,
		},
		{
			Name:                 "multilayer policies \\w selector",
			Policy:               multiLayerPolicy,
<<<<<<< HEAD
			Selector:             "test/subpolicy",
=======
			Selector:             "subpolicy",
>>>>>>> 0317672b
			Pass:                 true,
			TotalExpectedResults: 2,
		},
		{
			Name:                 "multilayer policies \\w invalid selector",
			Policy:               multiLayerPolicy,
			Selector:             "invalidselector",
			Pass:                 true,
			ShouldBeEmpty:        true,
			TotalExpectedResults: 0,
			ErrorOutput:          "no checks or policies to execute",
		},
		{
			Name:                 "multilayer policies \\w selector on query",
			Policy:               multiLayerPolicy,
<<<<<<< HEAD
			Selector:             "test/subpolicy/sub-query",
=======
			Selector:             "subpolicy/sub-query",
>>>>>>> 0317672b
			Pass:                 true,
			TotalExpectedResults: 1,
		},
		{
			Name:                 "failing policy",
			Policy:               failingPolicy,
			Pass:                 false,
			TotalExpectedResults: 3,
		},
		{
			Name:                 "failing policy - stop on failure",
			Policy:               failingPolicy,
			Pass:                 false,
			TotalExpectedResults: 2,
			StopOnFailure:        true,
		},
		{
			Name:                 "failing policy \\w selector",
			Policy:               failingPolicy,
<<<<<<< HEAD
			Selector:             "test/subpolicy/sub-query",
=======
			Selector:             "subpolicy/sub-query",
>>>>>>> 0317672b
			Pass:                 true,
			TotalExpectedResults: 1,
			StopOnFailure:        true,
		},
	}

	conn, tearDownFunc := setupPolicyDatabase(t, t.Name())
	defer tearDownFunc(t)
	executor := NewExecutor(conn, hclog.Default(), nil)

	for _, tc := range cases {
		t.Run(tc.Name, func(t *testing.T) {
			execReq := &ExecuteRequest{
				Policy:         tc.Policy,
				UpdateCallback: nil,
				StopOnFailure:  tc.StopOnFailure,
			}
			filtered := tc.Policy.Filter(tc.Selector)
			res, err := executor.Execute(context.Background(), execReq, &filtered)
			if tc.ErrorOutput != "" {
				assert.EqualError(t, err, tc.ErrorOutput)
			} else {
				assert.NoError(t, err)
			}
			if tc.ShouldBeEmpty {
				assert.Empty(t, res)
			} else {
				assert.NotEmpty(t, res)
			}
			if res != nil {
				assert.Equal(t, tc.Pass, res.Passed)
				assert.Len(t, res.Results, tc.TotalExpectedResults)
			}
		})
	}
}<|MERGE_RESOLUTION|>--- conflicted
+++ resolved
@@ -265,11 +265,7 @@
 		{
 			Name:                 "multilayer policies \\w selector",
 			Policy:               multiLayerPolicy,
-<<<<<<< HEAD
-			Selector:             "test/subpolicy",
-=======
 			Selector:             "subpolicy",
->>>>>>> 0317672b
 			Pass:                 true,
 			TotalExpectedResults: 2,
 		},
@@ -285,11 +281,7 @@
 		{
 			Name:                 "multilayer policies \\w selector on query",
 			Policy:               multiLayerPolicy,
-<<<<<<< HEAD
-			Selector:             "test/subpolicy/sub-query",
-=======
 			Selector:             "subpolicy/sub-query",
->>>>>>> 0317672b
 			Pass:                 true,
 			TotalExpectedResults: 1,
 		},
@@ -309,11 +301,7 @@
 		{
 			Name:                 "failing policy \\w selector",
 			Policy:               failingPolicy,
-<<<<<<< HEAD
-			Selector:             "test/subpolicy/sub-query",
-=======
 			Selector:             "subpolicy/sub-query",
->>>>>>> 0317672b
 			Pass:                 true,
 			TotalExpectedResults: 1,
 			StopOnFailure:        true,
