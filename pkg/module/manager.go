package module

import (
	"context"
	"fmt"
	"sort"
	"strings"

	"github.com/cloudquery/cq-provider-sdk/cqproto"
	"github.com/cloudquery/cq-provider-sdk/provider/execution"
	"github.com/hashicorp/go-hclog"
)

type LowLevelQueryExecer interface {
	execution.Copier
	execution.QueryExecer
}

// ManagerImpl is the manager implementation struct.
type ManagerImpl struct {
	modules  map[string]Module
	modOrder []string

	// Instance of database
	pool execution.QueryExecer

	// Logger instance
	logger hclog.Logger

	// Instance of client to query module info
	requester moduleInfoRequester
}

// Manager is the interface that describes the interaction with the module manager.
// Implemented by ManagerImpl.
type Manager interface {
	// RegisterModule is used to register a module into the manager.
	RegisterModule(mod Module)

	// ExecuteModule executes the given module, validating the given module name and config first.
	ExecuteModule(ctx context.Context, execReq *ExecuteRequest) (*ExecutionResult, error)

	// ExampleConfigs returns a list of example module configs from loaded modules
	ExampleConfigs() []string
}

type moduleInfoRequester interface {
	GetProviderModule(ctx context.Context, providerName string, req cqproto.GetModuleRequest) (*cqproto.GetModuleResponse, error)
}

// NewManager returns a new manager instance.
<<<<<<< HEAD
func NewManager(pool LowLevelQueryExecer, logger hclog.Logger) *ManagerImpl {
=======
func NewManager(pool execution.QueryExecer, logger hclog.Logger, r moduleInfoRequester) *ManagerImpl {
>>>>>>> d1e49adf
	return &ManagerImpl{
		modules:   make(map[string]Module),
		pool:      pool,
		logger:    logger,
		requester: r,
	}
}

// RegisterModule is used to register a module into the manager.
func (m *ManagerImpl) RegisterModule(mod Module) {
	id := mod.ID()
	if _, ok := m.modules[id]; ok {
		panic("module " + id + " already registered")
	}
	m.modules[id] = mod
	m.modOrder = append(m.modOrder, id)
}

// ExecuteModule executes the given module, validating the given module name and config first.
func (m *ManagerImpl) ExecuteModule(ctx context.Context, execReq *ExecuteRequest) (*ExecutionResult, error) {
	mod, ok := m.modules[execReq.Module]
	if !ok {
		return nil, fmt.Errorf("module not found %q", execReq.Module)
	}

	protoVersion, modInfo, err := m.collectProviderInfo(ctx, mod, execReq.Providers)
	if err != nil {
		return nil, fmt.Errorf("protocol negotiation failed: %w", err)
	}

	if err := mod.Configure(ctx, Info{
		UserConfig:      execReq.ProfileConfig,
		ProtocolVersion: protoVersion,
		ProviderData:    modInfo,
	}, execReq.Params); err != nil {
		return nil, fmt.Errorf("module configuration failed: %w", err)
	}

	execReq.Conn = m.pool

	return mod.Execute(ctx, execReq), nil
}

// ExampleConfigs returns a list of example module configs from loaded modules
func (m *ManagerImpl) ExampleConfigs() []string {
	ret := make([]string, 0, len(m.modules))
	for _, i := range m.modOrder {
		cfg := m.modules[i].ExampleConfig()
		if cfg == "" {
			continue
		}
		ret = append(ret, cfg)
	}
	return ret
}

func (m *ManagerImpl) collectProviderInfo(ctx context.Context, mod Module, provs []*cqproto.GetProviderSchemaResponse) (uint32, map[string]cqproto.ModuleInfo, error) {
	var (
		providerVersionInfo = make(map[uint32]map[string]cqproto.ModuleInfo) // version vs provider vs info
		allVersions         = make(map[string][]uint32, len(provs))          // used for debug info
	)

	rq := cqproto.GetModuleRequest{
		Module:            mod.ID(),
		PreferredVersions: mod.ProtocolVersions(),
	}

	for _, p := range provs {
		data, err := m.requester.GetProviderModule(ctx, p.Name, rq)
		if err != nil {
			return 0, nil, fmt.Errorf("GetProviderModule %s: %w", p.Name, err)
		} else if data.Diagnostics.HasDiags() {
			return 0, nil, data.Diagnostics
		}
		allVersions[p.Name] = data.AvailableVersions

		for v := range data.Data {
			inf, ok := providerVersionInfo[v]
			if !ok {
				inf = make(map[string]cqproto.ModuleInfo)
			}
			inf[p.Name] = data.Data[v]
			providerVersionInfo[v] = inf
		}
	}

	// negotiate: through each version supported by the module, in order of preference, and try to find an entry which all providers can satisfy
	for _, preferredVersion := range mod.ProtocolVersions() {
		list := providerVersionInfo[preferredVersion]
		if len(list) < len(provs) {
			m.logger.Debug("skipping preferred module protocol version", "preferred_version", preferredVersion)
			continue
		}

		// use that version
		m.logger.Info("negotiating module protocol version", "version", preferredVersion)
		return preferredVersion, list, nil
	}

	return 0, nil, versionError(mod.ID(), mod.ProtocolVersions(), allVersions)
}

func versionError(modName string, modVersions []uint32, provVersions map[string][]uint32) error {
	var (
		unsupportingProviders []string
		olderProviders        []string
		newerProviders        []string

		minRequired = minUint32(modVersions)
	)

	for p, versions := range provVersions {
		if len(versions) == 0 {
			unsupportingProviders = append(unsupportingProviders, p)
			continue
		}

		if maxSupplied := maxUint32(versions); minRequired > maxSupplied {
			olderProviders = append(olderProviders, p)
		} else if minRequired < maxSupplied {
			newerProviders = append(newerProviders, p)
		}
	}

	sort.Strings(unsupportingProviders)
	sort.Strings(olderProviders)
	sort.Strings(newerProviders)

	if l := len(unsupportingProviders); l == 1 {
		return fmt.Errorf("provider %s doesn't support %s yet", unsupportingProviders[0], modName)
	} else if l > 1 {
		return fmt.Errorf("providers %s don't support %s yet", strings.Join(unsupportingProviders, ", "), modName)
	}

	if l := len(olderProviders); l == 1 {
		return fmt.Errorf("provider %s seems to support an older version of %s, which is incompatible with your cloudquery version", olderProviders[0], modName)
	} else if l > 1 {
		return fmt.Errorf("providers %s seem to support an older version of %s, which is incompatible with your cloudquery version", strings.Join(olderProviders, ", "), modName)
	}

	if l := len(newerProviders); l == 1 {
		return fmt.Errorf("provider %s seems to support a newer version of %s, which is incompatible with your cloudquery version", newerProviders[0], modName)
	} else if l > 1 {
		return fmt.Errorf("providers %s seem to support a newer version of %s, which is incompatible with your cloudquery version", strings.Join(newerProviders, ", "), modName)
	}

	return fmt.Errorf("version mismatch between module and providers, please upgrade your providers and/or cloudquery")
}

func minUint32(v []uint32) uint32 {
	var smallest uint32
	for i := range v {
		if smallest == 0 || v[i] < smallest {
			smallest = v[i]
		}
	}
	return smallest
}

func maxUint32(v []uint32) uint32 {
	var biggest uint32
	for i := range v {
		if v[i] > biggest {
			biggest = v[i]
		}
	}
	return biggest
}<|MERGE_RESOLUTION|>--- conflicted
+++ resolved
@@ -49,11 +49,7 @@
 }
 
 // NewManager returns a new manager instance.
-<<<<<<< HEAD
-func NewManager(pool LowLevelQueryExecer, logger hclog.Logger) *ManagerImpl {
-=======
-func NewManager(pool execution.QueryExecer, logger hclog.Logger, r moduleInfoRequester) *ManagerImpl {
->>>>>>> d1e49adf
+func NewManager(pool LowLevelQueryExecer, logger hclog.Logger, r moduleInfoRequester) *ManagerImpl {
 	return &ManagerImpl{
 		modules:   make(map[string]Module),
 		pool:      pool,
