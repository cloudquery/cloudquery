package client

import (
	"context"
	"errors"
	"fmt"
	"io"
	"path/filepath"
	"sort"
	"time"

	"github.com/cloudquery/cq-provider-sdk/helpers"

	"github.com/cloudquery/cloudquery/pkg/client/history"

	"github.com/golang-migrate/migrate/v4"
	"github.com/hashicorp/go-hclog"
	"github.com/hashicorp/go-version"
	"github.com/hashicorp/hcl/v2"
	"github.com/jackc/pgx/v4/pgxpool"
	zerolog "github.com/rs/zerolog/log"
	"go.opentelemetry.io/otel/attribute"
	otrace "go.opentelemetry.io/otel/trace"
	"golang.org/x/sync/errgroup"

	"github.com/cloudquery/cloudquery/internal/logging"
	"github.com/cloudquery/cloudquery/internal/telemetry"
	"github.com/cloudquery/cloudquery/pkg/config"
	"github.com/cloudquery/cloudquery/pkg/module"
	"github.com/cloudquery/cloudquery/pkg/module/drift"
	"github.com/cloudquery/cloudquery/pkg/plugin"
	"github.com/cloudquery/cloudquery/pkg/plugin/registry"
	"github.com/cloudquery/cloudquery/pkg/policy"
	"github.com/cloudquery/cloudquery/pkg/ui"
	"github.com/cloudquery/cq-provider-sdk/cqproto"
	"github.com/cloudquery/cq-provider-sdk/provider"
	"github.com/cloudquery/cq-provider-sdk/provider/schema"
	"github.com/cloudquery/cq-provider-sdk/provider/schema/diag"
)

var (
	ErrMigrationsNotSupported = errors.New("provider doesn't support migrations")
)

// FetchRequest is provided to the Client to execute a fetch on one or more providers
type FetchRequest struct {
	// UpdateCallback allows gets called when the client receives updates on fetch.
	UpdateCallback FetchUpdateCallback
	// Providers list of providers to call for fetching
	Providers []*config.Provider
	// Optional: Disable deletion of data from tables.
	// Use this with caution, as it can create duplicates of data!
	DisableDataDelete bool
	// Optional: Adds extra fields to the provider, this is used for testing purposes.
	ExtraFields map[string]interface{}
}

// FetchResponse is returned after a successful fetch execution, it holds a fetch summary for each provider that was executed.
type FetchResponse struct {
	ProviderFetchSummary map[string]ProviderFetchSummary
}

type FetchUpdate struct {
	Provider string
	Version  string
	// Map of resources that have finished fetching
	FinishedResources map[string]bool
	// Amount of resources collected so far
	ResourceCount uint64
	// Error if any returned by the provider
	Error string
	// PartialFetchResults contains the partial fetch results for this update
	PartialFetchResults []*cqproto.FailedResourceFetch
}

// ProviderFetchSummary represents a request for the FetchFinishCallback
type ProviderFetchSummary struct {
	ProviderName          string
	PartialFetchErrors    []*cqproto.FailedResourceFetch
	FetchErrors           []error
	TotalResourcesFetched uint64
	FetchResources        map[string]cqproto.ResourceFetchSummary
}

func (p ProviderFetchSummary) Diagnostics() diag.Diagnostics {
	var allDiags diag.Diagnostics
	for _, s := range p.FetchResources {
		allDiags = append(allDiags, s.Diagnostics...)
	}
	return allDiags
}

func (p ProviderFetchSummary) HasErrors() bool {
	if len(p.FetchErrors) > 0 || len(p.PartialFetchErrors) > 0 {
		return true
	}
	return false
}

// PoliciesRunRequest is the request used to run a policy.
type PoliciesRunRequest struct {
	// Policies to run
	Policies []*config.Policy

	// PolicyName is optional attr to run specific policy
	PolicyName string

	// OutputDir is the output dir for policy execution output.
	OutputDir string

	// StopOnFailure signals policy execution to stop after first failure.
	StopOnFailure bool

	// RunCallBack is the callback method that is called after every policy execution.
	RunCallback policy.UpdateCallback

	// SkipVersioning if true policy will be executed without checking out the version of the policy repo using git tags
	SkipVersioning bool

	// FailOnViolation if true policy run will return error if there are violations
	FailOnViolation bool
}

// ModuleRunRequest is the request used to run a module.
type ModuleRunRequest struct {
	// Name of the module
	Name string

	// Params are the invocation parameters specific to the module
	Params interface{}

	// Providers is the list of providers to process
	Providers []*cqproto.GetProviderSchemaResponse

	// Config is the config profile provided by the user
	Config hcl.Body
}

func (f FetchUpdate) AllDone() bool {
	for _, v := range f.FinishedResources {
		if !v {
			return false
		}
	}
	return true
}

func (f FetchUpdate) DoneCount() int {
	count := 0
	for _, v := range f.FinishedResources {
		if v {
			count += 1
		}
	}
	return count
}

type FetchDoneResult struct {
	// Map of providers and resources that have finished fetching
	DoneResources map[string]map[string]bool
	// Amount of resources collected so far
	ResourceCount string
}

// TableCreator creates tables based on schema received from providers
type TableCreator interface {
	CreateTable(ctx context.Context, conn *pgxpool.Conn, t *schema.Table, p *schema.Table) error
}

type TableRemover interface {
	DropTable(ctx context.Context, conn *pgxpool.Conn, t *schema.Table) error
}

type FetchUpdateCallback func(update FetchUpdate)

type Option func(options *Client)

// Client is the client for executing providers, fetching data and running queries and polices
type Client struct {
	// Required: List of providers that are required, these providers will be downloaded if DownloadProviders is called.
	Providers []*config.RequiredProvider
	// Optional: Registry url to verify plugins from, defaults to CloudQuery hub
	RegistryURL string
	// Optional: Where to save downloaded providers, by default current working directory, defaults to ./cq/providers
	PluginDirectory string
	// Optional: Where to save downloaded policies, by default current working directory, defaults to ./cq/policy
	PolicyDirectory string
	// Optional: If true cloudquery just runs policy files without using git tag to select a version
	SkipVersioning bool
	// Optional: if this flag is true, plugins downloaded from URL won't be verified when downloaded
	NoVerify bool
	// Optional: DSN connection information for database client will connect to
	DSN string
	// Optional: Skips Building tables on fetch execution
	SkipBuildTables bool
	// Optional: HubProgressUpdater allows the client creator to get called back on download progress and completion.
	HubProgressUpdater ui.Progress
	// Optional: Logger framework can use to log.
	// default: global logger provided.
	Logger hclog.Logger
	// Optional: Hub client to use to download plugins, the Hub is used to download and pluginManager providers binaries
	// if not specified, default cloudquery registry is used.
	Hub registry.Hub
	// manager manages all plugins lifecycle
	Manager *plugin.Manager
	// ModuleManager manages all modules lifecycle
	ModuleManager module.Manager
	// ModuleManager manages all modules lifecycle
	PolicyManager policy.Manager
	// TableCreator defines how table are created in the database
	TableCreator TableCreator
	// HistoryConfig defines configuration for CloudQuery history mode
	HistoryCfg *history.Config
	// pool is a list of connection that are used for policy/query execution
	pool *pgxpool.Pool
}

func New(ctx context.Context, options ...Option) (*Client, error) {
	c := &Client{
		PluginDirectory:    filepath.Join(".", ".cq", "providers"),
		PolicyDirectory:    ".",
		NoVerify:           false,
		SkipBuildTables:    false,
		HubProgressUpdater: nil,
		HistoryCfg:         nil,
		RegistryURL:        registry.CloudQueryRegistryURl,
		Logger:             logging.NewZHcLog(&zerolog.Logger, ""),
	}
	for _, o := range options {
		o(c)
	}

	var err error
	c.Manager, err = plugin.NewManager(c.Logger, c.PluginDirectory, c.RegistryURL, c.HubProgressUpdater)
	if err != nil {
		return nil, err
	}
	c.Manager.LoadExisting(c.Providers)

	if c.DSN == "" {
		c.Logger.Warn("missing DSN, some commands won't work")
	} else {
		c.pool, err = CreateDatabase(ctx, c.DSN)
		if err != nil {
			return nil, err
		}
		if err := ValidatePostgresVersion(ctx, c.pool, MinPostgresVersion); err != nil {
			c.Logger.Warn("postgrest validation warning", "err", err)
		}
	}
	if err := c.setupTableCreator(ctx); err != nil {
		return nil, err
	}

	c.initModules()

	c.PolicyManager = policy.NewManager(c.PolicyDirectory, c.pool, c.Logger)

	return c, nil
}

// DownloadProviders downloads all provider binaries
func (c *Client) DownloadProviders(ctx context.Context) (retErr error) {
	ctx, spanEnder := telemetry.StartSpanFromContext(ctx, "DownloadProviders")
	defer spanEnder(retErr)

	c.Logger.Info("Downloading required providers")
	return c.Manager.DownloadProviders(ctx, c.Providers, c.NoVerify)
}

func (c *Client) TestProvider(ctx context.Context, providerCfg *config.Provider) error {
	providerPlugin, err := c.Manager.CreatePlugin(providerCfg.Name, providerCfg.Alias, providerCfg.Env)
	if err != nil {
		c.Logger.Error("failed to create provider plugin", "provider", providerCfg.Name, "error", err)
		return err
	}
	defer providerPlugin.Close()
	c.Logger.Info("requesting provider to configure", "provider", providerPlugin.Name(), "version", providerPlugin.Version())
	_, err = providerPlugin.Provider().ConfigureProvider(ctx, &cqproto.ConfigureProviderRequest{
		CloudQueryVersion: Version,
		Connection: cqproto.ConnectionDetails{
			DSN: c.DSN,
		},
		Config: providerCfg.Configuration,
	})
	if err != nil {
		return fmt.Errorf("provider test connection failed. Reason: %w", err)
	}
	return nil
}

// NormalizeResources walks over all given providers and in place normalizes their resources list:
//
// * wildcard expansion
// * no unknown resources
// * no duplicate resources
func (c *Client) NormalizeResources(ctx context.Context, providers []*config.Provider) error {
	for _, p := range providers {
		if err := c.normalizeProvider(ctx, p); err != nil {
			return fmt.Errorf("provider %s: %w", p.Name, err)
		}
	}
	return nil
}

func (c *Client) normalizeProvider(ctx context.Context, p *config.Provider) error {
	s, err := c.GetProviderSchema(ctx, p.Name)
	if err != nil {
		return err
	}
	p.Resources, err = normalizeResources(p.Resources, s.ResourceTables)
	return err
}

func (c *Client) Fetch(ctx context.Context, request FetchRequest) (res *FetchResponse, retErr error) {
	if !c.SkipBuildTables {
		for _, p := range request.Providers {
			if err := c.BuildProviderTables(ctx, p.Name); err != nil {
				return nil, err
			}
		}
	}

	ctx, spanEnder := telemetry.StartSpanFromContext(ctx, "Fetch")
	defer spanEnder(retErr)

	c.Logger.Info("received fetch request", "disable_delete", request.DisableDataDelete, "extra_fields", request.ExtraFields, "history_enabled", c.HistoryCfg != nil)

	searchPath := ""
	if c.HistoryCfg != nil {
		searchPath = "history"
	}
	dsn, err := parseDSN(c.DSN, searchPath)
	if err != nil {
		return nil, err
	}

	fetchSummaries := make(chan ProviderFetchSummary, len(request.Providers))
	// Ignoring gctx since we don't want to stop other running providers if one provider fails with an error
	// future refactor should probably use a something else rather than error group.
	errGroup, _ := errgroup.WithContext(ctx)
	for _, providerConfig := range request.Providers {
		providerConfig := providerConfig
		c.Logger.Debug("creating provider plugin", "provider", providerConfig.Name)
		providerPlugin, err := c.Manager.CreatePlugin(providerConfig.Name, providerConfig.Alias, providerConfig.Env)
		if err != nil {
			c.Logger.Error("failed to create provider plugin", "provider", providerConfig.Name, "error", err)
			return nil, err
		}
		// TODO: move this into an outer function
		errGroup.Go(func() error {
			pLog := c.Logger.With("provider", providerConfig.Name, "alias", providerConfig.Alias, "version", providerPlugin.Version())
			pLog.Info("requesting provider to configure")
<<<<<<< HEAD

			if c.HistoryCfg != nil {
				pLog.Info("history enabled adding fetch date", "fetch_date", c.HistoryCfg.FetchDate().Format(time.RFC3339))
				if request.ExtraFields == nil {
					request.ExtraFields = make(map[string]interface{})
				}
				request.ExtraFields["cq_fetch_date"] = c.HistoryCfg.FetchDate()
			}

			_, err = providerPlugin.Provider().ConfigureProvider(gctx, &cqproto.ConfigureProviderRequest{
=======
			_, err = providerPlugin.Provider().ConfigureProvider(ctx, &cqproto.ConfigureProviderRequest{
>>>>>>> 6ce1a82e
				CloudQueryVersion: Version,
				Connection: cqproto.ConnectionDetails{
					DSN: dsn,
				},
				Config: providerConfig.Configuration,
				// Disable delete on user request or if history is enabled
				DisableDelete: request.DisableDataDelete || c.HistoryCfg != nil,
				ExtraFields:   request.ExtraFields,
			})
			if err != nil {
				pLog.Error("failed to configure provider", "error", err)
				return err
			}
			pLog.Info("provider configured successfully")

			pLog.Info("requesting provider fetch", "partial_fetch_enabled", providerConfig.EnablePartialFetch)
			fetchStart := time.Now()
			stream, err := providerPlugin.Provider().FetchResources(ctx, &cqproto.FetchResourcesRequest{Resources: providerConfig.Resources, PartialFetchingEnabled: providerConfig.EnablePartialFetch})
			if err != nil {
				return err
			}
			pLog.Info("provider started fetching resources")
			var (
				fetchErrors         = make([]error, 0)
				partialFetchResults []*cqproto.FailedResourceFetch
				fetchedResources           = make(map[string]cqproto.ResourceFetchSummary, len(providerConfig.Resources))
				totalResources      uint64 = 0
			)
			for {
				resp, err := stream.Recv()
				if err == io.EOF {
					pLog.Info("provider finished fetch", "execution", time.Since(fetchStart).String())
					for _, fetchError := range partialFetchResults {
						pLog.Warn("received partial fetch error", parsePartialFetchKV(fetchError)...)
					}
					fetchSummaries <- ProviderFetchSummary{
						ProviderName:          providerConfig.Name,
						TotalResourcesFetched: totalResources,
						PartialFetchErrors:    partialFetchResults,
						FetchErrors:           fetchErrors,
						FetchResources:        fetchedResources,
					}
					return nil
				}
				if err != nil {
					pLog.Error("received provider fetch error", "error", err)
					return err
				}
				update := FetchUpdate{
					Provider:            providerPlugin.Name(),
					Version:             providerPlugin.Version(),
					FinishedResources:   resp.FinishedResources,
					ResourceCount:       resp.ResourceCount,
					Error:               resp.Error,
					PartialFetchResults: partialFetchResults,
				}

				if len(resp.PartialFetchFailedResources) != 0 {
					partialFetchResults = append(partialFetchResults, resp.PartialFetchFailedResources...)
				}

				totalResources += resp.ResourceCount
				fetchedResources[resp.ResourceName] = resp.Summary

				if resp.Error != "" {
					fetchErrors = append(fetchErrors, fmt.Errorf("fetch error: %s", resp.Error))
					pLog.Error("received provider fetch update error", "error", resp.Error)
				}
				pLog.Debug("received fetch update",
					"resource", resp.ResourceName, "finishedCount", resp.ResourceCount, "finished", update.AllDone(), "finishCount", update.DoneCount())
				if request.UpdateCallback != nil {
					request.UpdateCallback(update)
				}
			}
		})
	}

	response := &FetchResponse{ProviderFetchSummary: make(map[string]ProviderFetchSummary, len(request.Providers))}
	// TODO: kill all providers on end, add defer on top loop
	if err := errGroup.Wait(); err != nil {
		close(fetchSummaries)
		return nil, err
	}
	close(fetchSummaries)

	for ps := range fetchSummaries {
		response.ProviderFetchSummary[ps.ProviderName] = ps
	}

	collectFetchSummaryStats(otrace.SpanFromContext(ctx), response.ProviderFetchSummary)

	return response, nil
}

func (c *Client) GetProviderSchema(ctx context.Context, providerName string) (*cqproto.GetProviderSchemaResponse, error) {
	providerPlugin, err := c.Manager.CreatePlugin(providerName, "", nil)
	if err != nil {
		c.Logger.Error("failed to create provider plugin", "provider", providerName, "error", err)
		return nil, err
	}
	defer func() {
		if providerPlugin.Version() == plugin.Unmanaged {
			c.Logger.Warn("Not closing unmanaged provider", "provider", providerName)
			return
		}
		if err := c.Manager.KillProvider(providerName); err != nil {
			c.Logger.Warn("failed to kill provider", "provider", providerName)
		}
	}()
	return providerPlugin.Provider().GetProviderSchema(ctx, &cqproto.GetProviderSchemaRequest{})
}

func (c *Client) GetProviderConfiguration(ctx context.Context, providerName string) (*cqproto.GetProviderConfigResponse, error) {
	providerPlugin, err := c.Manager.CreatePlugin(providerName, "", nil)
	if err != nil {
		c.Logger.Error("failed to create provider plugin", "provider", providerName, "error", err)
		return nil, err
	}
	defer func() {
		if providerPlugin.Version() == plugin.Unmanaged {
			c.Logger.Warn("Not closing unmanaged provider", "provider", providerName)
			return
		}
		if err := c.Manager.KillProvider(providerName); err != nil {
			c.Logger.Warn("failed to close provider", "provider", providerName)
		}
	}()
	return providerPlugin.Provider().GetProviderConfig(ctx, &cqproto.GetProviderConfigRequest{})
}

func (c *Client) BuildProviderTables(ctx context.Context, providerName string) (retErr error) {
	ctx, spanEnder := telemetry.StartSpanFromContext(ctx, "BuildProviderTables", otrace.WithAttributes(
		attribute.String("provider", providerName),
	))
	defer spanEnder(retErr)

	s, err := c.GetProviderSchema(ctx, providerName)
	if err != nil {
		return err
	}
	conn, err := c.pool.Acquire(ctx)
	if err != nil {
		return err
	}
	defer conn.Release()
	for name, t := range s.ResourceTables {
		c.Logger.Debug("creating tables for resource for provider", "resource_name", name, "provider", s.Name, "version", s.Version)
		if err := c.TableCreator.CreateTable(ctx, conn, t, nil); err != nil {
			return err
		}
	}

	if s.Migrations == nil {
		c.Logger.Debug("provider doesn't support migrations", "provider", providerName)
		return nil
	}
	// create migration table and set it to version based on latest create table
	m, cfg, err := c.buildProviderMigrator(s.Migrations, providerName)
	if err != nil {
		return err
	}
	defer func() {
		if err := m.Close(); err != nil {
			c.Logger.Error("failed to close migrator connection", "error", err)
		}
	}()
	if _, _, err := m.Version(); err == migrate.ErrNilVersion {
		mv, err := m.FindLatestMigration(cfg.Version)
		if err != nil {
			return err
		}
		c.Logger.Debug("setting provider schema migration version", "version", cfg.Version, "migration_version", mv)
		return m.SetVersion(cfg.Version)
	}
	return nil
}

func (c *Client) UpgradeProvider(ctx context.Context, providerName string) (retErr error) {
	ctx, spanEnder := telemetry.StartSpanFromContext(ctx, "UpgradeProvider", otrace.WithAttributes(
		attribute.String("provider", providerName),
	))

	defer func() {
		if retErr != nil && (retErr == migrate.ErrNoChange || errors.Is(retErr, ErrMigrationsNotSupported)) {
			spanEnder(nil)
		} else {
			spanEnder(retErr)
		}
	}()

	s, err := c.GetProviderSchema(ctx, providerName)
	if err != nil {
		return err
	}
	if s.Migrations == nil {
		return ErrMigrationsNotSupported
	}
	m, cfg, err := c.buildProviderMigrator(s.Migrations, providerName)
	if err != nil {
		return err
	}
	defer func() {
		if err := m.Close(); err != nil {
			c.Logger.Error("failed to close migrator connection", "error", err)
		}
	}()

	pVersion, dirty, err := m.Version()
	if err != nil && err != migrate.ErrNilVersion {
		return fmt.Errorf("failed to get provider version: %w", err)
	}
	otrace.SpanFromContext(ctx).SetAttributes(attribute.String("old_version", pVersion))

	if dirty {
		return fmt.Errorf("provider schema is dirty, please drop provider tables and recreate, alternatively execute `cq provider drop %s`", providerName)
	}
	if pVersion == "v0.0.0" {
		return c.BuildProviderTables(ctx, providerName)
	}
	c.Logger.Info("upgrading provider version", "version", cfg.Version, "provider", cfg.Name)
	otrace.SpanFromContext(ctx).SetAttributes(attribute.String("new_version", cfg.Version))

	return m.UpgradeProvider(cfg.Version)
}

func (c *Client) DowngradeProvider(ctx context.Context, providerName string) (retErr error) {
	ctx, spanEnder := telemetry.StartSpanFromContext(ctx, "DowngradeProvider", otrace.WithAttributes(
		attribute.String("provider", providerName),
	))
	defer spanEnder(retErr)

	s, err := c.GetProviderSchema(ctx, providerName)
	if err != nil {
		return err
	}
	if s.Migrations == nil {
		return fmt.Errorf("provider doesn't support migrations")
	}
	m, cfg, err := c.buildProviderMigrator(s.Migrations, providerName)
	if err != nil {
		return err
	}
	defer func() {
		if err := m.Close(); err != nil {
			c.Logger.Error("failed to close migrator connection", "error", err)
		}
	}()
	c.Logger.Info("downgrading provider version", "version", cfg.Version, "provider", cfg.Name)
	return m.DowngradeProvider(cfg.Version)
}

func (c *Client) DropProvider(ctx context.Context, providerName string) (retErr error) {
	ctx, spanEnder := telemetry.StartSpanFromContext(ctx, "DropProvider", otrace.WithAttributes(
		attribute.String("provider", providerName),
	))
	defer spanEnder(retErr)

	s, err := c.GetProviderSchema(ctx, providerName)
	if err != nil {
		return err
	}
	m, cfg, err := c.buildProviderMigrator(s.Migrations, providerName)
	if err != nil {
		return err
	}
	defer func() {
		if err := m.Close(); err != nil {
			c.Logger.Error("failed to close migrator connection", "error", err)
		}
	}()
	c.Logger.Info("dropping provider tables", "version", cfg.Version, "provider", cfg.Name)
	return m.DropProvider(ctx, s.ResourceTables)
}

func (c *Client) DownloadPolicy(ctx context.Context, args []string) (pol *policy.RemotePolicy, retErr error) {
	ctx, spanEnder := telemetry.StartSpanFromContext(ctx, "DownloadPolicy")
	defer spanEnder(retErr)

	c.Logger.Info("Downloading policy from GitHub", "args", args)

	remotePolicy, err := policy.ParsePolicyFromArgs(args)
	if err != nil {
		return nil, err
	}
	c.Logger.Debug("Parsed policy download input arguments", "policy", args)

	err = c.PolicyManager.DownloadPolicy(ctx, remotePolicy)
	if err != nil {
		return nil, err
	}
	return remotePolicy, nil
}

func (c *Client) RunPolicies(ctx context.Context, req *PoliciesRunRequest) ([]*policy.ExecutionResult, error) {
	results := make([]*policy.ExecutionResult, 0)

	for _, policyConfig := range req.Policies {
		result, err := c.runPolicy(ctx, policyConfig, req)

		c.Logger.Debug("Policy execution finished", "name", policyConfig.Name, "err", err)
		if err != nil {
			c.Logger.Error("Policy execution finished with error", "name", policyConfig.Name, "err", err)
			// update the ui with the error
			if req.RunCallback != nil {
				req.RunCallback(policy.Update{
					PolicyName:      policyConfig.Name,
					Version:         policyConfig.Version,
					FinishedQueries: 0,
					QueriesCount:    0,
					Error:           err.Error(),
				})
			}

			// add the execution error to the results
			results = append(results, &policy.ExecutionResult{
				PolicyName: policyConfig.Name,
				Passed:     false,
				Error:      err.Error(),
			})

			// if failOnViolation is set, we should stop the execution
			if req.FailOnViolation {
				return results, nil
			}
			continue
		}

		results = append(results, result)
	}

	return results, nil
}

func (c *Client) LoadPolicies(ctx context.Context, req *PoliciesRunRequest) (policy.Policies, error) {
	loadedPolicies := make(policy.Policies, 0, len(req.Policies))
	for _, policyConfig := range req.Policies {
		c.Logger.Info("Loading the policy", "args", policyConfig)
		execReq := &policy.ExecuteRequest{
			Policy:         policyConfig,
			StopOnFailure:  req.StopOnFailure,
			SkipVersioning: req.SkipVersioning,
			UpdateCallback: req.RunCallback,
		}
		policies, err := c.PolicyManager.Load(ctx, policyConfig, execReq)
		if err != nil {
			c.Logger.Error("failed loading the policy", "err", err)
			return nil, fmt.Errorf("failed to load policy: %w", err)
		}
		loadedPolicies = append(loadedPolicies, policies...)
	}
	return loadedPolicies, nil
}

func (c *Client) runPolicy(ctx context.Context, policyConfig *config.Policy, req *PoliciesRunRequest) (*policy.ExecutionResult, error) {
	c.Logger.Info("Loading policy", "args", policyConfig)
	versions, err := collectProviderVersions(c.Providers, func(name string) (string, error) {
		d, err := c.Manager.GetPluginDetails(name)
		return d.Version, err
	})

	if err != nil {
		return nil, err
	}

	execReq := &policy.ExecuteRequest{
		Policy:           policyConfig,
		StopOnFailure:    req.StopOnFailure,
		SkipVersioning:   req.SkipVersioning,
		ProviderVersions: versions,
		UpdateCallback:   req.RunCallback,
	}

	// load the policy
	c.Logger.Info("Loading the policy", "args", policyConfig)
	policies, err := c.PolicyManager.Load(ctx, policyConfig, execReq)
	if err != nil {
		c.Logger.Error("failed loading the policy", "err", err)
		return nil, fmt.Errorf("failed to load policy: %w", err)
	}

	c.Logger.Info("Running policy", "args", policyConfig)
	result, err := c.PolicyManager.Run(ctx, execReq, policies)
	if err != nil {
		return nil, err
	}

	// execution was not finished
	if !result.Passed && req.StopOnFailure && req.RunCallback != nil {
		req.RunCallback(policy.Update{
			PolicyName:      policyConfig.Name,
			Version:         policyConfig.Version,
			FinishedQueries: 0,
			QueriesCount:    0,
			Error:           "Execution stops",
		})
	}

	// Store output in file if requested
	if req.OutputDir != "" {
		c.Logger.Info("Writing policy to output directory", "args", policyConfig)
		err = policy.GenerateExecutionResultFile(result, req.OutputDir)

		if err != nil {
			return nil, err
		}
	}

	return result, nil
}

func (c *Client) ExecuteModule(ctx context.Context, req ModuleRunRequest) (res *module.ExecutionResult, retErr error) {
	ctx, spanEnder := telemetry.StartSpanFromContext(ctx, "ExecuteModule", otrace.WithAttributes(attribute.String("module", req.Name)))
	defer spanEnder(retErr)

	c.Logger.Info("Executing module", "module", req.Name, "params", req.Params)

	modReq := &module.ExecuteRequest{
		Providers: req.Providers,
		Params:    req.Params,
	}

	output, err := c.ModuleManager.ExecuteModule(ctx, req.Name, req.Config, modReq)
	if err != nil {
		return nil, err
	}

	if output.Error != nil {
		c.Logger.Error("Module execution failed with error", "error", output.Error)
	} else {
		c.Logger.Info("Module execution finished")
		c.Logger.Debug("Module execution results", "data", output)
	}

	return output, nil
}

func (c *Client) Close() {
	c.Manager.Shutdown()
	if c.pool != nil {
		c.pool.Close()
	}
}

func (c *Client) SetProviderVersion(ctx context.Context, providerName, version string) error {
	s, err := c.GetProviderSchema(ctx, providerName)
	if err != nil {
		return err
	}
	if s.Migrations == nil {
		return fmt.Errorf("provider doesn't support migrations")
	}
	m, cfg, err := c.buildProviderMigrator(s.Migrations, providerName)
	if err != nil {
		return err
	}
	c.Logger.Info("set provider version", "version", version, "provider", cfg.Name)
	return m.SetVersion(version)
}

func (c *Client) initModules() {
	c.ModuleManager = module.NewManager(c.pool, c.Logger)
	c.ModuleManager.RegisterModule(drift.New(c.Logger))
}

func (c *Client) buildProviderMigrator(migrations map[string][]byte, providerName string) (*provider.Migrator, *config.RequiredProvider, error) {
	providerConfig, err := c.getProviderConfig(providerName)
	if err != nil {
		return nil, nil, err
	}
	org, name, err := registry.ParseProviderName(providerConfig.Name)
	if err != nil {
		return nil, nil, err
	}

	dsn := c.DSN
	if c.HistoryCfg != nil {
		dsn, err = parseDSN(c.DSN, "history")
		if err != nil {
			return nil, nil, err
		}
	}

	m, err := provider.NewMigrator(c.Logger, migrations, dsn, fmt.Sprintf("%s_%s", org, name))
	if err != nil {
		return nil, nil, err
	}
	return m, providerConfig, err
}

func (c *Client) getProviderConfig(providerName string) (*config.RequiredProvider, error) {
	var providerConfig *config.RequiredProvider
	for _, p := range c.Providers {
		if p.Name == providerName {
			providerConfig = p
			break
		}
	}
	if providerConfig == nil {
		return nil, fmt.Errorf("provider %s doesn't exist in configuration", providerName)
	}
	return providerConfig, nil
}

func (c *Client) setupTableCreator(ctx context.Context) error {
	if c.TableCreator != nil {
		c.Logger.Debug("table creator already set")
		return nil
	}
	if c.HistoryCfg == nil {
		c.Logger.Debug("using default table creator without history mode enabled.")
		c.TableCreator = provider.NewTableCreator(c.Logger)
		return nil
	}
	creator, err := history.NewHistoryTableCreator(c.HistoryCfg, c.Logger)
	if err != nil {
		return err
	}
	// set history table creator
	c.TableCreator = creator
	conn, err := c.pool.Acquire(ctx)
	if err != nil {
		return fmt.Errorf("failed to acquire connection for history setup: %w", err)
	}
	defer conn.Release()
	return history.SetupHistory(ctx, conn)
}

func parseDSN(dsn, searchPath string) (string, error) {
	url, err := helpers.ParseConnectionString(dsn)
	if err != nil {
		return "", err
	}
	if searchPath == "" {
		return url.String(), nil
	}
	if url.RawQuery != "" {
		return url.String() + "&search_path=history", nil
	}
	return url.String() + "search_path=history", nil
}

func parsePartialFetchKV(r *cqproto.FailedResourceFetch) []interface{} {
	kv := []interface{}{"table", r.TableName, "err", r.Error}
	if r.RootTableName != "" {
		kv = append(kv, "root_table", r.RootTableName, "root_table_pks", r.RootPrimaryKeyValues)
	}
	return kv
}

// normalizeResources returns a canonical list of resources given a list of requested and all known resources.
// It replaces wildcard resource with all resources. Error is returned if:
//
// * wildcard is present and other explicit resource is requested;
// * one of explicitly requested resources is not present in all known;
// * some resource is specified more than once (duplicate).
func normalizeResources(requested []string, all map[string]*schema.Table) ([]string, error) {
	if len(requested) == 1 && requested[0] == "*" {
		requested = make([]string, 0, len(all))
		for k := range all {
			requested = append(requested, k)
		}
	}
	result := make([]string, 0, len(requested))
	seen := make(map[string]struct{})
	for _, r := range requested {
		if _, ok := seen[r]; ok {
			return nil, fmt.Errorf("resource %s is duplicate", r)
		}
		seen[r] = struct{}{}
		if _, ok := all[r]; !ok {
			if r == "*" {
				return nil, fmt.Errorf("wildcard resource must be the only one in the list")
			}
			return nil, fmt.Errorf("resource %s does not exist", r)
		}
		result = append(result, r)
	}
	sort.Strings(result)
	return result, nil
}

// collectProviderVersions walks over the list of required providers, determines currently loaded version of each provider
// through getVersion function and returns a map from provider name to its version.
func collectProviderVersions(providers []*config.RequiredProvider, getVersion func(providerName string) (string, error)) (map[string]*version.Version, error) {
	ver := make(map[string]*version.Version, len(providers))
	for _, p := range providers {
		s, err := getVersion(p.Name)
		if err != nil {
			return nil, err
		}
		v, err := version.NewVersion(s)
		if err != nil {
			return nil, err
		}
		ver[p.Name] = v
	}
	return ver, nil
}

// collectFetchSummaryStats reads provided fetch summaries and persists statistics into the span
func collectFetchSummaryStats(span otrace.Span, fetchSummaries map[string]ProviderFetchSummary) {
	var totalFetched, totalWarnings, totalErrors uint64

	for _, ps := range fetchSummaries {
		totalFetched += ps.TotalResourcesFetched
		totalWarnings += ps.Diagnostics().Warnings()
		totalErrors += ps.Diagnostics().Errors() + uint64(len(ps.PartialFetchErrors))

		span.SetAttributes(
			attribute.Int64("fetch.resources."+ps.ProviderName, int64(ps.TotalResourcesFetched)),
			attribute.Int64("fetch.warnings."+ps.ProviderName, int64(ps.Diagnostics().Warnings())),
			attribute.Int64("fetch.errors."+ps.ProviderName, int64(ps.Diagnostics().Errors())),
			attribute.Int("fetch.partial_errors."+ps.ProviderName, len(ps.PartialFetchErrors)),
		)
	}

	span.SetAttributes(
		attribute.Int64("fetch.resources.total", int64(totalFetched)),
		attribute.Int64("fetch.warnings.total", int64(totalWarnings)),
		attribute.Int64("fetch.errors.total", int64(totalErrors)),
	)
}<|MERGE_RESOLUTION|>--- conflicted
+++ resolved
@@ -351,8 +351,6 @@
 		errGroup.Go(func() error {
 			pLog := c.Logger.With("provider", providerConfig.Name, "alias", providerConfig.Alias, "version", providerPlugin.Version())
 			pLog.Info("requesting provider to configure")
-<<<<<<< HEAD
-
 			if c.HistoryCfg != nil {
 				pLog.Info("history enabled adding fetch date", "fetch_date", c.HistoryCfg.FetchDate().Format(time.RFC3339))
 				if request.ExtraFields == nil {
@@ -360,11 +358,7 @@
 				}
 				request.ExtraFields["cq_fetch_date"] = c.HistoryCfg.FetchDate()
 			}
-
-			_, err = providerPlugin.Provider().ConfigureProvider(gctx, &cqproto.ConfigureProviderRequest{
-=======
 			_, err = providerPlugin.Provider().ConfigureProvider(ctx, &cqproto.ConfigureProviderRequest{
->>>>>>> 6ce1a82e
 				CloudQueryVersion: Version,
 				Connection: cqproto.ConnectionDetails{
 					DSN: dsn,
