--- conflicted
+++ resolved
@@ -314,15 +314,11 @@
 			}
 		}
 	}
-<<<<<<< HEAD
-	c.Logger.Info("received fetch request", "disable_delete", request.DisableDataDelete, "extra_fields", request.ExtraFields, "history_enabled", c.HistoryCfg != nil)
-=======
 
 	ctx, spanEnder := telemetry.StartSpanFromContext(ctx, "Fetch")
 	defer spanEnder(retErr)
 
-	c.Logger.Info("received fetch request", "disable_delete", request.DisableDataDelete, "extra_fields", request.ExtraFields)
->>>>>>> c61fc7ee
+	c.Logger.Info("received fetch request", "disable_delete", request.DisableDataDelete, "extra_fields", request.ExtraFields, "history_enabled", c.HistoryCfg != nil)
 
 	fetchSummaries := make(chan ProviderFetchSummary, len(request.Providers))
 	errGroup, gctx := errgroup.WithContext(ctx)
@@ -827,18 +823,10 @@
 		c.Logger.Debug("table creator already set")
 		return nil
 	}
-<<<<<<< HEAD
 	if c.HistoryCfg == nil {
 		c.Logger.Debug("using default table creator without history mode enabled.")
 		c.TableCreator = provider.NewTableCreator(c.Logger)
 		return nil
-=======
-
-	if len(policies) == 0 {
-		return nil, fmt.Errorf(`
-Could not find policies to run.
-Please add policy to block to your config file`)
->>>>>>> c61fc7ee
 	}
 	creator, err := history.NewHistoryTableCreator(c.HistoryCfg, c.Logger)
 	if err != nil {
