package client

import (
	"context"
	"errors"
	"fmt"
	"io"
	"path/filepath"
	"sort"
	"time"

	"github.com/golang-migrate/migrate/v4"
	"github.com/hashicorp/go-hclog"
	"github.com/hashicorp/go-version"
	"github.com/hashicorp/hcl/v2"
	"github.com/jackc/pgx/v4/pgxpool"
	zerolog "github.com/rs/zerolog/log"
	"go.opentelemetry.io/otel/attribute"
	otrace "go.opentelemetry.io/otel/trace"
	"golang.org/x/sync/errgroup"

	"github.com/cloudquery/cloudquery/internal/logging"
	"github.com/cloudquery/cloudquery/internal/telemetry"
	"github.com/cloudquery/cloudquery/pkg/config"
	"github.com/cloudquery/cloudquery/pkg/module"
	"github.com/cloudquery/cloudquery/pkg/module/drift"
	"github.com/cloudquery/cloudquery/pkg/plugin"
	"github.com/cloudquery/cloudquery/pkg/plugin/registry"
	"github.com/cloudquery/cloudquery/pkg/policy"
	"github.com/cloudquery/cloudquery/pkg/ui"
	"github.com/cloudquery/cq-provider-sdk/cqproto"
	"github.com/cloudquery/cq-provider-sdk/provider"
	"github.com/cloudquery/cq-provider-sdk/provider/schema"
	"github.com/cloudquery/cq-provider-sdk/provider/schema/diag"
)

var (
	ErrMigrationsNotSupported = errors.New("provider doesn't support migrations")
)

// FetchRequest is provided to the Client to execute a fetch on one or more providers
type FetchRequest struct {
	// UpdateCallback allows gets called when the client receives updates on fetch.
	UpdateCallback FetchUpdateCallback
	// Providers list of providers to call for fetching
	Providers []*config.Provider
	// Optional: Disable deletion of data from tables.
	// Use this with caution, as it can create duplicates of data!
	DisableDataDelete bool
	// Optional: Adds extra fields to the provider, this is used for testing purposes.
	ExtraFields map[string]interface{}
}

// FetchResponse is returned after a successful fetch execution, it holds a fetch summary for each provider that was executed.
type FetchResponse struct {
	ProviderFetchSummary map[string]ProviderFetchSummary
}

type FetchUpdate struct {
	Provider string
	Version  string
	// Map of resources that have finished fetching
	FinishedResources map[string]bool
	// Amount of resources collected so far
	ResourceCount uint64
	// Error if any returned by the provider
	Error string
	// PartialFetchResults contains the partial fetch results for this update
	PartialFetchResults []*cqproto.FailedResourceFetch
}

// ProviderFetchSummary represents a request for the FetchFinishCallback
type ProviderFetchSummary struct {
	ProviderName          string
	PartialFetchErrors    []*cqproto.FailedResourceFetch
	FetchErrors           []error
	TotalResourcesFetched uint64
	FetchResources        map[string]cqproto.ResourceFetchSummary
}

func (p ProviderFetchSummary) Diagnostics() diag.Diagnostics {
	var allDiags diag.Diagnostics
	for _, s := range p.FetchResources {
		allDiags = append(allDiags, s.Diagnostics...)
	}
	return allDiags
}

func (p ProviderFetchSummary) HasErrors() bool {
	if len(p.FetchErrors) > 0 || len(p.PartialFetchErrors) > 0 {
		return true
	}
	return false
}

// PoliciesRunRequest is the request used to run a policy.
type PoliciesRunRequest struct {
	// Policies to run
	Policies []*config.Policy

	// PolicyName is optional attr to run specific policy
	PolicyName string

	// OutputDir is the output dir for policy execution output.
	OutputDir string

	// StopOnFailure signals policy execution to stop after first failure.
	StopOnFailure bool

	// RunCallBack is the callback method that is called after every policy execution.
	RunCallback policy.UpdateCallback

	// SkipVersioning if true policy will be executed without checking out the version of the policy repo using git tags
	SkipVersioning bool

	// FailOnViolation if true policy run will return error if there are violations
	FailOnViolation bool
}

// ModuleRunRequest is the request used to run a module.
type ModuleRunRequest struct {
	// Name of the module
	Name string

	// Params are the invocation parameters specific to the module
	Params interface{}

	// Providers is the list of providers to process
	Providers []*cqproto.GetProviderSchemaResponse

	// Config is the config profile provided by the user
	Config hcl.Body
}

func (f FetchUpdate) AllDone() bool {
	for _, v := range f.FinishedResources {
		if !v {
			return false
		}
	}
	return true
}

func (f FetchUpdate) DoneCount() int {
	count := 0
	for _, v := range f.FinishedResources {
		if v {
			count += 1
		}
	}
	return count
}

type FetchDoneResult struct {
	// Map of providers and resources that have finished fetching
	DoneResources map[string]map[string]bool
	// Amount of resources collected so far
	ResourceCount string
}

// TableCreator creates tables based on schema received from providers
type TableCreator interface {
	CreateTable(ctx context.Context, conn *pgxpool.Conn, t *schema.Table, p *schema.Table) error
}

type FetchUpdateCallback func(update FetchUpdate)

type Option func(options *Client)

// Client is the client for executing providers, fetching data and running queries and polices
type Client struct {
	// Required: List of providers that are required, these providers will be downloaded if DownloadProviders is called.
	Providers []*config.RequiredProvider
	// Optional: Registry url to verify plugins from, defaults to CloudQuery hub
	RegistryURL string
	// Optional: Where to save downloaded providers, by default current working directory, defaults to ./cq/providers
	PluginDirectory string
	// Optional: Where to save downloaded policies, by default current working directory, defaults to ./cq/policy
	PolicyDirectory string
	// Optional: If true cloudquery just runs policy files without using git tag to select a version
	SkipVersioning bool
	// Optional: if this flag is true, plugins downloaded from URL won't be verified when downloaded
	NoVerify bool
	// Optional: DSN connection information for database client will connect to
	DSN string
	// Optional: Skips Building tables on fetch execution
	SkipBuildTables bool
	// Optional: HubProgressUpdater allows the client creator to get called back on download progress and completion.
	HubProgressUpdater ui.Progress
	// Optional: Logger framework can use to log.
	// default: global logger provided.
	Logger hclog.Logger
	// Optional: Hub client to use to download plugins, the Hub is used to download and pluginManager providers binaries
	// if not specified, default cloudquery registry is used.
	Hub registry.Hub
	// manager manages all plugins lifecycle
	Manager *plugin.Manager
	// ModuleManager manages all modules lifecycle
	ModuleManager module.Manager
	// ModuleManager manages all modules lifecycle
	PolicyManager policy.Manager
	// TableCreator defines how table are created in the database
	TableCreator TableCreator
	// pool is a list of connection that are used for policy/query execution
	pool *pgxpool.Pool
}

func New(ctx context.Context, options ...Option) (*Client, error) {

	c := &Client{
		PluginDirectory:    filepath.Join(".", ".cq", "providers"),
		PolicyDirectory:    ".",
		NoVerify:           false,
		SkipBuildTables:    false,
		HubProgressUpdater: nil,
		RegistryURL:        registry.CloudQueryRegistryURl,
		Logger:             logging.NewZHcLog(&zerolog.Logger, ""),
	}
	for _, o := range options {
		o(c)
	}

	var err error
	c.Manager, err = plugin.NewManager(c.Logger, c.PluginDirectory, c.RegistryURL, c.HubProgressUpdater)
	if err != nil {
		return nil, err
	}
	c.Manager.LoadExisting(c.Providers)

	if c.TableCreator == nil {
		c.TableCreator = provider.NewTableCreator(c.Logger)
	}
	if c.DSN == "" {
		c.Logger.Warn("missing DSN, some commands won't work")
	} else {
		poolCfg, err := pgxpool.ParseConfig(c.DSN)
		if err != nil {
			return nil, err
		}
		poolCfg.LazyConnect = true
		c.pool, err = pgxpool.ConnectConfig(ctx, poolCfg)
		if err != nil {
			return nil, err
		}
		if err := validatePostgresVersion(ctx, c.pool, minPostgresVersion); err != nil {
			c.Logger.Warn(err.Error())
		}
	}

	c.initModules()

	c.PolicyManager = policy.NewManager(c.PolicyDirectory, c.pool, c.Logger)

	return c, nil
}

// DownloadProviders downloads all provider binaries
func (c *Client) DownloadProviders(ctx context.Context) (retErr error) {
	ctx, spanEnder := telemetry.StartSpanFromContext(ctx, "DownloadProviders")
	defer spanEnder(retErr)

	c.Logger.Info("Downloading required providers")
	return c.Manager.DownloadProviders(ctx, c.Providers, c.NoVerify)
}

func (c *Client) TestProvider(ctx context.Context, providerCfg *config.Provider) error {
	providerPlugin, err := c.Manager.CreatePlugin(providerCfg.Name, providerCfg.Alias, providerCfg.Env)
	if err != nil {
		c.Logger.Error("failed to create provider plugin", "provider", providerCfg.Name, "error", err)
		return err
	}
	defer providerPlugin.Close()
	c.Logger.Info("requesting provider to configure", "provider", providerPlugin.Name(), "version", providerPlugin.Version())
	_, err = providerPlugin.Provider().ConfigureProvider(ctx, &cqproto.ConfigureProviderRequest{
		CloudQueryVersion: Version,
		Connection: cqproto.ConnectionDetails{
			DSN: c.DSN,
		},
		Config: providerCfg.Configuration,
	})
	if err != nil {
		return fmt.Errorf("provider test connection failed. Reason: %w", err)
	}
	return nil
}

// NormalizeResources walks over all given providers and in place normalizes their resources list:
//
// * wildcard expansion
// * no unknown resources
// * no duplicate resources
func (c *Client) NormalizeResources(ctx context.Context, providers []*config.Provider) error {
	for _, p := range providers {
		if err := c.normalizeProvider(ctx, p); err != nil {
			return fmt.Errorf("provider %s: %w", p.Name, err)
		}
	}
	return nil
}

func (c *Client) normalizeProvider(ctx context.Context, p *config.Provider) error {
	s, err := c.GetProviderSchema(ctx, p.Name)
	if err != nil {
		return err
	}
	p.Resources, err = normalizeResources(p.Resources, s.ResourceTables)
	return err
}

func (c *Client) Fetch(ctx context.Context, request FetchRequest) (res *FetchResponse, retErr error) {
	if !c.SkipBuildTables {
		for _, p := range request.Providers {
			if err := c.BuildProviderTables(ctx, p.Name); err != nil {
				return nil, err
			}
		}
	}

	ctx, spanEnder := telemetry.StartSpanFromContext(ctx, "Fetch")
	defer spanEnder(retErr)

	c.Logger.Info("received fetch request", "disable_delete", request.DisableDataDelete, "extra_fields", request.ExtraFields)

	fetchSummaries := make(chan ProviderFetchSummary, len(request.Providers))
	errGroup, gctx := errgroup.WithContext(ctx)
	for _, providerConfig := range request.Providers {
		providerConfig := providerConfig
		c.Logger.Debug("creating provider plugin", "provider", providerConfig.Name)
		providerPlugin, err := c.Manager.CreatePlugin(providerConfig.Name, providerConfig.Alias, providerConfig.Env)
		if err != nil {
			c.Logger.Error("failed to create provider plugin", "provider", providerConfig.Name, "error", err)
			return nil, err
		}
		// TODO: move this into an outer function
		errGroup.Go(func() error {
			pLog := c.Logger.With("provider", providerConfig.Name, "alias", providerConfig.Alias, "version", providerPlugin.Version())
			pLog.Info("requesting provider to configure")
			_, err = providerPlugin.Provider().ConfigureProvider(gctx, &cqproto.ConfigureProviderRequest{
				CloudQueryVersion: Version,
				Connection: cqproto.ConnectionDetails{
					DSN: c.DSN,
				},
				Config:        providerConfig.Configuration,
				DisableDelete: request.DisableDataDelete,
				ExtraFields:   request.ExtraFields,
			})
			if err != nil {
				pLog.Error("failed to configure provider", "error", err)
				return err
			}
			pLog.Info("provider configured successfully")

			pLog.Info("requesting provider fetch", "partial_fetch_enabled", providerConfig.EnablePartialFetch)
			fetchStart := time.Now()
			stream, err := providerPlugin.Provider().FetchResources(gctx, &cqproto.FetchResourcesRequest{Resources: providerConfig.Resources, PartialFetchingEnabled: providerConfig.EnablePartialFetch})
			if err != nil {
				return err
			}
			pLog.Info("provider started fetching resources")
			var (
				fetchErrors         = make([]error, 0)
				partialFetchResults []*cqproto.FailedResourceFetch
				fetchedResources           = make(map[string]cqproto.ResourceFetchSummary, len(providerConfig.Resources))
				totalResources      uint64 = 0
			)
			for {
				resp, err := stream.Recv()
				if err == io.EOF {
					pLog.Info("provider finished fetch", "execution", time.Since(fetchStart).String())
					for _, fetchError := range partialFetchResults {
						pLog.Warn("received partial fetch error", parsePartialFetchKV(fetchError)...)
					}
					fetchSummaries <- ProviderFetchSummary{
						ProviderName:          providerConfig.Name,
						TotalResourcesFetched: totalResources,
						PartialFetchErrors:    partialFetchResults,
						FetchErrors:           fetchErrors,
						FetchResources:        fetchedResources,
					}
					return nil
				}
				if err != nil {
					pLog.Error("received provider fetch error", "error", err)
					return err
				}
				update := FetchUpdate{
					Provider:            providerPlugin.Name(),
					Version:             providerPlugin.Version(),
					FinishedResources:   resp.FinishedResources,
					ResourceCount:       resp.ResourceCount,
					Error:               resp.Error,
					PartialFetchResults: partialFetchResults,
				}

				if len(resp.PartialFetchFailedResources) != 0 {
					partialFetchResults = append(partialFetchResults, resp.PartialFetchFailedResources...)
				}

				totalResources = resp.ResourceCount
				fetchedResources[resp.ResourceName] = resp.Summary

				if resp.Error != "" {
					fetchErrors = append(fetchErrors, fmt.Errorf("fetch error: %s", resp.Error))
					pLog.Error("received provider fetch update error", "error", resp.Error)
				}
				pLog.Debug("received fetch update",
					"resource", resp.ResourceName, "finishedCount", resp.ResourceCount, "finished", update.AllDone(), "finishCount", update.DoneCount())
				if request.UpdateCallback != nil {
					request.UpdateCallback(update)
				}
			}
		})
	}

	response := &FetchResponse{ProviderFetchSummary: make(map[string]ProviderFetchSummary, len(request.Providers))}
	// TODO: kill all providers on end, add defer on top loop
	if err := errGroup.Wait(); err != nil {
		close(fetchSummaries)
		return nil, err
	}
	close(fetchSummaries)

	for ps := range fetchSummaries {
		response.ProviderFetchSummary[ps.ProviderName] = ps
	}

	collectFetchSummaryStats(otrace.SpanFromContext(ctx), response.ProviderFetchSummary)

	return response, nil
}

func (c *Client) GetProviderSchema(ctx context.Context, providerName string) (*cqproto.GetProviderSchemaResponse, error) {
	providerPlugin, err := c.Manager.CreatePlugin(providerName, "", nil)
	if err != nil {
		c.Logger.Error("failed to create provider plugin", "provider", providerName, "error", err)
		return nil, err
	}
	defer func() {
		if providerPlugin.Version() == plugin.Unmanaged {
			c.Logger.Warn("Not closing unmanaged provider", "provider", providerName)
			return
		}
		if err := c.Manager.KillProvider(providerName); err != nil {
			c.Logger.Warn("failed to kill provider", "provider", providerName)
		}
	}()
	return providerPlugin.Provider().GetProviderSchema(ctx, &cqproto.GetProviderSchemaRequest{})
}

func (c *Client) GetProviderConfiguration(ctx context.Context, providerName string) (*cqproto.GetProviderConfigResponse, error) {
	providerPlugin, err := c.Manager.CreatePlugin(providerName, "", nil)
	if err != nil {
		c.Logger.Error("failed to create provider plugin", "provider", providerName, "error", err)
		return nil, err
	}
	defer func() {
		if providerPlugin.Version() == plugin.Unmanaged {
			c.Logger.Warn("Not closing unmanaged provider", "provider", providerName)
			return
		}
		if err := c.Manager.KillProvider(providerName); err != nil {
			c.Logger.Warn("failed to close provider", "provider", providerName)
		}
	}()
	return providerPlugin.Provider().GetProviderConfig(ctx, &cqproto.GetProviderConfigRequest{})
}

func (c *Client) BuildProviderTables(ctx context.Context, providerName string) (retErr error) {
	ctx, spanEnder := telemetry.StartSpanFromContext(ctx, "BuildProviderTables", otrace.WithAttributes(
		attribute.String("provider", providerName),
	))
	defer spanEnder(retErr)

	s, err := c.GetProviderSchema(ctx, providerName)
	if err != nil {
		return err
	}
	conn, err := c.pool.Acquire(ctx)
	if err != nil {
		return err
	}
	defer conn.Release()
	for name, t := range s.ResourceTables {
		c.Logger.Debug("creating tables for resource for provider", "resource_name", name, "provider", s.Name, "version", s.Version)
		if err := c.TableCreator.CreateTable(ctx, conn, t, nil); err != nil {
			return err
		}
	}

	if s.Migrations == nil {
		c.Logger.Debug("provider doesn't support migrations", "provider", providerName)
		return nil
	}
	// create migration table and set it to version based on latest create table
	m, cfg, err := c.buildProviderMigrator(s.Migrations, providerName)
	if err != nil {
		return err
	}
	defer func() {
		if err := m.Close(); err != nil {
			c.Logger.Error("failed to close migrator connection", "error", err)
		}
	}()
	if _, _, err := m.Version(); err == migrate.ErrNilVersion {
		mv, err := m.FindLatestMigration(cfg.Version)
		if err != nil {
			return err
		}
		c.Logger.Debug("setting provider schema migration version", "version", cfg.Version, "migration_version", mv)
		return m.SetVersion(cfg.Version)
	}
	return nil
}

func (c *Client) UpgradeProvider(ctx context.Context, providerName string) (retErr error) {
	ctx, spanEnder := telemetry.StartSpanFromContext(ctx, "UpgradeProvider", otrace.WithAttributes(
		attribute.String("provider", providerName),
	))

	defer func() {
		if retErr != nil && (retErr == migrate.ErrNoChange || errors.Is(retErr, ErrMigrationsNotSupported)) {
			spanEnder(nil)
		} else {
			spanEnder(retErr)
		}
	}()

	s, err := c.GetProviderSchema(ctx, providerName)
	if err != nil {
		return err
	}
	if s.Migrations == nil {
		return ErrMigrationsNotSupported
	}
	m, cfg, err := c.buildProviderMigrator(s.Migrations, providerName)
	if err != nil {
		return err
	}
	defer func() {
		if err := m.Close(); err != nil {
			c.Logger.Error("failed to close migrator connection", "error", err)
		}
	}()

	pVersion, dirty, err := m.Version()
	if err != nil && err != migrate.ErrNilVersion {
		return fmt.Errorf("failed to get provider version: %w", err)
	}
	otrace.SpanFromContext(ctx).SetAttributes(attribute.String("old_version", pVersion))

	if dirty {
		return fmt.Errorf("provider schema is dirty, please drop provider and recreate")
	}
	if pVersion == "v0.0.0" {
		return c.BuildProviderTables(ctx, providerName)
	}
	c.Logger.Info("upgrading provider version", "version", cfg.Version, "provider", cfg.Name)
	otrace.SpanFromContext(ctx).SetAttributes(attribute.String("new_version", cfg.Version))

	return m.UpgradeProvider(cfg.Version)
}

func (c *Client) DowngradeProvider(ctx context.Context, providerName string) (retErr error) {
	ctx, spanEnder := telemetry.StartSpanFromContext(ctx, "DowngradeProvider", otrace.WithAttributes(
		attribute.String("provider", providerName),
	))
	defer spanEnder(retErr)

	s, err := c.GetProviderSchema(ctx, providerName)
	if err != nil {
		return err
	}
	if s.Migrations == nil {
		return fmt.Errorf("provider doesn't support migrations")
	}
	m, cfg, err := c.buildProviderMigrator(s.Migrations, providerName)
	if err != nil {
		return err
	}
	defer func() {
		if err := m.Close(); err != nil {
			c.Logger.Error("failed to close migrator connection", "error", err)
		}
	}()
	c.Logger.Info("downgrading provider version", "version", cfg.Version, "provider", cfg.Name)
	return m.DowngradeProvider(cfg.Version)
}

func (c *Client) DropProvider(ctx context.Context, providerName string) (retErr error) {
	ctx, spanEnder := telemetry.StartSpanFromContext(ctx, "DropProvider", otrace.WithAttributes(
		attribute.String("provider", providerName),
	))
	defer spanEnder(retErr)

	s, err := c.GetProviderSchema(ctx, providerName)
	if err != nil {
		return err
	}
	m, cfg, err := c.buildProviderMigrator(s.Migrations, providerName)
	if err != nil {
		return err
	}
	defer func() {
		if err := m.Close(); err != nil {
			c.Logger.Error("failed to close migrator connection", "error", err)
		}
	}()
	c.Logger.Info("dropping provider tables", "version", cfg.Version, "provider", cfg.Name)
	return m.DropProvider(ctx, s.ResourceTables)
}

func (c *Client) DownloadPolicy(ctx context.Context, args []string) (pol *policy.RemotePolicy, retErr error) {
	ctx, spanEnder := telemetry.StartSpanFromContext(ctx, "DownloadPolicy")
	defer spanEnder(retErr)

	c.Logger.Info("Downloading policy from GitHub", "args", args)

	remotePolicy, err := policy.ParsePolicyFromArgs(args)
	if err != nil {
		return nil, err
	}
	c.Logger.Debug("Parsed policy download input arguments", "policy", args)

	err = c.PolicyManager.DownloadPolicy(ctx, remotePolicy)
	if err != nil {
		return nil, err
	}
	return remotePolicy, nil
}

func (c *Client) RunPolicies(ctx context.Context, req *PoliciesRunRequest) ([]*policy.ExecutionResult, error) {
	results := make([]*policy.ExecutionResult, 0)

	for _, policyConfig := range req.Policies {
		result, err := c.runPolicy(ctx, policyConfig, req)

<<<<<<< HEAD
		c.Logger.Debug("Policy finished", "Policy Name:", policyConfig.Name, "Errors", err)
=======
		c.Logger.Debug("Policy execution finished", "name", policyConfig.Name, "err", err)
>>>>>>> 5d5b6906

		if err != nil {
			// update the ui with the error
			if req.RunCallback != nil {
				req.RunCallback(policy.Update{
					PolicyName:      policyConfig.Name,
					Version:         policyConfig.Version,
					FinishedQueries: 0,
					QueriesCount:    0,
					Error:           err.Error(),
				})
			}

			// add the execution error to the results
			results = append(results, &policy.ExecutionResult{
				PolicyName: policyConfig.Name,
				Passed:     false,
				Error:      err.Error(),
			})

			// if failOnViolation is set, we should stop the execution
			if req.FailOnViolation {
				return results, nil
			}
			continue
		}

		results = append(results, result)
	}

	return results, nil
}

func (c *Client) runPolicy(ctx context.Context, policyConfig *config.Policy, req *PoliciesRunRequest) (*policy.ExecutionResult, error) {
	c.Logger.Info("Loading policy", "args", policyConfig)
	versions, err := collectProviderVersions(c.Providers, func(name string) (string, error) {
		d, err := c.Manager.GetPluginDetails(name)
		return d.Version, err
	})

	if err != nil {
		return nil, err
	}

	execReq := &policy.ExecuteRequest{
		Policy:           policyConfig,
		StopOnFailure:    req.StopOnFailure,
		SkipVersioning:   req.SkipVersioning,
		ProviderVersions: versions,
		UpdateCallback:   req.RunCallback,
	}

	// load the policy
	c.Logger.Info("Loading the policy", "args", policyConfig)
	policies, err := c.PolicyManager.Load(ctx, policyConfig, execReq)
	if err != nil {
		c.Logger.Error("failed loading the policy", "err", err)
		return nil, fmt.Errorf("failed to load policy: %w", err)
	}

	c.Logger.Info("Running policy", "args", policyConfig)
	result, err := c.PolicyManager.Run(ctx, execReq, policies)
	if err != nil {
		return nil, err
	}

	// execution was not finished
	if !result.Passed && req.StopOnFailure && req.RunCallback != nil {
		req.RunCallback(policy.Update{
			PolicyName:      policyConfig.Name,
			Version:         policyConfig.Version,
			FinishedQueries: 0,
			QueriesCount:    0,
			Error:           "Execution stops",
		})
	}

	// Store output in file if requested
	if req.OutputDir != "" {
		c.Logger.Info("Writing policy to output directory", "args", policyConfig)
		err = policy.GenerateExecutionResultFile(result, req.OutputDir)

		if err != nil {
			return nil, err
		}
	}

	return result, nil
}

func (c *Client) ExecuteModule(ctx context.Context, req ModuleRunRequest) (res *module.ExecutionResult, retErr error) {
	ctx, spanEnder := telemetry.StartSpanFromContext(ctx, "ExecuteModule", otrace.WithAttributes(attribute.String("module", req.Name)))
	defer spanEnder(retErr)

	c.Logger.Info("Executing module", "module", req.Name, "params", req.Params)

	modReq := &module.ExecuteRequest{
		Providers: req.Providers,
		Params:    req.Params,
	}

	output, err := c.ModuleManager.ExecuteModule(ctx, req.Name, req.Config, modReq)
	if err != nil {
		return nil, err
	}

	if output.Error != nil {
		c.Logger.Error("Module execution failed with error", "error", output.Error)
	} else {
		c.Logger.Info("Module execution finished")
		c.Logger.Debug("Module execution results", "data", output)
	}

	return output, nil
}

func (c *Client) Close() {
	c.Manager.Shutdown()
	if c.pool != nil {
		c.pool.Close()
	}
}

func (c *Client) SetProviderVersion(ctx context.Context, providerName, version string) error {
	s, err := c.GetProviderSchema(ctx, providerName)
	if err != nil {
		return err
	}
	if s.Migrations == nil {
		return fmt.Errorf("provider doesn't support migrations")
	}
	m, cfg, err := c.buildProviderMigrator(s.Migrations, providerName)
	if err != nil {
		return err
	}
	c.Logger.Info("set provider version", "version", version, "provider", cfg.Name)
	return m.SetVersion(version)
}

func (c *Client) initModules() {
	c.ModuleManager = module.NewManager(c.pool, c.Logger)
	c.ModuleManager.RegisterModule(drift.New(c.Logger))
}

func (c *Client) buildProviderMigrator(migrations map[string][]byte, providerName string) (*provider.Migrator, *config.RequiredProvider, error) {
	providerConfig, err := c.getProviderConfig(providerName)
	if err != nil {
		return nil, nil, err
	}
	org, name, err := registry.ParseProviderName(providerConfig.Name)
	if err != nil {
		return nil, nil, err
	}
	m, err := provider.NewMigrator(c.Logger, migrations, c.DSN, fmt.Sprintf("%s_%s", org, name))
	if err != nil {
		return nil, nil, err
	}
	return m, providerConfig, err
}

func (c *Client) getProviderConfig(providerName string) (*config.RequiredProvider, error) {
	var providerConfig *config.RequiredProvider
	for _, p := range c.Providers {
		if p.Name == providerName {
			providerConfig = p
			break
		}
	}
	if providerConfig == nil {
		return nil, fmt.Errorf("provider %s doesn't exist in configuration", providerName)
	}
	return providerConfig, nil
}

func FilterPolicies(args []string, configPolicies []*config.Policy, policyName, subPath string) ([]*config.Policy, error) {
	var policies []*config.Policy

	if len(args) > 0 {
		remotePolicy, err := policy.ParsePolicyFromArgs(args)
		if err != nil {
			return nil, err
		}
		policyConfig, err := remotePolicy.ToPolicyConfig()
		policyConfig.SubPath = subPath
		if err != nil {
			return nil, err
		}
		policies = append(policies, policyConfig)
	} else {
		policies = configPolicies
	}

	if len(policies) == 0 {
		return nil, fmt.Errorf(`
Could not find policies to run.
Please add policy to block to your config file`)
	}
	policiesToRun := make([]*config.Policy, 0)

	// select policies to run
	for _, p := range policies {
		if policyName != "" {
			// request to run only specific policy
			if policyName == p.Name {
				// override subPath if specified
				if subPath != "" {
					p.SubPath = subPath
				}
				policiesToRun = append(policiesToRun, p)
				break
			}
		}
		policiesToRun = append(policiesToRun, p)
	}

	return policiesToRun, nil
}

func parsePartialFetchKV(r *cqproto.FailedResourceFetch) []interface{} {
	kv := []interface{}{"table", r.TableName, "err", r.Error}
	if r.RootTableName != "" {
		kv = append(kv, "root_table", r.RootTableName, "root_table_pks", r.RootPrimaryKeyValues)
	}
	return kv
}

// normalizeResources returns a canonical list of resources given a list of requested and all known resources.
// It replaces wildcard resource with all resources. Error is returned if:
//
// * wildcard is present and other explicit resource is requested;
// * one of explicitly requested resources is not present in all known;
// * some resource is specified more than once (duplicate).
func normalizeResources(requested []string, all map[string]*schema.Table) ([]string, error) {
	if len(requested) == 1 && requested[0] == "*" {
		requested = make([]string, 0, len(all))
		for k := range all {
			requested = append(requested, k)
		}
	}
	result := make([]string, 0, len(requested))
	seen := make(map[string]struct{})
	for _, r := range requested {
		if _, ok := seen[r]; ok {
			return nil, fmt.Errorf("resource %s is duplicate", r)
		}
		seen[r] = struct{}{}
		if _, ok := all[r]; !ok {
			if r == "*" {
				return nil, fmt.Errorf("wildcard resource must be the only one in the list")
			}
			return nil, fmt.Errorf("resource %s does not exist", r)
		}
		result = append(result, r)
	}
	sort.Strings(result)
	return result, nil
}

// collectProviderVersions walks over the list of required providers, determines currently loaded version of each provider
// through getVersion function and returns a map from provider name to its version.
func collectProviderVersions(providers []*config.RequiredProvider, getVersion func(providerName string) (string, error)) (map[string]*version.Version, error) {
	ver := make(map[string]*version.Version, len(providers))
	for _, p := range providers {
		s, err := getVersion(p.Name)
		if err != nil {
			return nil, err
		}
		v, err := version.NewVersion(s)
		if err != nil {
			return nil, err
		}
		ver[p.Name] = v
	}
	return ver, nil
}

// collectFetchSummaryStats reads provided fetch summaries and persists statistics into the span
func collectFetchSummaryStats(span otrace.Span, fetchSummaries map[string]ProviderFetchSummary) {
	var totalFetched, totalWarnings, totalErrors uint64

	for _, ps := range fetchSummaries {
		totalFetched += ps.TotalResourcesFetched
		totalWarnings += ps.Diagnostics().Warnings()
		totalErrors += ps.Diagnostics().Errors() + uint64(len(ps.PartialFetchErrors))

		span.SetAttributes(
			attribute.Int64("fetch.resources."+ps.ProviderName, int64(ps.TotalResourcesFetched)),
			attribute.Int64("fetch.warnings."+ps.ProviderName, int64(ps.Diagnostics().Warnings())),
			attribute.Int64("fetch.errors."+ps.ProviderName, int64(ps.Diagnostics().Errors())),
			attribute.Int("fetch.partial_errors."+ps.ProviderName, len(ps.PartialFetchErrors)),
		)
	}

	span.SetAttributes(
		attribute.Int64("fetch.resources.total", int64(totalFetched)),
		attribute.Int64("fetch.warnings.total", int64(totalWarnings)),
		attribute.Int64("fetch.errors.total", int64(totalErrors)),
	)
}<|MERGE_RESOLUTION|>--- conflicted
+++ resolved
@@ -634,11 +634,7 @@
 	for _, policyConfig := range req.Policies {
 		result, err := c.runPolicy(ctx, policyConfig, req)
 
-<<<<<<< HEAD
 		c.Logger.Debug("Policy finished", "Policy Name:", policyConfig.Name, "Errors", err)
-=======
-		c.Logger.Debug("Policy execution finished", "name", policyConfig.Name, "err", err)
->>>>>>> 5d5b6906
 
 		if err != nil {
 			// update the ui with the error
