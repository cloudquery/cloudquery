package client

import (
	"context"
	"embed"
	"errors"
	"fmt"
	"io"
	"io/fs"
	"path/filepath"
	"sort"
	"strconv"
	"strings"
	"time"

	"github.com/cloudquery/cloudquery/internal/logging"
	"github.com/cloudquery/cloudquery/internal/telemetry"
	"github.com/cloudquery/cloudquery/pkg/client/database"
	"github.com/cloudquery/cloudquery/pkg/client/database/timescale"
	"github.com/cloudquery/cloudquery/pkg/client/history"
	"github.com/cloudquery/cloudquery/pkg/config"
	"github.com/cloudquery/cloudquery/pkg/module"
	"github.com/cloudquery/cloudquery/pkg/module/drift"
	"github.com/cloudquery/cloudquery/pkg/plugin"
	"github.com/cloudquery/cloudquery/pkg/plugin/registry"
	"github.com/cloudquery/cloudquery/pkg/policy"
	"github.com/cloudquery/cloudquery/pkg/ui"
	"github.com/cloudquery/cq-provider-sdk/cqproto"
	sdkdb "github.com/cloudquery/cq-provider-sdk/database"
	"github.com/cloudquery/cq-provider-sdk/database/dsn"
	"github.com/cloudquery/cq-provider-sdk/migration"
	"github.com/cloudquery/cq-provider-sdk/migration/migrator"
	"github.com/cloudquery/cq-provider-sdk/provider/schema"
	"github.com/cloudquery/cq-provider-sdk/provider/schema/diag"
	"github.com/getsentry/sentry-go"
	"github.com/golang-migrate/migrate/v4"
	"github.com/google/uuid"
	"github.com/hashicorp/go-hclog"
	"github.com/hashicorp/go-version"
	"github.com/hashicorp/hcl/v2"
	zerolog "github.com/rs/zerolog/log"
	"go.opentelemetry.io/otel/attribute"
	otrace "go.opentelemetry.io/otel/trace"
	"golang.org/x/sync/errgroup"
	gcodes "google.golang.org/grpc/codes"
	"google.golang.org/grpc/status"
)

var (
	ErrMigrationsNotSupported = errors.New("provider doesn't support migrations")
	//go:embed migrations/*/*.sql
	coreMigrations embed.FS
)

// FetchRequest is provided to the Client to execute a fetch on one or more providers
type FetchRequest struct {
	// UpdateCallback allows gets called when the client receives updates on fetch.
	UpdateCallback FetchUpdateCallback
	// Providers list of providers to call for fetching
	Providers []*config.Provider
	// Optional: Adds extra fields to the provider, this is used for history mode and testing purposes.
	ExtraFields map[string]interface{}
}

// FetchResponse is returned after a successful fetch execution, it holds a fetch summary for each provider that was executed.
type FetchResponse struct {
	ProviderFetchSummary map[string]ProviderFetchSummary
}

type FetchUpdate struct {
	Provider string
	Version  string
	// Map of resources that have finished fetching
	FinishedResources map[string]bool
	// Amount of resources collected so far
	ResourceCount uint64
	// Error if any returned by the provider
	Error string
	// PartialFetchResults contains the partial fetch results for this update
	PartialFetchResults []*cqproto.FailedResourceFetch
}

// ProviderFetchSummary represents a request for the FetchFinishCallback
type ProviderFetchSummary struct {
	ProviderName          string
	ProviderAlias         string
	Version               string
	PartialFetchErrors    []*cqproto.FailedResourceFetch
	FetchErrors           []error
	TotalResourcesFetched uint64
	FetchResources        map[string]cqproto.ResourceFetchSummary
	Status                string
}

func (p ProviderFetchSummary) Diagnostics() diag.Diagnostics {
	var allDiags diag.Diagnostics
	for _, s := range p.FetchResources {
		allDiags = append(allDiags, s.Diagnostics...)
	}
	return allDiags
}

func (p ProviderFetchSummary) HasErrors() bool {
	if len(p.FetchErrors) > 0 || len(p.PartialFetchErrors) > 0 {
		return true
	}
	return false
}

func (p ProviderFetchSummary) Metrics() map[string]int64 {
	type diagCount map[diag.DiagnosticType]int64
	sevCounts := make(map[diag.Severity]diagCount)

	for _, d := range p.Diagnostics() {
		if _, ok := sevCounts[d.Severity()]; !ok {
			tc := make(diagCount)
			tc[d.Type()]++
			sevCounts[d.Severity()] = tc
		} else {
			sevCounts[d.Severity()][d.Type()]++
		}
	}

	ret := make(map[string]int64, len(sevCounts)+1)
	for severity, typeCount := range sevCounts {
		var sevName string
		switch severity {
		case diag.IGNORE:
			sevName = "ignore"
		case diag.WARNING:
			sevName = "warning"
		case diag.ERROR:
			sevName = "error"
		default:
			sevName = "unknown"
		}

		prefix := "fetch.diag." + sevName + "."
		var total int64
		for typ, count := range typeCount {
			ret[prefix+strings.ToLower(typ.String())+"."+p.ProviderName] = count
			total += count
		}
		ret[prefix+"total."+p.ProviderName] = total
	}

	return ret
}

// PoliciesRunRequest is the request used to run a policy.
type PoliciesRunRequest struct {
	// Policies to run
	Policies policy.Policies

	// OutputDir is the output dir for policy execution output.
	OutputDir string

	// RunCallBack is the callback method that is called after every policy execution.
	RunCallback policy.UpdateCallback
}

// ModuleRunRequest is the request used to run a module.
type ModuleRunRequest struct {
	// Name of the module
	Name string

	// Params are the invocation parameters specific to the module
	Params interface{}

	// Providers is the list of providers to process
	Providers []*cqproto.GetProviderSchemaResponse

	// Config is the config profile provided by the user
	Config hcl.Body
}

func (f FetchUpdate) AllDone() bool {
	for _, v := range f.FinishedResources {
		if !v {
			return false
		}
	}
	return true
}

func (f FetchUpdate) DoneCount() int {
	count := 0
	for _, v := range f.FinishedResources {
		if v {
			count += 1
		}
	}
	return count
}

type FetchDoneResult struct {
	// Map of providers and resources that have finished fetching
	DoneResources map[string]map[string]bool
	// Amount of resources collected so far
	ResourceCount string
}

// TableCreator creates tables based on schema received from providers
type TableCreator interface {
	CreateTable(context.Context, schema.QueryExecer, *schema.Table, *schema.Table) error
}

type FetchUpdateCallback func(update FetchUpdate)

type Option func(options *Client)

// Client is the client for executing providers, fetching data and running queries and polices
type Client struct {
	// Required: List of providers that are required, these providers will be downloaded if DownloadProviders is called.
	Providers []*config.RequiredProvider
	// Optional: Registry url to verify plugins from, defaults to CloudQuery hub
	RegistryURL string
	// Optional: Where to save downloaded providers, by default current working directory, defaults to ./cq/providers
	PluginDirectory string
	// Optional: Where to save downloaded policies, by default current working directory, defaults to ./cq/policy
	PolicyDirectory string
	// Optional: If true cloudquery just runs policy files without using git tag to select a version
	SkipVersioning bool
	// Optional: if this flag is true, plugins downloaded from URL won't be verified when downloaded
	NoVerify bool
	// Optional: DSN connection information for database client will connect to
	DSN string
	// Optional: Skips Building tables on fetch execution
	SkipBuildTables bool
	// Optional: HubProgressUpdater allows the client creator to get called back on download progress and completion.
	HubProgressUpdater ui.Progress
	// Optional: Logger framework can use to log.
	// default: global logger provided.
	Logger hclog.Logger
	// Optional: Hub client to use to download plugins, the Hub is used to download and pluginManager providers binaries
	// if not specified, default cloudquery registry is used.
	Hub registry.Hub
	// manager manages all plugins lifecycle
	Manager *plugin.Manager
	// ModuleManager manages all modules lifecycle
	ModuleManager module.Manager
	// ModuleManager manages all modules lifecycle
	PolicyManager policy.Manager
	// TableCreator defines how tables are created in the database, only for plugin protocol < 4
	TableCreator TableCreator
	// HistoryConfig defines configuration for CloudQuery history mode
	HistoryCfg *history.Config

	db              *sdkdb.DB
	dialectExecutor database.DialectExecutor
}

func New(ctx context.Context, options ...Option) (*Client, error) {
	c := &Client{
		PluginDirectory:    filepath.Join(".", ".cq", "providers"),
		PolicyDirectory:    ".",
		NoVerify:           false,
		SkipBuildTables:    false,
		HubProgressUpdater: nil,
		HistoryCfg:         nil,
		RegistryURL:        registry.CloudQueryRegistryURl,
		Logger:             logging.NewZHcLog(&zerolog.Logger, ""),
	}
	for _, o := range options {
		o(c)
	}

	var err error
	c.Manager, err = plugin.NewManager(c.Logger, c.PluginDirectory, c.RegistryURL, c.HubProgressUpdater)
	if err != nil {
		return nil, err
	}
	c.Manager.LoadExisting(c.Providers)

	if c.DSN == "" {
		c.Logger.Warn("missing DSN, some commands won't work")
	} else if err := c.initDatabase(ctx); err != nil {
		return nil, err
	}

	c.initModules()

	c.PolicyManager = policy.NewManager(c.PolicyDirectory, c.db, c.Logger)

	return c, nil
}

// DownloadProviders downloads all provider binaries
func (c *Client) DownloadProviders(ctx context.Context) (retErr error) {
	ctx, spanEnder := telemetry.StartSpanFromContext(ctx, "DownloadProviders")
	defer spanEnder(retErr)

	c.Logger.Info("Downloading required providers")
	return c.Manager.DownloadProviders(ctx, c.Providers, c.NoVerify)
}

type ProviderUpdateSummary struct {
	Name          string
	Version       string
	LatestVersion string
}

// CheckForProviderUpdates checks for provider updates
func (c *Client) CheckForProviderUpdates(ctx context.Context) ([]ProviderUpdateSummary, error) {
	var summary []ProviderUpdateSummary
	for _, p := range c.Providers {
		// if version is latest it means there is no update as DownloadProvider will download the latest version automatically
		if strings.Compare(p.Version, "latest") == 0 {
			c.Logger.Debug("version is latest", "provider", p.Name, "version", p.Version)
			continue
		}
		version, err := c.Hub.CheckProviderUpdate(ctx, p)
		if err != nil {
			c.Logger.Warn("Failed check provider update", "provider", p.Name, "error", err)
			continue
		}
		if version == nil {
			c.Logger.Debug("already at latest version", "provider", p.Name, "version", p.Version)
			continue
		}

		if p.Version != *version {
			summary = append(summary, ProviderUpdateSummary{p.Name, p.Version, *version})
			c.Logger.Info("Update available", "provider", p.Name, "version", p.Version, "latestVersion", *version)
		}
	}
	return summary, nil
}

func (c *Client) TestProvider(ctx context.Context, providerCfg *config.Provider) error {
	providerPlugin, err := c.Manager.CreatePlugin(providerCfg.Name, providerCfg.Alias, providerCfg.Env)
	if err != nil {
		c.Logger.Error("failed to create provider plugin", "provider", providerCfg.Name, "error", err)
		return err
	}
	defer providerPlugin.Close()
	c.Logger.Info("requesting provider to configure", "provider", providerPlugin.Name(), "version", providerPlugin.Version())
	_, err = providerPlugin.Provider().ConfigureProvider(ctx, &cqproto.ConfigureProviderRequest{
		CloudQueryVersion: Version,
		Connection: cqproto.ConnectionDetails{
			DSN: c.DSN,
		},
		Config: providerCfg.Configuration,
	})
	if err != nil {
		return fmt.Errorf("provider test connection failed. Reason: %w", err)
	}
	return nil
}

// NormalizeResources walks over all given providers and in place normalizes their resources list:
//
// * wildcard expansion
// * no unknown resources
// * no duplicate resources
func (c *Client) NormalizeResources(ctx context.Context, providers []*config.Provider) error {
	for _, p := range providers {
		if err := c.normalizeProvider(ctx, p); err != nil {
			return fmt.Errorf("provider %s: %w", p.Name, err)
		}
	}
	return nil
}

func (c *Client) normalizeProvider(ctx context.Context, p *config.Provider) error {
	s, err := c.GetProviderSchema(ctx, p.Name)
	if err != nil {
		return err
	}
	p.Resources, err = normalizeResources(p.Resources, s.ResourceTables)
	return err
}

func (c *Client) Fetch(ctx context.Context, request FetchRequest) (res *FetchResponse, retErr error) {
	if !c.SkipBuildTables {
		for _, p := range request.Providers {
			if err := c.BuildProviderTables(ctx, p.Name); err != nil {
				return nil, err
			}
		}
	}

	ctx, spanEnder := telemetry.StartSpanFromContext(ctx, "Fetch")
	defer spanEnder(retErr)

	c.Logger.Info("received fetch request", "extra_fields", request.ExtraFields, "history_enabled", c.HistoryCfg != nil)

	var dsnURI string
	if c.HistoryCfg != nil {
		var err error
		dsnURI, err = history.TransformDSN(c.DSN)
		if err != nil {
			return nil, err
		}
	} else {
		parsed, err := dsn.ParseConnectionString(c.DSN)
		if err != nil {
			return nil, err
		}
		dsnURI = parsed.String()
	}

	fetchSummaries := make(chan ProviderFetchSummary, len(request.Providers))
	// Ignoring gctx since we don't want to stop other running providers if one provider fails with an error
	// future refactor should probably use a something else rather than error group.
	errGroup, _ := errgroup.WithContext(ctx)
	fetchId, err := uuid.NewUUID()
	if err != nil {
		return nil, err
	}

	for _, providerConfig := range request.Providers {
		providerConfig := providerConfig
		createdAt := time.Now().UTC()
		fs := FetchSummary{
			FetchId:       fetchId,
			ProviderName:  providerConfig.Name,
			ProviderAlias: providerConfig.Alias,
			CreatedAt:     &createdAt,
			CoreVersion:   Version,
		}
		saveFetchSummary := func() {
			if err := SaveFetchSummary(ctx, c.pool, &fs); err != nil {
				c.Logger.Error("failed to save fetch summary", "err", err)
			}
		}
		c.Logger.Debug("creating provider plugin", "provider", providerConfig.Name)
		providerPlugin, err := c.Manager.CreatePlugin(providerConfig.Name, providerConfig.Alias, providerConfig.Env)
		if err != nil {
			c.Logger.Error("failed to create provider plugin", "provider", providerConfig.Name, "error", err)
			saveFetchSummary()
			return nil, err
		}
		fs.ProviderVersion = providerPlugin.Version()

		// TODO: move this into an outer function
		errGroup.Go(func() error {
<<<<<<< HEAD
			defer saveFetchSummary()
=======
			fs := FetchSummary{
				FetchId:         fetchId,
				ProviderName:    providerConfig.Name,
				ProviderVersion: providerPlugin.Version(),
				Start:           time.Now().UTC(),
			}

			defer func() {
				if err := c.SaveFetchSummary(ctx, &fs); err != nil {
					c.Logger.Error("failed to save fetch summary", "err", err)
				}
			}()

>>>>>>> c4e1b5e7
			pLog := c.Logger.With("provider", providerConfig.Name, "alias", providerConfig.Alias, "version", providerPlugin.Version())
			pLog.Info("requesting provider to configure")
			if c.HistoryCfg != nil {
				fd := c.HistoryCfg.FetchDate()
				pLog.Info("history enabled adding fetch date", "fetch_date", fd.Format(time.RFC3339))
				if request.ExtraFields == nil {
					request.ExtraFields = make(map[string]interface{})
				}
				request.ExtraFields["cq_fetch_date"] = fd
			}
			_, err = providerPlugin.Provider().ConfigureProvider(ctx, &cqproto.ConfigureProviderRequest{
				CloudQueryVersion: Version,
				Connection: cqproto.ConnectionDetails{
					DSN: dsnURI,
				},
				Config:      providerConfig.Configuration,
				ExtraFields: request.ExtraFields,
			})
			if err != nil {
				pLog.Error("failed to configure provider", "error", err)
				return err
			}
			pLog.Info("provider configured successfully")

			pLog.Info("requesting provider fetch", "partial_fetch_enabled", providerConfig.EnablePartialFetch)
			fetchStart := time.Now()
			fs.Start = &fetchStart
			stream, err := providerPlugin.Provider().FetchResources(ctx,
				&cqproto.FetchResourcesRequest{
					Resources:              providerConfig.Resources,
					PartialFetchingEnabled: providerConfig.EnablePartialFetch,
					ParallelFetchingLimit:  providerConfig.MaxParallelResourceFetchLimit,
				})
			if err != nil {
				return err
			}
			pLog.Info("provider started fetching resources")
			var (
				fetchErrors         = make([]error, 0)
				partialFetchResults []*cqproto.FailedResourceFetch
				fetchedResources           = make(map[string]cqproto.ResourceFetchSummary, len(providerConfig.Resources))
				totalResources      uint64 = 0
				totalErrors         uint64 = 0
			)
			for {
				resp, err := stream.Recv()

				if err != nil {
					st, ok := status.FromError(err)

					if (ok && st.Code() == gcodes.Canceled) || err == io.EOF {
						message := "provider finished fetch"
						status := "Finished"
						if ok && st.Code() == gcodes.Canceled {
							message = "provider fetch canceled"
							status = "Canceled"
						}

						pLog.Info(message, "execution", time.Since(fetchStart).String())
						for _, fetchError := range partialFetchResults {
							pLog.Warn("received partial fetch error", parsePartialFetchKV(fetchError)...)
						}
						fetchSummaries <- ProviderFetchSummary{
							ProviderName:          providerConfig.Name,
							ProviderAlias:         providerConfig.Alias,
							Version:               providerPlugin.Version(),
							TotalResourcesFetched: totalResources,
							PartialFetchErrors:    partialFetchResults,
							FetchErrors:           fetchErrors,
							FetchResources:        fetchedResources,
							Status:                status,
						}
						t := time.Now().UTC()
						fs.Finish = &t
						fs.IsSuccess = true
						fs.TotalErrorsCount = totalErrors
						fs.TotalResourceCount = totalResources
						return nil
					}
					pLog.Error("received provider fetch error", "error", err)
					return err
				}
				update := FetchUpdate{
					Provider:            providerPlugin.Name(),
					Version:             providerPlugin.Version(),
					FinishedResources:   resp.FinishedResources,
					ResourceCount:       resp.ResourceCount,
					Error:               resp.Error,
					PartialFetchResults: partialFetchResults,
				}

				if len(resp.PartialFetchFailedResources) != 0 {
					partialFetchResults = append(partialFetchResults, resp.PartialFetchFailedResources...)
				}

				totalResources += resp.ResourceCount
				totalErrors += uint64(len(resp.PartialFetchFailedResources))
				fetchedResources[resp.ResourceName] = resp.Summary

				if resp.Error != "" {
					fetchErrors = append(fetchErrors, fmt.Errorf("fetch error: %s", resp.Error))
					pLog.Error("received provider fetch update error", "error", resp.Error)
				}
				pLog.Debug("received fetch update",
					"resource", resp.ResourceName, "finishedCount", resp.ResourceCount, "finished", update.AllDone(), "finishCount", update.DoneCount())
				if request.UpdateCallback != nil {
					request.UpdateCallback(update)
				}

				fs.Resources = append(fs.Resources, ResourceFetchSummary{
					ResourceName:                resp.ResourceName,
					FinishedResources:           resp.FinishedResources,
					Status:                      strconv.Itoa(int(resp.Summary.Status)), // todo use human readable representation of status
					Error:                       resp.Error,
					PartialFetchFailedResources: resp.PartialFetchFailedResources,
					ResourceCount:               resp.ResourceCount,
					Diagnostics:                 resp.Summary.Diagnostics,
				})
			}
		})
	}

	response := &FetchResponse{ProviderFetchSummary: make(map[string]ProviderFetchSummary, len(request.Providers))}
	// TODO: kill all providers on end, add defer on top loop
	if err := errGroup.Wait(); err != nil {
		close(fetchSummaries)
		return nil, err
	}
	close(fetchSummaries)

	for ps := range fetchSummaries {
		response.ProviderFetchSummary[fmt.Sprintf("%s(%s)", ps.ProviderName, ps.ProviderAlias)] = ps
	}

	reportFetchSummaryErrors(otrace.SpanFromContext(ctx), response.ProviderFetchSummary)

	return response, nil
}

type ProviderSchema struct {
	*cqproto.GetProviderSchemaResponse

	ProtocolVersion int
}

func (c *Client) GetProviderSchema(ctx context.Context, providerName string) (*ProviderSchema, error) {
	providerPlugin, err := c.Manager.CreatePlugin(providerName, "", nil)
	if err != nil {
		c.Logger.Error("failed to create provider plugin", "provider", providerName, "error", err)
		return nil, err
	}
	defer func() {
		if providerPlugin.Version() == plugin.Unmanaged {
			c.Logger.Warn("Not closing unmanaged provider", "provider", providerName)
			return
		}
		if err := c.Manager.KillProvider(providerName); err != nil {
			c.Logger.Warn("failed to kill provider", "provider", providerName)
		}
	}()

	schema, err := providerPlugin.Provider().GetProviderSchema(ctx, &cqproto.GetProviderSchemaRequest{})
	if err != nil {
		return nil, err
	}

	return &ProviderSchema{
		GetProviderSchemaResponse: schema,
		ProtocolVersion:           providerPlugin.ProtocolVersion(),
	}, nil
}

func (c *Client) GetProviderConfiguration(ctx context.Context, providerName string) (*cqproto.GetProviderConfigResponse, error) {
	providerPlugin, err := c.Manager.CreatePlugin(providerName, "", nil)
	if err != nil {
		c.Logger.Error("failed to create provider plugin", "provider", providerName, "error", err)
		return nil, err
	}
	defer func() {
		if providerPlugin.Version() == plugin.Unmanaged {
			c.Logger.Warn("Not closing unmanaged provider", "provider", providerName)
			return
		}
		if err := c.Manager.KillProvider(providerName); err != nil {
			c.Logger.Warn("failed to close provider", "provider", providerName)
		}
	}()
	return providerPlugin.Provider().GetProviderConfig(ctx, &cqproto.GetProviderConfigRequest{})
}

func (c *Client) BuildProviderTables(ctx context.Context, providerName string) (retErr error) {
	ctx, spanEnder := telemetry.StartSpanFromContext(ctx, "BuildProviderTables", otrace.WithAttributes(
		attribute.String("provider", providerName),
	))
	defer spanEnder(retErr)

	s, err := c.GetProviderSchema(ctx, providerName)
	if err != nil {
		return err
	}

	if s.Migrations == nil {
		// Keep the table creator if we don't have any migrations defined for this provider and hope that it works
		for name, t := range s.ResourceTables {
			c.Logger.Debug("creating tables for resource for provider", "resource_name", name, "provider", s.Name, "version", s.Version)
			if err := c.TableCreator.CreateTable(ctx, c.db, t, nil); err != nil {
				return fmt.Errorf("CreateTable(%s) failed: %w", t.Name, err)
			}
		}

		return nil
	}

	defer func() {
		if retErr == nil || !errors.Is(retErr, fs.ErrNotExist) {
			return
		}

		c.Logger.Error("BuildProviderTables failed", "error", retErr)
		retErr = fmt.Errorf("Incompatible provider schema: Please drop provider tables and recreate, alternatively execute `cq provider drop %s`", providerName)
	}()

	// create migration table and set it to version based on latest create table
	m, cfg, err := c.buildProviderMigrator(ctx, s.Migrations, providerName)
	if err != nil {
		return err
	}
	defer func() {
		if err := m.Close(); err != nil {
			c.Logger.Error("failed to close migrator connection", "error", err)
		}
	}()

	c.Logger.Debug("setting provider schema migration version", "version", cfg.Version)
	if err := m.UpgradeProvider(cfg.Version); err != nil && err != migrate.ErrNoChange {
		return err
	}
	return nil
}

func (c *Client) UpgradeProvider(ctx context.Context, providerName string) (retErr error) {
	ctx, spanEnder := telemetry.StartSpanFromContext(ctx, "UpgradeProvider", otrace.WithAttributes(
		attribute.String("provider", providerName),
	))

	defer func() {
		if retErr != nil && (retErr == migrate.ErrNoChange || errors.Is(retErr, ErrMigrationsNotSupported)) {
			spanEnder(nil)
		} else {
			spanEnder(retErr)
		}
	}()

	s, err := c.GetProviderSchema(ctx, providerName)
	if err != nil {
		return err
	}
	if s.Migrations == nil {
		return ErrMigrationsNotSupported
	}
	m, cfg, err := c.buildProviderMigrator(ctx, s.Migrations, providerName)
	if err != nil {
		return err
	}
	defer func() {
		if err := m.Close(); err != nil {
			c.Logger.Error("failed to close migrator connection", "error", err)
		}
	}()

	pVersion, dirty, err := m.Version()
	if err != nil && err != migrate.ErrNilVersion {
		return fmt.Errorf("failed to get provider version: %w", err)
	}
	otrace.SpanFromContext(ctx).SetAttributes(attribute.String("old_version", pVersion))

	if dirty {
		return fmt.Errorf("provider schema is dirty, please drop provider tables and recreate, alternatively execute `cq provider drop %s`", providerName)
	}
	if pVersion == "v0.0.0" {
		return c.BuildProviderTables(ctx, providerName)
	}
	c.Logger.Info("upgrading provider version", "version", cfg.Version, "provider", cfg.Name)
	otrace.SpanFromContext(ctx).SetAttributes(attribute.String("new_version", cfg.Version))

	return m.UpgradeProvider(cfg.Version)
}

func (c *Client) DowngradeProvider(ctx context.Context, providerName string) (retErr error) {
	ctx, spanEnder := telemetry.StartSpanFromContext(ctx, "DowngradeProvider", otrace.WithAttributes(
		attribute.String("provider", providerName),
	))
	defer spanEnder(retErr)

	s, err := c.GetProviderSchema(ctx, providerName)
	if err != nil {
		return err
	}
	if s.Migrations == nil {
		return fmt.Errorf("provider doesn't support migrations")
	}
	m, cfg, err := c.buildProviderMigrator(ctx, s.Migrations, providerName)
	if err != nil {
		return err
	}
	defer func() {
		if err := m.Close(); err != nil {
			c.Logger.Error("failed to close migrator connection", "error", err)
		}
	}()
	c.Logger.Info("downgrading provider version", "version", cfg.Version, "provider", cfg.Name)
	return m.DowngradeProvider(cfg.Version)
}

func (c *Client) DropProvider(ctx context.Context, providerName string) (retErr error) {
	ctx, spanEnder := telemetry.StartSpanFromContext(ctx, "DropProvider", otrace.WithAttributes(
		attribute.String("provider", providerName),
	))
	defer spanEnder(retErr)

	s, err := c.GetProviderSchema(ctx, providerName)
	if err != nil {
		return err
	}
	m, cfg, err := c.buildProviderMigrator(ctx, s.Migrations, providerName)
	if err != nil {
		return err
	}
	defer func() {
		if err := m.Close(); err != nil {
			c.Logger.Error("failed to close migrator connection", "error", err)
		}
	}()
	c.Logger.Info("dropping provider tables", "version", cfg.Version, "provider", cfg.Name)
	return m.DropProvider(ctx, s.ResourceTables)
}

func (c *Client) LoadPolicy(ctx context.Context, name, source string) (pol *policy.Policy, retErr error) {
	ctx, spanEnder := telemetry.StartSpanFromContext(ctx, "LoadPolicy")
	defer spanEnder(retErr)
	c.Logger.Info("Downloading policy from remote source", "name", name, "source", source)
	return c.PolicyManager.Load(ctx, &policy.Policy{Name: name, Source: source})
}

func (c *Client) RunPolicies(ctx context.Context, req *PoliciesRunRequest) ([]*policy.ExecutionResult, error) {
	results := make([]*policy.ExecutionResult, 0)

	for _, p := range req.Policies {
		c.Logger = c.Logger.With("policy", p.Name, "version", p.Version(), "subPath", p.SubPolicy())
		result, err := c.runPolicy(ctx, p, req)

		c.Logger.Info("policy execution finished", "err", err)
		if err != nil {
			// this error means error in execution and not policy violation
			// we should exit immeditly as this is a non-recoverable error
			// might mean schema is incorrect, provider version
			c.Logger.Error("policy execution finished with error", "err", err)
			return results, err
		}

		results = append(results, result)
	}

	return results, nil
}

func (c *Client) runPolicy(ctx context.Context, p *policy.Policy, req *PoliciesRunRequest) (res *policy.ExecutionResult, retErr error) {
	spanAttrs := []attribute.KeyValue{
		attribute.String("policy_name", p.Name),
	}

	if strings.HasPrefix(p.Name, policy.CloudQueryOrg) {
		spanAttrs = append(spanAttrs,
			attribute.String("policy_version", p.Version()),
			attribute.String("policy_subpath", p.SubPolicy()),
		)
	}

	ctx, spanEnder := telemetry.StartSpanFromContext(ctx, "runPolicy", otrace.WithAttributes(spanAttrs...))
	defer spanEnder(retErr)

	c.Logger.Info("preparing to run policy")
	versions, err := collectProviderVersions(c.Providers, func(name string) (string, error) {
		d, err := c.Manager.GetPluginDetails(name)
		return d.Version, err
	})
	c.Logger.Debug("collected policy versions", "versions", versions)

	if err != nil {
		return nil, err
	}

	execReq := &policy.ExecuteRequest{
		Policy:           p,
		ProviderVersions: versions,
		UpdateCallback:   req.RunCallback,
	}

	execReq.Policy, err = c.PolicyManager.Load(ctx, p)
	if err != nil {
		return nil, err
	}

	c.Logger.Info("running the policy")
	result, err := c.PolicyManager.Run(ctx, execReq)
	if err != nil {
		return nil, err
	}

	// Store output in file if requested
	if req.OutputDir != "" {
		c.Logger.Info("writing policy to output directory")
		err = policy.GenerateExecutionResultFile(result, req.OutputDir)

		if err != nil {
			return nil, err
		}
	}

	return result, nil
}

func (c *Client) ExecuteModule(ctx context.Context, req ModuleRunRequest) (res *module.ExecutionResult, retErr error) {
	ctx, spanEnder := telemetry.StartSpanFromContext(ctx, "ExecuteModule", otrace.WithAttributes(attribute.String("module", req.Name)))
	defer spanEnder(retErr)

	c.Logger.Info("Executing module", "module", req.Name, "params", req.Params)

	modReq := &module.ExecuteRequest{
		Providers: req.Providers,
		Params:    req.Params,
	}

	output, err := c.ModuleManager.ExecuteModule(ctx, req.Name, req.Config, modReq)
	if err != nil {
		return nil, err
	}

	if output.Error != nil {
		c.Logger.Error("Module execution failed with error", "error", output.Error)
	} else {
		c.Logger.Info("Module execution finished")
		c.Logger.Debug("Module execution results", "data", output)
	}

	return output, nil
}

func (c *Client) Close() {
	c.Manager.Shutdown()
	if c.db != nil {
		c.db.Close()
	}
}

func (c *Client) SetProviderVersion(ctx context.Context, providerName, version string) error {
	s, err := c.GetProviderSchema(ctx, providerName)
	if err != nil {
		return err
	}
	if s.Migrations == nil {
		return fmt.Errorf("provider doesn't support migrations")
	}
	m, cfg, err := c.buildProviderMigrator(ctx, s.Migrations, providerName)
	if err != nil {
		return err
	}
	c.Logger.Info("set provider version", "version", version, "provider", cfg.Name)
	return m.SetVersion(version)
}

func (c *Client) initModules() {
	c.ModuleManager = module.NewManager(c.db, c.Logger)
	c.ModuleManager.RegisterModule(drift.New(c.Logger))
}

func (c *Client) buildProviderMigrator(ctx context.Context, migrations map[string]map[string][]byte, providerName string) (*migrator.Migrator, *config.RequiredProvider, error) {
	providerConfig, err := c.getProviderConfig(providerName)
	if err != nil {
		return nil, nil, err
	}
	org, name, err := registry.ParseProviderName(providerConfig.Name)
	if err != nil {
		return nil, nil, err
	}

	dsn, err := c.dialectExecutor.Setup(ctx)
	if err != nil {
		return nil, nil, fmt.Errorf("dialectExecutor.Setup: %w", err)
	}

	m, err := migrator.New(c.Logger, c.db.DialectType(), migrations, dsn, fmt.Sprintf("%s_%s", org, name), c.dialectExecutor.Finalize)
	if err != nil {
		return nil, nil, err
	}
	return m, providerConfig, err
}

func (c *Client) MigrateCore(ctx context.Context, de database.DialectExecutor) error {
	err := createCoreSchema(ctx, c.db)
	if err != nil {
		return err
	}

	newDSN, err := de.Setup(ctx)
	if err != nil {
		return err
	}

	migrations, err := migrator.ReadMigrationFiles(c.Logger, coreMigrations)
	if err != nil {
		return err
	}
	newDSN, err = dsn.SetDSNElement(newDSN, map[string]string{"search_path": "cloudquery"})
	if err != nil {
		return err
	}
	m, err := migrator.New(c.Logger, schema.Postgres, migrations, newDSN, "cloudquery_core", nil)
	if err != nil {
		return err
	}

	defer func() {
		if err := m.Close(); err != nil {
			c.Logger.Error("failed to close migrator connection", "error", err)
		}
	}()

	if err := m.UpgradeProvider(migrator.Latest); err != nil && err != migrate.ErrNoChange {
		return fmt.Errorf("failed to migrate cloudquery core schema: %w", err)
	}
	return nil
}

func (c *Client) getProviderConfig(providerName string) (*config.RequiredProvider, error) {
	var providerConfig *config.RequiredProvider
	for _, p := range c.Providers {
		if p.Name == providerName {
			providerConfig = p
			break
		}
	}
	if providerConfig == nil {
		return nil, fmt.Errorf("provider %s doesn't exist in configuration", providerName)
	}
	return providerConfig, nil
}

func parsePartialFetchKV(r *cqproto.FailedResourceFetch) []interface{} {
	kv := []interface{}{"table", r.TableName, "err", r.Error}
	if r.RootTableName != "" {
		kv = append(kv, "root_table", r.RootTableName, "root_table_pks", r.RootPrimaryKeyValues)
	}
	return kv
}

// normalizeResources returns a canonical list of resources given a list of requested and all known resources.
// It replaces wildcard resource with all resources. Error is returned if:
//
// * wildcard is present and other explicit resource is requested;
// * one of explicitly requested resources is not present in all known;
// * some resource is specified more than once (duplicate).
func normalizeResources(requested []string, all map[string]*schema.Table) ([]string, error) {
	if len(requested) == 1 && requested[0] == "*" {
		requested = make([]string, 0, len(all))
		for k := range all {
			requested = append(requested, k)
		}
	}
	result := make([]string, 0, len(requested))
	seen := make(map[string]struct{})
	for _, r := range requested {
		if _, ok := seen[r]; ok {
			return nil, fmt.Errorf("resource %s is duplicate", r)
		}
		seen[r] = struct{}{}
		if _, ok := all[r]; !ok {
			if r == "*" {
				return nil, fmt.Errorf("wildcard resource must be the only one in the list")
			}
			return nil, fmt.Errorf("resource %s does not exist", r)
		}
		result = append(result, r)
	}
	sort.Strings(result)
	return result, nil
}

// collectProviderVersions walks over the list of required providers, determines currently loaded version of each provider
// through getVersion function and returns a map from provider name to its version.
func collectProviderVersions(providers []*config.RequiredProvider, getVersion func(providerName string) (string, error)) (map[string]*version.Version, error) {
	ver := make(map[string]*version.Version, len(providers))
	for _, p := range providers {
		s, err := getVersion(p.Name)
		if err != nil {
			return nil, err
		}
		v, err := version.NewVersion(s)
		if err != nil {
			return nil, err
		}
		ver[p.Name] = v
	}
	return ver, nil
}

// reportFetchSummaryErrors reads provided fetch summaries, persists statistics into the span and sends the errors to sentry
func reportFetchSummaryErrors(span otrace.Span, fetchSummaries map[string]ProviderFetchSummary) {
	var totalFetched, totalWarnings, totalErrors uint64

	for _, ps := range fetchSummaries {
		totalFetched += ps.TotalResourcesFetched
		totalWarnings += ps.Diagnostics().Warnings()
		totalErrors += ps.Diagnostics().Errors()

		span.SetAttributes(
			attribute.Int64("fetch.resources."+ps.ProviderName, int64(ps.TotalResourcesFetched)),
			attribute.Int64("fetch.warnings."+ps.ProviderName, int64(ps.Diagnostics().Warnings())),
			attribute.Int64("fetch.errors."+ps.ProviderName, int64(ps.Diagnostics().Errors())),
		)
		span.SetAttributes(telemetry.MapToAttributes(ps.Metrics())...)

		for _, e := range ps.Diagnostics() {
			if e.Severity() == diag.IGNORE {
				continue
			}

			sentry.WithScope(func(scope *sentry.Scope) {
				scope.SetTags(map[string]string{
					"diag_type":        e.Type().String(),
					"provider":         ps.ProviderName,
					"provider_version": ps.Version,
					"resource":         e.Description().Resource,
				})
				scope.SetExtra("detail", e.Description().Detail)
				if e.Severity() == diag.WARNING {
					scope.SetLevel(sentry.LevelWarning)
				}
				sentry.CaptureException(e)
			})
		}
	}

	span.SetAttributes(
		attribute.Int64("fetch.resources.total", int64(totalFetched)),
		attribute.Int64("fetch.warnings.total", int64(totalWarnings)),
		attribute.Int64("fetch.errors.total", int64(totalErrors)),
	)
}

func createCoreSchema(ctx context.Context, db schema.QueryExecer) error {
	return db.Exec(ctx, "CREATE SCHEMA IF NOT EXISTS cloudquery")
}

func (c *Client) initDatabase(ctx context.Context) error {
	var err error
	c.db, err = sdkdb.New(ctx, c.Logger, c.DSN)
	if err != nil {
		return err
	}

	var dt schema.DialectType
	dt, c.dialectExecutor, err = database.GetExecutor(c.Logger, c.DSN, c.HistoryCfg)
	if err != nil {
		return fmt.Errorf("getExecutor: %w", err)
	}

	if c.HistoryCfg != nil && dt != schema.TSDB {
		// check if we're already on TSDB but the dsn is wrong
		ts, err := timescale.New(c.Logger, c.DSN, c.HistoryCfg)
		if err != nil {
			return err
		}
		if ok, err := ts.Validate(ctx); ok && err == nil {
			return fmt.Errorf("you must update the dsn to use tsdb:// prefix")
		}

		return fmt.Errorf("history is only supported on timescaledb")
	}

	if ok, err := c.dialectExecutor.Validate(ctx); err != nil {
		return fmt.Errorf("validate: %w", err)
	} else if !ok {
		c.Logger.Warn("postgres validation warning")
	}

	// migrate cloudquery core tables to latest version
	if err := c.MigrateCore(ctx, c.dialectExecutor); err != nil {
		return fmt.Errorf("failed to migrate cloudquery_core tables: %w", err)
	}

	dialect, err := schema.GetDialect(c.db.DialectType())
	if err != nil {
		return err
	}
	c.TableCreator = migration.NewTableCreator(c.Logger, dialect)

	return nil
}<|MERGE_RESOLUTION|>--- conflicted
+++ resolved
@@ -428,30 +428,12 @@
 		providerPlugin, err := c.Manager.CreatePlugin(providerConfig.Name, providerConfig.Alias, providerConfig.Env)
 		if err != nil {
 			c.Logger.Error("failed to create provider plugin", "provider", providerConfig.Name, "error", err)
-			saveFetchSummary()
 			return nil, err
 		}
-		fs.ProviderVersion = providerPlugin.Version()
 
 		// TODO: move this into an outer function
 		errGroup.Go(func() error {
-<<<<<<< HEAD
 			defer saveFetchSummary()
-=======
-			fs := FetchSummary{
-				FetchId:         fetchId,
-				ProviderName:    providerConfig.Name,
-				ProviderVersion: providerPlugin.Version(),
-				Start:           time.Now().UTC(),
-			}
-
-			defer func() {
-				if err := c.SaveFetchSummary(ctx, &fs); err != nil {
-					c.Logger.Error("failed to save fetch summary", "err", err)
-				}
-			}()
-
->>>>>>> c4e1b5e7
 			pLog := c.Logger.With("provider", providerConfig.Name, "alias", providerConfig.Alias, "version", providerPlugin.Version())
 			pLog.Info("requesting provider to configure")
 			if c.HistoryCfg != nil {
