--- conflicted
+++ resolved
@@ -85,14 +85,9 @@
 		if !f.skipFetchId {
 			f.summary.FetchId = fetchId
 		}
-<<<<<<< HEAD
 		start := time.Now()
 		f.summary.Start = &start
-		err := SaveFetchSummary(context.Background(), pool, &f.summary)
-=======
-		f.summary.Start = time.Now()
 		err := c.SaveFetchSummary(context.Background(), &f.summary)
->>>>>>> c4e1b5e7
 		if f.err != nil {
 			assert.EqualError(t, err, f.err.Error())
 		} else {
