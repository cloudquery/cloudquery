package config

import (
	"fmt"
	"path/filepath"
	"strings"

	"github.com/hashicorp/hcl/v2"
	"github.com/hashicorp/hcl/v2/hclparse"
	"github.com/spf13/afero"
	"github.com/zclconf/go-cty/cty"
	"github.com/zclconf/go-cty/cty/function"
)

type SourceType string

const (
	SourceJSON = "json"
	SourceHCL  = "hcl"
)

// EnvVarPrefix is a prefix for environment variable names to be exported for HCL substitution.
const EnvVarPrefix = "CQ_VAR_"

// Parser is the main interface to read configuration files and other related
// files from disk.
//
// It retains a cache of all files that are loaded so that they can be used
// to create source code snippets in diagnostics, etc.
type Parser struct {
	fs         afero.Afero
	p          *hclparse.Parser
	HCLContext hcl.EvalContext
}

type Option func(*Parser)

func WithFS(fs afero.Fs) Option {
	return func(p *Parser) {
		p.fs = afero.Afero{Fs: fs}
	}
}

// WithEnvironmentVariables fills hcl.Context with values of environment variables given in vars.
// Only variables that start with given prefix are considered. Prefix is removed from the name and
// the name is lower cased then.
func WithEnvironmentVariables(prefix string, vars []string) Option {
	return func(p *Parser) {
		EnvToHCLContext(&p.HCLContext, prefix, vars)
	}
}

// NewParser creates and returns a new Parser.
func NewParser(options ...Option) *Parser {
	p := Parser{
		fs: afero.Afero{Fs: afero.OsFs{}},
		p:  hclparse.NewParser(),
		HCLContext: hcl.EvalContext{
			Variables: make(map[string]cty.Value),
			Functions: make(map[string]function.Function),
		},
	}

	for _, opt := range options {
		opt(&p)
	}
	return &p
}

// LoadHCLFile is a low-level method that reads the file at the given path,
// parses it, and returns the hcl.Body representing its root. In many cases
// it is better to use one of the other Load*File methods on this type,
// which additionally decode the root body in some way and return a higher-level
// construct.
//
// If the file cannot be read at all -- e.g. because it does not exist -- then
// this method will return a nil body and error diagnostics. In this case
// callers may wish to ignore the provided error diagnostics and produce
// a more context-sensitive error instead.
//
// The file will be parsed using the HCL native syntax unless the filename
// ends with ".json", in which case the HCL JSON syntax will be used.
func (p *Parser) LoadHCLFile(path string) (hcl.Body, hcl.Diagnostics) {
	src, err := p.fs.ReadFile(path)

	if err != nil {
		return nil, hcl.Diagnostics{
			{
				Severity: hcl.DiagError,
				Summary:  "Failed to read file",
				Detail:   fmt.Sprintf("The file %q could not be read.", path),
			},
		}
	}
	return p.loadFromSource(path, src, SourceType(filepath.Ext(path)))
}

func (p *Parser) loadFromSource(name string, data []byte, ext SourceType) (hcl.Body, hcl.Diagnostics) {
	var file *hcl.File
	var diags hcl.Diagnostics
	switch ext {
	case SourceJSON:
		file, diags = p.p.ParseJSON(data, name)
	default:
		file, diags = p.p.ParseHCL(data, name)
	}
	// If the returned file or body is nil, then we'll return a non-nil empty
	// body so we'll meet our contract that nil means an error reading the file.
	if file == nil || file.Body == nil {
		return hcl.EmptyBody(), diags
	}

	return file.Body, diags
}

<<<<<<< HEAD
func (p *Parser) LoadFromSource(name string, data []byte, ext SourceType) (hcl.Body, hcl.Diagnostics) {
	return p.loadFromSource(name, data, ext)
=======
func EnvToHCLContext(evalContext *hcl.EvalContext, prefix string, vars []string) {
	for _, e := range vars {
		pair := strings.SplitN(e, "=", 2)
		if strings.HasPrefix(pair[0], prefix) {
			evalContext.Variables[strings.TrimPrefix(pair[0], prefix)] = cty.StringVal(pair[1])
		}
	}
>>>>>>> c8afe5c5
}<|MERGE_RESOLUTION|>--- conflicted
+++ resolved
@@ -113,10 +113,10 @@
 	return file.Body, diags
 }
 
-<<<<<<< HEAD
 func (p *Parser) LoadFromSource(name string, data []byte, ext SourceType) (hcl.Body, hcl.Diagnostics) {
 	return p.loadFromSource(name, data, ext)
-=======
+}
+
 func EnvToHCLContext(evalContext *hcl.EvalContext, prefix string, vars []string) {
 	for _, e := range vars {
 		pair := strings.SplitN(e, "=", 2)
@@ -124,5 +124,4 @@
 			evalContext.Variables[strings.TrimPrefix(pair[0], prefix)] = cty.StringVal(pair[1])
 		}
 	}
->>>>>>> c8afe5c5
 }