package config

import (
	"fmt"
	"os"

	"github.com/hashicorp/hcl/v2"
	"github.com/hashicorp/hcl/v2/gohcl"
	"github.com/spf13/viper"
)

func (p *Parser) loadConfigFromSource(name string, data []byte, source SourceType) (*Config, hcl.Diagnostics) {
	body, diags := p.loadFromSource(name, data, source)
	if body == nil {
		return nil, diags
	}
	return p.decodeConfig(body, diags)
}

func (p *Parser) LoadConfigFromSource(name string, data []byte) (*Config, hcl.Diagnostics) {
	return p.loadConfigFromSource(name, data, SourceHCL)
}

func (p *Parser) LoadConfigFromJson(name string, data []byte) (*Config, hcl.Diagnostics) {
	return p.loadConfigFromSource(name, data, SourceJSON)
}

func (p *Parser) LoadConfigFile(path string) (*Config, hcl.Diagnostics) {

	body, diags := p.LoadHCLFile(path)
	if body == nil {
		return nil, diags
	}
	return p.decodeConfig(body, diags)
}

func (p *Parser) decodeConfig(body hcl.Body, diags hcl.Diagnostics) (*Config, hcl.Diagnostics) {

	existingProviders := make(map[string]bool)
	config := &Config{}

	content, contentDiags := body.Content(configFileSchema)
	diags = append(diags, contentDiags...)

	for _, block := range content.Blocks {
		switch block.Type {
		case "cloudquery":
			contentDiags = gohcl.DecodeBody(block.Body, &p.HCLContext, &config.CloudQuery)
			diags = append(diags, contentDiags...)
			// TODO: decode in a more generic way

			if config.CloudQuery.Connection == nil {
				config.CloudQuery.Connection = &Connection{
					DSN: "",
				}
			}

			if dsn := viper.GetString("dsn"); dsn != "" {
				config.CloudQuery.Connection.DSN = dsn
			}
			if dir := viper.GetString("plugin-dir"); dir != "." {
				if dir == "." {
					if dir, err := os.Getwd(); err == nil {
						config.CloudQuery.PluginDirectory = dir
					}
				} else {
					config.CloudQuery.PluginDirectory = dir
				}
			}
			if dir := viper.GetString("policy-dir"); dir != "" {
				if dir == "." {
					if dir, err := os.Getwd(); err != nil {
						config.CloudQuery.PolicyDirectory = dir
					}
				} else {
					config.CloudQuery.PolicyDirectory = dir
				}
			}
		case "provider":
			cfg, cfgDiags := decodeProviderBlock(block, &p.HCLContext, existingProviders)
			diags = append(diags, cfgDiags...)
			if cfg != nil {
				config.Providers = append(config.Providers, cfg)
			}
<<<<<<< HEAD
		case "policy":
			cfg, cfgDiags := decodePolicyConfigBlock(block, &p.HCLContext)
			diags = append(diags, cfgDiags...)
			if cfg != nil {
				config.Policies = append(config.Policies, cfg)
			}
=======
		case "modules":
			// Module manager will process this for us
			config.Modules = block.Body
>>>>>>> c8afe5c5
		default:
			// Should never happen because the above cases should be exhaustive
			// for all block type names in our schema.
			continue
		}
	}
	return config, diags
}

// ReadModuleConfigProfiles separates the module config from the modules block, where block identifier is the module name.
func ReadModuleConfigProfiles(module string, block hcl.Body) (map[string]hcl.Body, error) {
	if block == nil {
		return nil, nil
	}

	content, _, diags := block.PartialContent(&hcl.BodySchema{
		Blocks: []hcl.BlockHeaderSchema{
			{
				Type:       module,
				LabelNames: []string{"name"},
			},
		},
	})
	if diags.HasErrors() {
		return nil, diags
	}

	ret := make(map[string]hcl.Body, len(content.Blocks))
	for i := range content.Blocks {
		if _, ok := ret[content.Blocks[i].Labels[0]]; ok {
			return nil, hcl.Diagnostics{
				{
					Severity: hcl.DiagError,
					Summary:  "Duplicate profile name",
					Detail:   fmt.Sprintf("Profile name %q already defined", content.Blocks[i].Labels[0]),
					Subject:  content.Blocks[i].DefRange.Ptr(),
				},
			}
		}

		ret[content.Blocks[i].Labels[0]] = content.Blocks[i].Body
	}
	return ret, nil
}<|MERGE_RESOLUTION|>--- conflicted
+++ resolved
@@ -82,18 +82,15 @@
 			if cfg != nil {
 				config.Providers = append(config.Providers, cfg)
 			}
-<<<<<<< HEAD
 		case "policy":
 			cfg, cfgDiags := decodePolicyConfigBlock(block, &p.HCLContext)
 			diags = append(diags, cfgDiags...)
 			if cfg != nil {
 				config.Policies = append(config.Policies, cfg)
 			}
-=======
 		case "modules":
 			// Module manager will process this for us
 			config.Modules = block.Body
->>>>>>> c8afe5c5
 		default:
 			// Should never happen because the above cases should be exhaustive
 			// for all block type names in our schema.
