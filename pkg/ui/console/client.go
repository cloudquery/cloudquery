package console

import (
	"context"
	"encoding/json"
	"fmt"
	"os"
	"time"

	"github.com/fatih/color"
	"github.com/golang-migrate/migrate/v4"
	"github.com/hashicorp/hcl/v2"
	"github.com/spf13/afero"
	"github.com/spf13/viper"
	"github.com/vbauerster/mpb/v6/decor"

	"github.com/cloudquery/cloudquery/pkg/client"
	"github.com/cloudquery/cloudquery/pkg/config"
	"github.com/cloudquery/cloudquery/pkg/module"
	"github.com/cloudquery/cloudquery/pkg/policy"
	"github.com/cloudquery/cloudquery/pkg/ui"
	"github.com/cloudquery/cq-provider-sdk/cqproto"
)

// Client console client is a wrapper around client.Client for console execution of CloudQuery
type Client struct {
	c       *client.Client
	cfg     *config.Config
	updater *Progress
}

func CreateClient(ctx context.Context, configPath string, opts ...client.Option) (*Client, error) {
	cfg, err := loadConfig(configPath)
	if err != nil {
		return nil, err
	}
	return CreateClientFromConfig(ctx, cfg, opts...)
}

func CreateClientFromConfig(ctx context.Context, cfg *config.Config, opts ...client.Option) (*Client, error) {
	progressUpdater := NewProgress(ctx, func(o *ProgressOptions) {
		o.AppendDecorators = []decor.Decorator{decor.Percentage()}
	})
	opts = append(opts, func(c *client.Client) {
		if ui.IsTerminal() {
			c.HubProgressUpdater = progressUpdater
		}
		c.Providers = cfg.CloudQuery.Providers
		c.NoVerify = viper.GetBool("no-verify")
		c.PluginDirectory = cfg.CloudQuery.PluginDirectory
		c.PolicyDirectory = cfg.CloudQuery.PolicyDirectory
		c.DSN = cfg.CloudQuery.Connection.DSN
		c.SkipBuildTables = viper.GetBool("skip-build-tables")
	})
	c, err := client.New(ctx, opts...)
	if err != nil {
		ui.ColorizedOutput(ui.ColorError, "❌ Failed to initialize client. Error: %s\n\n", err)
		return nil, err
	}
	return &Client{c, cfg, progressUpdater}, err
}

func (c Client) DownloadProviders(ctx context.Context) error {
	ui.ColorizedOutput(ui.ColorProgress, "Initializing CloudQuery Providers...\n\n")
	err := c.c.DownloadProviders(ctx)
	if err != nil {
		time.Sleep(100 * time.Millisecond)
		ui.ColorizedOutput(ui.ColorError, "❌ Failed to initialize provider: %s.\n\n", err.Error())
		return err
	}
	// sleep some extra 300 milliseconds for progress refresh
	if ui.IsTerminal() {
		time.Sleep(300 * time.Millisecond)
		c.updater.Wait()
	}
	ui.ColorizedOutput(ui.ColorProgress, "Finished provider initialization...\n\n")
	return nil
}

func (c Client) Fetch(ctx context.Context, failOnError bool) error {
	if viper.GetBool("skip-schema-upgrade") {
		// only download providers and verify, no upgrade
		if err := c.DownloadProviders(ctx); err != nil {
			return err
		}
	} else if err := c.UpgradeProviders(ctx, c.cfg.Providers.Names()); err != nil {
		return err
	}

	if err := c.c.NormalizeResources(ctx, c.cfg.Providers); err != nil {
		return err
	}
	ui.ColorizedOutput(ui.ColorProgress, "Starting provider fetch...\n\n")
	var fetchProgress *Progress
	var fetchCallback client.FetchUpdateCallback

	if ui.IsTerminal() {
		fetchProgress, fetchCallback = buildFetchProgress(ctx, c.cfg.Providers)
	}
	request := client.FetchRequest{
		Providers:         c.cfg.Providers,
		UpdateCallback:    fetchCallback,
		DisableDataDelete: viper.GetBool("disable-delete"),
	}
	response, err := c.c.Fetch(ctx, request)
	if err != nil {
		return err
	}

	if ui.IsTerminal() && fetchProgress != nil {
		fetchProgress.MarkAllDone()
		fetchProgress.Wait()
		printFetchResponse(response)
	}

	ui.ColorizedOutput(ui.ColorProgress, "Provider fetch complete.\n\n")
	for _, summary := range response.ProviderFetchSummary {
		ui.ColorizedOutput(ui.ColorHeader, "Provider %s fetch summary:  %s Total Resources fetched: %d\t ⚠️ Warnings: %d\t ❌ Errors: %d\n",
			summary.ProviderName, emojiStatus[ui.StatusOK], summary.TotalResourcesFetched,
			summary.Diagnostics().Warnings(), summary.Diagnostics().Errors())
		if failOnError && summary.HasErrors() {
			err = fmt.Errorf("provider fetch has one or more errors")
		}
	}
	return err
}

func (c Client) DownloadPolicy(ctx context.Context, args []string) error {
	ui.ColorizedOutput(ui.ColorProgress, "Downloading CloudQuery Policy...\n\n")
	remotePolicy, err := c.c.DownloadPolicy(ctx, args)
	if err != nil {
		time.Sleep(100 * time.Millisecond)
		ui.ColorizedOutput(ui.ColorError, "❌ Failed to Download policy: %s.\n\n", err.Error())
		return err
	}
	// sleep some extra 300 milliseconds for progress refresh
	if ui.IsTerminal() {
		time.Sleep(300 * time.Millisecond)
		c.updater.Wait()
	}
	ui.ColorizedOutput(ui.ColorProgress, "Finished downloading policy...\n\n")
	// Show policy instructions
	printPolicyDownloadInstructions(remotePolicy)
	return nil
}

<<<<<<< HEAD
func (c Client) RunPolicies(ctx context.Context, args []string, policyName, outputDir string, stopOnFailure, skipVersioning, failOnViolation, noResults bool) error {
	c.c.Logger.Debug("Received params: args: %v, policyName: %s, outputDir: %s, stopOnFailure: %v, skipVersioning: %v, failOnViolation: %v, noResults: %v", args, policyName, outputDir, stopOnFailure, skipVersioning, failOnViolation, noResults)

	policiesToRun, err := client.FilterPolicies(args, c.cfg.Policies, policyName)
=======
func (c Client) RunPolicies(ctx context.Context, args []string, policyName, outputDir, subPath string, stopOnFailure, skipVersioning, failOnViolation, noResults bool) error {
	c.c.Logger.Debug("Received params: args: %v, policyName: %s, outputDir: %s, stopOnFailure: %v, skipVersioning: %v, failOnViolation: %v, noResults: %v", args, policyName, outputDir, stopOnFailure, skipVersioning, failOnViolation, noResults)

	policiesToRun, err := client.FilterPolicies(args, c.cfg.Policies, policyName, subPath)
>>>>>>> b385b095

	if err != nil {
		ui.ColorizedOutput(ui.ColorError, err.Error())
		return err
	}
	c.c.Logger.Info("Policies to run: %v", policiesToRun)

	ui.ColorizedOutput(ui.ColorProgress, "Starting policies run...\n\n")

	var policyRunProgress *Progress
	var policyRunCallback policy.UpdateCallback

	// if we are running in a terminal, build the progress bar
	if ui.IsTerminal() {
		policyRunProgress, policyRunCallback = buildPolicyRunProgress(ctx, policiesToRun, failOnViolation)
	}

	// Policies run request
	req := &client.PoliciesRunRequest{
		Policies:        policiesToRun,
		PolicyName:      policyName,
		OutputDir:       outputDir,
		StopOnFailure:   stopOnFailure,
		SkipVersioning:  skipVersioning,
		FailOnViolation: failOnViolation,
		RunCallback:     policyRunCallback,
<<<<<<< HEAD
	}
	results, err := c.c.RunPolicies(ctx, req)

	if ui.IsTerminal() && policyRunProgress != nil {
		policyRunProgress.MarkAllDone()
		// sleep some extra 500 milliseconds for progress refresh
		time.Sleep(500 * time.Millisecond)
		policyRunProgress.Wait()
		if !noResults {
			printPolicyResponse(results)
		}
	}
=======
	}
	results, err := c.c.RunPolicies(ctx, req)

	if ui.IsTerminal() && policyRunProgress != nil {
		policyRunProgress.MarkAllDone()
		// sleep some extra 500 milliseconds for progress refresh
		time.Sleep(500 * time.Millisecond)
		policyRunProgress.Wait()
		if !noResults {
			printPolicyResponse(results)
		}
	}
>>>>>>> b385b095

	if err != nil {
		time.Sleep(100 * time.Millisecond)
		ui.ColorizedOutput(ui.ColorError, "❌ Failed to run policies: %s.\n\n", err.Error())
		return err
	}

	ui.ColorizedOutput(ui.ColorProgress, "Finished policies run...\n\n")
	return nil
}

func (c Client) CallModule(ctx context.Context, req ModuleCallRequest) error {
	provs, err := c.getModuleProviders(ctx)
	if err != nil {
		return err
	}

	profiles, err := config.ReadModuleConfigProfiles(req.Name, c.cfg.Modules)
	if err != nil {
		return err
	}

	cfg, err := c.selectProfile(req.Profile, profiles)
	if err != nil {
		return err
	}

	ui.ColorizedOutput(ui.ColorProgress, "Starting module...\n")

	runReq := client.ModuleRunRequest{
		Name:      req.Name,
		Params:    req.Params,
		Providers: provs,
		Config:    cfg,
	}
	out, err := c.c.ExecuteModule(ctx, runReq)
	if err != nil {
		time.Sleep(100 * time.Millisecond)
		ui.ColorizedOutput(ui.ColorError, "❌ Failed to execute module: %s.\n\n", err.Error())
		return err
	} else if out == nil {
		ui.ColorizedOutput(ui.ColorSuccess, "Finished module, no results\n\n")
		return nil
	}

	if out.ErrorMsg != "" {
		ui.ColorizedOutput(ui.ColorError, "Finished module with error: %s\n\n", out.ErrorMsg)
		return out.Error
	}

	if req.OutputPath != "" {
		// Store output in file if requested
		fs := afero.NewOsFs()
		f, err := fs.OpenFile(req.OutputPath, os.O_RDWR|os.O_CREATE|os.O_TRUNC, 0644)
		if err != nil {
			return err
		}
		defer func() {
			_ = f.Close()
		}()

		data, err := json.MarshalIndent(out, "", "  ")
		if err != nil {
			return err
		}
		if _, err := f.Write(data); err != nil {
			return err
		}

		ui.ColorizedOutput(ui.ColorProgress, "Wrote JSON output to %q\n", req.OutputPath)
	}

	type stringer interface {
		String() string
	}

	if outString, ok := out.Result.(stringer); ok {
		ui.ColorizedOutput(ui.ColorInfo, "Module output: \n%s\n", outString.String())
	} else {
		b, _ := json.MarshalIndent(out.Result, "", "  ")
		ui.ColorizedOutput(ui.ColorInfo, "Module output: \n%s\n", string(b))
	}

	ui.ColorizedOutput(ui.ColorSuccess, "Finished module\n\n")

	if exitCoder, ok := out.Result.(module.ExitCoder); ok {
		return &ExitCodeError{ExitCode: exitCoder.ExitCode()}
	}

	return nil
}

func (c Client) UpgradeProviders(ctx context.Context, args []string) error {
	providers, err := c.getRequiredProviders(args)
	if err != nil {
		return err
	}
	if err := c.DownloadProviders(ctx); err != nil {
		return err
	}
	ui.ColorizedOutput(ui.ColorProgress, "Upgrading CloudQuery providers %s\n\n", args)
	for _, p := range providers {
		if err := c.c.UpgradeProvider(ctx, p.Name); err != nil && err != migrate.ErrNoChange {
			ui.ColorizedOutput(ui.ColorError, "❌ Failed to upgrade provider %s. Error: %s.\n\n", p.String(), err.Error())
			return err
		} else {
			ui.ColorizedOutput(ui.ColorSuccess, "✓ Upgraded provider %s to %s successfully.\n\n", p.Name, p.Version)
			color.GreenString("✓")
		}
	}
	ui.ColorizedOutput(ui.ColorProgress, "Finished upgrading providers...\n\n")
	return nil
}

func (c Client) DowngradeProviders(ctx context.Context, args []string) error {
	ui.ColorizedOutput(ui.ColorProgress, "Downgrading CloudQuery providers %s\n\n", args)
	providers, err := c.getRequiredProviders(args)
	if err != nil {
		return err
	}
	if err := c.DownloadProviders(ctx); err != nil {
		return err
	}
	for _, p := range providers {
		if err := c.c.DowngradeProvider(ctx, p.Name); err != nil {
			ui.ColorizedOutput(ui.ColorError, "❌ Failed to downgrade provider %s. Error: %s.\n\n", p.String(), err.Error())
			return err
		} else {
			ui.ColorizedOutput(ui.ColorSuccess, "✓ Downgraded provider %s to %s successfully.\n\n", p.Name, p.Version)
			color.GreenString("✓")
		}
	}
	ui.ColorizedOutput(ui.ColorProgress, "Finished downgrading providers...\n\n")
	return nil
}

func (c Client) DropProvider(ctx context.Context, providerName string) error {
	ui.ColorizedOutput(ui.ColorProgress, "Dropping CloudQuery provider %s schema...\n\n", providerName)
	if err := c.DownloadProviders(ctx); err != nil {
		return err
	}
	if err := c.c.DropProvider(ctx, providerName); err != nil {
		ui.ColorizedOutput(ui.ColorError, "❌ Failed to drop provider %s schema. Error: %s.\n\n", providerName, err.Error())
		return err
	} else {
		ui.ColorizedOutput(ui.ColorSuccess, "✓ provider %s schema dropped successfully.\n\n", providerName)
		color.GreenString("✓")
	}
	ui.ColorizedOutput(ui.ColorProgress, "Finished downgrading providers...\n\n")
	return nil
}

func (c Client) BuildProviderTables(ctx context.Context, providerName string) error {
	ui.ColorizedOutput(ui.ColorProgress, "Building CloudQuery provider %s schema...\n\n", providerName)
	if err := c.DownloadProviders(ctx); err != nil {
		return err
	}
	if err := c.c.BuildProviderTables(ctx, providerName); err != nil {
		ui.ColorizedOutput(ui.ColorError, "❌ Failed to build provider %s schema. Error: %s.\n\n", providerName, err.Error())
		return err
	} else {
		ui.ColorizedOutput(ui.ColorSuccess, "✓ provider %s schema built successfully.\n\n", providerName)
		color.GreenString("✓")
	}
	ui.ColorizedOutput(ui.ColorProgress, "Finished building provider schema...\n\n")
	return nil
}

func (c Client) Client() *client.Client {
	return c.c
}

func (c Client) selectProfile(profileName string, profiles map[string]hcl.Body) (hcl.Body, error) {
	if profileName == "" && len(profiles) > 1 {
		return nil, fmt.Errorf("multiple profiles detected, choose one with --profile")
	}

	if profileName != "" {
		chosenProfile, ok := profiles[profileName]
		if !ok {
			return nil, fmt.Errorf("specified profile doesn't exist in config")
		}
		return chosenProfile, nil
	}

	for k, v := range profiles {
		ui.ColorizedOutput(ui.ColorDebug, "Using profile %s\n", k)
		return v, nil
	}

	return nil, nil
}

func (c Client) getRequiredProviders(providerNames []string) ([]*config.RequiredProvider, error) {
	if len(providerNames) == 0 {
		// if no providers are given we will return all providers
		return c.cfg.CloudQuery.Providers, nil
	}
	providers := make([]*config.RequiredProvider, len(providerNames))
	for i, p := range providerNames {
		pCfg, err := c.cfg.CloudQuery.GetRequiredProvider(p)
		if err != nil {
			return nil, err
		}
		providers[i] = pCfg
	}
	return providers, nil
}

func (c Client) getModuleProviders(ctx context.Context) ([]*cqproto.GetProviderSchemaResponse, error) {
	if err := c.DownloadProviders(ctx); err != nil {
		return nil, err
	}
	list := make([]*cqproto.GetProviderSchemaResponse, len(c.cfg.Providers))
	for i, p := range c.cfg.Providers {
		s, err := c.c.GetProviderSchema(ctx, p.Name)
		if err != nil {
			return nil, err
		}
		if s.Version == "" { // FIXME why?
			deets, err := c.c.Manager.GetPluginDetails(p.Name)
			if err != nil {
				c.c.Logger.Warn("GetPluginDetails failed", "error", err.Error())
			} else {
				s.Version = deets.Version
			}
		}
		list[i] = s
	}

	return list, nil
}

func buildFetchProgress(ctx context.Context, providers []*config.Provider) (*Progress, client.FetchUpdateCallback) {
	fetchProgress := NewProgress(ctx, func(o *ProgressOptions) {
		o.AppendDecorators = []decor.Decorator{decor.CountersNoUnit(" Finished Resources: %d/%d")}
	})

	for _, p := range providers {
		if p.Alias != p.Name {
			fetchProgress.Add(fmt.Sprintf("%s_%s", p.Name, p.Alias), fmt.Sprintf("cq-provider-%s@%s-%s", p.Name, "latest", p.Alias), "fetching", int64(len(p.Resources)))
		} else {
			fetchProgress.Add(fmt.Sprintf("%s_%s", p.Name, p.Alias), fmt.Sprintf("cq-provider-%s@%s", p.Name, "latest"), "fetching", int64(len(p.Resources)))
		}
	}
	fetchCallback := func(update client.FetchUpdate) {
		if update.Error != "" {
			fetchProgress.Update(update.Provider, ui.StatusError, fmt.Sprintf("error: %s", update.Error), 0)
			return
		}
		if len(update.PartialFetchResults) > 0 {
			fetchProgress.Update(update.Provider, ui.StatusWarn, fmt.Sprintf("diagnostics: %d", len(update.PartialFetchResults)), 0)
		}
		bar := fetchProgress.GetBar(update.Provider)
		if bar == nil {
			fetchProgress.AbortAll()
			ui.ColorizedOutput(ui.ColorError, "❌ console UI failure, fetch will complete shortly\n")
			return
		}
		bar.b.IncrBy(update.DoneCount() - int(bar.b.Current()))

		if bar.Status == ui.StatusError {
			if update.AllDone() {
				bar.SetTotal(0, true)
			}
			return
		}
		if update.AllDone() && bar.Status != ui.StatusWarn {
			fetchProgress.Update(update.Provider, ui.StatusOK, "fetch complete", 0)
			return
		}
	}
	return fetchProgress, fetchCallback
}

func loadConfig(path string) (*config.Config, error) {
	parser := config.NewParser(
		config.WithEnvironmentVariables(config.EnvVarPrefix, os.Environ()),
	)
	cfg, diags := parser.LoadConfigFile(path)
	if diags != nil {
		ui.ColorizedOutput(ui.ColorHeader, "Configuration Error Diagnostics:\n")
		for _, d := range diags {
			ui.ColorizedOutput(ui.ColorError, "❌ %s; %s\n", d.Summary, d.Detail)
		}
		return nil, fmt.Errorf("bad configuration")
	}
	return cfg, nil
}

func buildPolicyRunProgress(ctx context.Context, policies []*config.Policy, failOnViolation bool) (*Progress, policy.UpdateCallback) {
	policyRunProgress := NewProgress(ctx, func(o *ProgressOptions) {
		o.AppendDecorators = []decor.Decorator{decor.CountersNoUnit(" Finished Queries: %d/%d")}
	})

	for _, p := range policies {
		policyRunProgress.Add(p.Name, fmt.Sprintf("policy \"%s\" - ", p.Name), "evaluating - ", 1)
	}

	policyRunCallback := func(update policy.Update) {
		bar := policyRunProgress.GetBar(update.PolicyName)

		if update.Error != "" {
			policyRunProgress.Update(update.PolicyName, ui.StatusError, fmt.Sprintf("error: %s", update.Error), 0)

			if failOnViolation {
				// update running progress as the process has terminated
				for _, bar := range policyRunProgress.bars {
					if bar.Status == ui.StatusInProgress {
						policyRunProgress.Update(bar.Name, ui.StatusError, "execution stops", 0)
					}
				}
			}
			return
		}

		// set the total queries to track
		if update.QueriesCount > 0 {
			bar.SetTotal(int64(update.QueriesCount), false)
		}

		if bar == nil {
			policyRunProgress.AbortAll()
			ui.ColorizedOutput(ui.ColorError, "❌ console UI failure, fetch will complete shortly\n")
			return
		}

		bar.b.IncrBy(update.DoneCount() - int(bar.b.Current()))

		if update.AllDone() && bar.Status != ui.StatusWarn {
			policyRunProgress.Update(update.PolicyName, ui.StatusOK, "policy run complete - ", 0)
			bar.Done()
			return
		}
	}

	return policyRunProgress, policyRunCallback
}

func printPolicyResponse(results []*policy.ExecutionResult) {
	if results == nil {
		return
	}
	for _, execResult := range results {
		ui.ColorizedOutput(ui.ColorUnderline, "%s %s Results:\n\n", emojiStatus[ui.StatusInfo], execResult.PolicyName)

		if !execResult.Passed {
			if execResult.Error != "" {
				ui.ColorizedOutput(ui.ColorHeader, ui.ColorErrorBold.Sprintf("%s Policy failed to run\nError: %s\n\n", emojiStatus[ui.StatusError], execResult.Error))
			} else {
				ui.ColorizedOutput(ui.ColorHeader, ui.ColorErrorBold.Sprintf("%s Policy finished with warnings\n\n", emojiStatus[ui.StatusWarn]))
			}
		}

<<<<<<< HEAD
		maxNameLength := 0
		maxDescrLength := 0
		for _, res := range execResult.Results {
			if len(res.Name) > maxNameLength {
				maxNameLength = len(res.Name) + 1
			}
			if len(res.Description) > maxDescrLength {
				maxDescrLength = len(res.Description) + 1
			}
		}

		fmtString := fmt.Sprintf("\t%%s  %%-%ds %%-%ds %%%ds\n", maxNameLength, maxDescrLength, 10)

		for _, res := range execResult.Results {
			switch {
			case res.Passed:
				ui.ColorizedOutput(ui.ColorInfo, fmtString, emojiStatus[ui.StatusOK], res.Name, res.Description, color.GreenString("passed"))
			case res.Type == policy.ManualQuery:
				ui.ColorizedOutput(ui.ColorInfo, fmtString, emojiStatus[ui.StatusWarn], res.Name, res.Description, color.YellowString("manual"))
			default:
				ui.ColorizedOutput(ui.ColorInfo, fmtString, emojiStatus[ui.StatusError], res.Name, res.Description, color.RedString("failed"))
				ui.ColorizedOutput(ui.ColorWarning, "\n")
				// specific columns can be decided upon later
				for index, column := range res.Columns {
					if column == "cq_output" || column == "arn" || column == "id" {
						for _, row := range res.Data {
							ui.ColorizedOutput(ui.ColorInfo, "\t\t%s  %-10s \n", emojiStatus[ui.StatusError], fmt.Sprintf("%v", row[index]))
							ui.ColorizedOutput(ui.ColorWarning, "\n")
						}
					}
				}
=======
		for _, res := range execResult.Results {
			switch {
			case res.Passed:
				ui.ColorizedOutput(ui.ColorInfo, "\t%s  %-10s %-120s %10s\n", emojiStatus[ui.StatusOK], res.Name, res.Description, color.GreenString("passed"))
			case res.Type == policy.ManualQuery:
				ui.ColorizedOutput(ui.ColorInfo, "\t%s  %-10s %-120s %10s\n", emojiStatus[ui.StatusWarn], res.Name, res.Description, color.YellowString("manual"))
			default:
				ui.ColorizedOutput(ui.ColorInfo, "\t%s %-10s %-120s %10s\n", emojiStatus[ui.StatusError], res.Name, res.Description, color.RedString("failed"))
>>>>>>> b385b095
			}
			ui.ColorizedOutput(ui.ColorWarning, "\n")
		}
	}
}

func printPolicyDownloadInstructions(policy *policy.RemotePolicy) {
	policySource, _ := policy.GetURL()
	ui.ColorizedOutput(ui.ColorInfo, fmt.Sprintf(`
Add this block into your CloudQuery config file:

policy "%s-%s" {
	type = "remote"
	source = "%s"
	sub_path = ""
	version = "%s"
}
`, policy.Organization, policy.Repository, policySource, policy.Version))
}<|MERGE_RESOLUTION|>--- conflicted
+++ resolved
@@ -144,17 +144,10 @@
 	return nil
 }
 
-<<<<<<< HEAD
-func (c Client) RunPolicies(ctx context.Context, args []string, policyName, outputDir string, stopOnFailure, skipVersioning, failOnViolation, noResults bool) error {
-	c.c.Logger.Debug("Received params: args: %v, policyName: %s, outputDir: %s, stopOnFailure: %v, skipVersioning: %v, failOnViolation: %v, noResults: %v", args, policyName, outputDir, stopOnFailure, skipVersioning, failOnViolation, noResults)
-
-	policiesToRun, err := client.FilterPolicies(args, c.cfg.Policies, policyName)
-=======
 func (c Client) RunPolicies(ctx context.Context, args []string, policyName, outputDir, subPath string, stopOnFailure, skipVersioning, failOnViolation, noResults bool) error {
 	c.c.Logger.Debug("Received params: args: %v, policyName: %s, outputDir: %s, stopOnFailure: %v, skipVersioning: %v, failOnViolation: %v, noResults: %v", args, policyName, outputDir, stopOnFailure, skipVersioning, failOnViolation, noResults)
 
 	policiesToRun, err := client.FilterPolicies(args, c.cfg.Policies, policyName, subPath)
->>>>>>> b385b095
 
 	if err != nil {
 		ui.ColorizedOutput(ui.ColorError, err.Error())
@@ -181,7 +174,6 @@
 		SkipVersioning:  skipVersioning,
 		FailOnViolation: failOnViolation,
 		RunCallback:     policyRunCallback,
-<<<<<<< HEAD
 	}
 	results, err := c.c.RunPolicies(ctx, req)
 
@@ -194,20 +186,6 @@
 			printPolicyResponse(results)
 		}
 	}
-=======
-	}
-	results, err := c.c.RunPolicies(ctx, req)
-
-	if ui.IsTerminal() && policyRunProgress != nil {
-		policyRunProgress.MarkAllDone()
-		// sleep some extra 500 milliseconds for progress refresh
-		time.Sleep(500 * time.Millisecond)
-		policyRunProgress.Wait()
-		if !noResults {
-			printPolicyResponse(results)
-		}
-	}
->>>>>>> b385b095
 
 	if err != nil {
 		time.Sleep(100 * time.Millisecond)
@@ -562,7 +540,6 @@
 			}
 		}
 
-<<<<<<< HEAD
 		maxNameLength := 0
 		maxDescrLength := 0
 		for _, res := range execResult.Results {
@@ -594,16 +571,6 @@
 						}
 					}
 				}
-=======
-		for _, res := range execResult.Results {
-			switch {
-			case res.Passed:
-				ui.ColorizedOutput(ui.ColorInfo, "\t%s  %-10s %-120s %10s\n", emojiStatus[ui.StatusOK], res.Name, res.Description, color.GreenString("passed"))
-			case res.Type == policy.ManualQuery:
-				ui.ColorizedOutput(ui.ColorInfo, "\t%s  %-10s %-120s %10s\n", emojiStatus[ui.StatusWarn], res.Name, res.Description, color.YellowString("manual"))
-			default:
-				ui.ColorizedOutput(ui.ColorInfo, "\t%s %-10s %-120s %10s\n", emojiStatus[ui.StatusError], res.Name, res.Description, color.RedString("failed"))
->>>>>>> b385b095
 			}
 			ui.ColorizedOutput(ui.ColorWarning, "\n")
 		}
