package console

import (
	"context"
	"crypto/sha256"
	"encoding/json"
	"errors"
	"fmt"
	"os"
	"time"

	"github.com/cloudquery/cloudquery/internal/analytics"
	"github.com/cloudquery/cloudquery/internal/firebase"
	"github.com/cloudquery/cloudquery/internal/getter"
	"github.com/cloudquery/cloudquery/pkg/config"
	"github.com/cloudquery/cloudquery/pkg/core"
	"github.com/cloudquery/cloudquery/pkg/core/database"
	"github.com/cloudquery/cloudquery/pkg/core/state"
	"github.com/cloudquery/cloudquery/pkg/plugin"
	"github.com/cloudquery/cloudquery/pkg/plugin/registry"
	"github.com/cloudquery/cloudquery/pkg/policy"
	"github.com/cloudquery/cloudquery/pkg/ui"
	"github.com/cloudquery/cq-provider-sdk/cqproto"
	sdkdb "github.com/cloudquery/cq-provider-sdk/database"
	"github.com/cloudquery/cq-provider-sdk/provider/diag"
	"github.com/getsentry/sentry-go"
	"github.com/google/uuid"
	"github.com/hashicorp/go-hclog"
	"github.com/olekukonko/tablewriter"
	"github.com/rs/zerolog/log"
	"github.com/spf13/afero"
	"github.com/spf13/viper"
	"github.com/vbauerster/mpb/v6/decor"
	gcodes "google.golang.org/grpc/codes"
	"google.golang.org/grpc/status"
)

// Client console client is a wrapper around core.Client for console execution of CloudQuery
type Client struct {
	downloadProgress ui.Progress
	cfg              *config.Config
	Providers        registry.Providers
	Registry         registry.Registry
	PluginManager    *plugin.Manager
	Storage          database.Storage
	StateManager     *state.Client
	instanceId       uuid.UUID
}

func CreateClient(ctx context.Context, configPath string, allowDefaultConfig bool, configMutator func(*config.Config) error, instanceId uuid.UUID) (*Client, error) {
	cfg, ok := loadConfig(configPath)
	if !ok {
		if !allowDefaultConfig {
			return nil, diag.FromError(fmt.Errorf("config not read"), diag.USER)
		}
		cfg = &config.Config{
			CloudQuery: config.CloudQuery{
				PluginDirectory: "./.cq/providers",
				PolicyDirectory: "./.cq/policies",
				Connection:      &config.Connection{},
			},
		}
	}

	if configMutator != nil {
		if err := configMutator(cfg); err != nil {
			return nil, err
		}
	}

	setConfigAnalytics(cfg)
	return CreateClientFromConfig(ctx, cfg, instanceId)
}

func CreateClientFromConfig(ctx context.Context, cfg *config.Config, instanceId uuid.UUID) (*Client, error) {
	if cfg.CloudQuery.Connection == nil {
		return nil, errors.New("connection configuration is not set")
	}

	var progressUpdater ui.Progress

	if ui.DoProgress() {
		progressUpdater = NewProgress(ctx, func(o *ProgressOptions) {
			o.AppendDecorators = []decor.Decorator{decor.Percentage()}
		})
	}
	hub := registry.NewRegistryHub(firebase.CloudQueryRegistryURL, registry.WithPluginDirectory(cfg.CloudQuery.PluginDirectory), registry.WithProgress(progressUpdater))
	pm, err := plugin.NewManager(hub, plugin.WithAllowReattach())
	if err != nil {
		return nil, err
	}

	c := &Client{
		downloadProgress: progressUpdater,
		cfg:              cfg,
		Registry:         hub,
		PluginManager:    pm,
		instanceId:       instanceId,
	}

	if cfg.CloudQuery.Connection.DSN != "" {
		_, dialect, err := database.GetExecutor(cfg.CloudQuery.Connection.DSN)
		if err != nil {
			return nil, err
		}
		if ok, err := dialect.Validate(ctx); err != nil {
			if !ok {
				return nil, fmt.Errorf("validate: %w", err)
			}
			log.Warn().Err(err).Msg("database validation warning")
		} else if !ok {
			log.Warn().Msg("database validation warning")
		}

		if dbId, ok := dialect.Identifier(ctx); ok {
			setAnalyticsProperties(map[string]interface{}{"database_id": dbId})
			setUserId(dbId)
		}

		if info, err := dialect.Info(ctx); err == nil {
			setAnalyticsProperties(map[string]interface{}{"database_version": info.Version, "database_uptime": info.Uptime.Seconds(), "database_full_version": info.FullVersion})
		}

		c.Storage = database.NewStorage(cfg.CloudQuery.Connection.DSN, dialect)
		c.StateManager, err = state.NewClient(ctx, c.Storage.DSN())
		if err != nil {
			return nil, fmt.Errorf("could not init state: %w", err)
		}
	}
	c.Providers = make(registry.Providers, len(cfg.CloudQuery.Providers))
	for i, rp := range cfg.CloudQuery.Providers {
		src, name, err := core.ParseProviderSource(rp)
		if err != nil {
			return nil, err
		}
		c.Providers[i] = registry.Provider{Name: name, Version: rp.Version, Source: src}
	}

	c.checkForUpdate(ctx)
	return c, nil
}

// =====================================================================================================================
// 													Base Commands
// =====================================================================================================================

func (c Client) DownloadProviders(ctx context.Context) (diags diag.Diagnostics) {
	// make sure to print diagnostics, if any exist
	defer printDiagnostics("", &diags, viper.GetBool("redact-diags"), viper.GetBool("verbose"))
	ui.ColorizedOutput(ui.ColorProgress, "Initializing CloudQuery Providers...\n\n")
	_, diags = core.Download(ctx, c.PluginManager, &core.DownloadOptions{Providers: c.Providers, NoVerify: viper.GetBool("no-verify")})
	if c.downloadProgress != nil {
		c.downloadProgress.Wait()
	}

	if diags.HasErrors() {
		ui.SleepBeforeError(ctx)
		ui.ColorizedOutput(ui.ColorError, "❌ failed to initialize provider: %s.\n\n", diags.Error())
		return diags
	}
	ui.ColorizedOutput(ui.ColorProgress, "Finished provider initialization...\n\n")

	ui.ColorizedOutput(ui.ColorProgress, "Checking available provider updates...\n\n")
	checkUpdateOpts := core.CheckUpdatesOptions{
		Providers: core.ManagedProviders(c.PluginManager, c.Providers),
	}
	updates, dd := core.CheckAvailableUpdates(ctx, c.Registry, &checkUpdateOpts)
	if dd.HasErrors() {
		return diags.Add(dd)
	}
	for _, u := range updates {
		ui.ColorizedOutput(ui.ColorInfo, fmt.Sprintf("Update available for provider %s: %s ➡️  %s\n\n", u.Name, u.CurrentVersion, u.AvailableVersion))
	}
	return diags
}

func (c Client) Fetch(ctx context.Context) (*core.FetchResponse, diag.Diagnostics) {
	if _, dd := c.SyncProviders(ctx, c.cfg.Providers.Names()...); dd.HasErrors() {
		return nil, dd
	}

	ui.ColorizedOutput(ui.ColorProgress, "Starting provider fetch...\n\n")
	var (
		fetchProgress ui.Progress
		fetchCallback core.FetchUpdateCallback
	)
	if ui.DoProgress() {
		fetchProgress, fetchCallback = buildFetchProgress(ctx, c.cfg.Providers)
	}

	providers := make([]core.ProviderInfo, len(c.cfg.Providers))
	for i, p := range c.cfg.Providers {
		rp, ok := c.Providers.Get(p.Name)
		if !ok {
			diags := diag.FromError(fmt.Errorf("failed to find provider %s in configuration", p.Name), diag.USER)
			printDiagnostics("Fetch", &diags, viper.GetBool("redact-diags"), viper.GetBool("verbose"))
			return nil, diags
		}
		providers[i] = core.ProviderInfo{Provider: rp, Config: p, ConfigFormat: cqproto.ConfigYAML}
	}
	result, diags := core.Fetch(ctx, c.StateManager, c.Storage, c.PluginManager, &core.FetchOptions{
		UpdateCallback: fetchCallback,
		ProvidersInfo:  providers,
		FetchId:        c.instanceId,
	})
	// first wait for progress to complete correctly
	if fetchProgress != nil {
		fetchProgress.MarkAllDone()
		fetchProgress.Wait()
	}
	// Check if any errors are found
	if diags.HasErrors() {
		// Ignore context cancelled error
		if st, ok := status.FromError(diags); ok && st.Code() == gcodes.Canceled {
			printDiagnostics("", &diags, viper.GetBool("redact-diags"), viper.GetBool("verbose"))
			ui.ColorizedOutput(ui.ColorProgress, "Provider fetch canceled.\n\n")
			return result, diags
		}
	}
	ui.ColorizedOutput(ui.ColorProgress, "Provider fetch complete.\n\n")
	printDiagnostics("Fetch", &diags, viper.GetBool("redact-diags"), viper.GetBool("verbose"))
	if result == nil {
		return nil, diags
	}
	for _, summary := range result.ProviderFetchSummary {
		PrintProviderSummary(summary)
	}
	return result, diags
}

// =====================================================================================================================
// 													Provider Commands
// =====================================================================================================================

func (c Client) SyncProviders(ctx context.Context, pp ...string) (results []*core.SyncResult, diags diag.Diagnostics) {
	defer printDiagnostics("Sync", &diags, viper.GetBool("redact-diags"), viper.GetBool("verbose"))
	providers := c.Providers
	if len(pp) > 0 {
		providers = c.Providers.GetMany(pp...)
	}
	ui.ColorizedOutput(ui.ColorProgress, "Syncing CloudQuery providers %s\n\n", providers)
	if len(providers) == 0 {
		return nil, diag.FromError(fmt.Errorf("one or more providers not found: %s", pp), diag.USER,
			diag.WithDetails("providers not found, are they defined in configuration?. Defined: %s", c.Providers))
	}
	diags = diags.Add(c.DownloadProviders(ctx))
	if diags.HasErrors() {
		return nil, diags
	}

	for _, p := range providers {
		sync, dd := core.Sync(ctx, c.StateManager, c.PluginManager, p)
		if dd.HasErrors() {
			ui.ColorizedOutput(ui.ColorError, "%s failed to sync provider %s.\n", emojiStatus[ui.StatusError], p.String())
			// TODO: should we just append diags and continue to sync others or stop syncing?
			return nil, dd
		}
		if sync.State != core.NoChange {
			ui.ColorizedOutput(ui.ColorSuccess, "%s sync provider %s to %s successfully. [%s]\n", emojiStatus[ui.StatusOK], p.Name, p.Version, sync.State)
		}
		diags = diags.Add(dd)
		if sync != nil {
			results = append(results, sync)
		}
	}
	ui.ColorizedOutput(ui.ColorProgress, "\nFinished syncing providers...\n\n")
	return results, diags
}

func (c Client) DropProvider(ctx context.Context, providerName string) (diags diag.Diagnostics) {
	defer printDiagnostics("", &diags, viper.GetBool("redact-diags"), viper.GetBool("verbose"))
	ui.ColorizedOutput(ui.ColorProgress, "Dropping CloudQuery provider %s schema...\n\n", providerName)
	if dd := c.DownloadProviders(ctx); dd.HasErrors() {
		return dd
	}
	p, ok := c.Providers.Get(providerName)
	if !ok {
		return diag.FromError(fmt.Errorf("failed to find provider %s in configuration", p.Name), diag.USER)
	}

	if diags = core.Drop(ctx, c.StateManager, c.PluginManager, p); diags.HasErrors() {
		ui.ColorizedOutput(ui.ColorError, "%s Failed to drop provider %s schema.\n\n", emojiStatus[ui.StatusError], providerName)
		return diags
	}
	ui.ColorizedOutput(ui.ColorSuccess, "%s provider %s schema dropped successfully.\n\n", emojiStatus[ui.StatusOK], providerName)
	return diags
}

func (c Client) RemoveStaleData(ctx context.Context, lastUpdate time.Duration, dryRun bool, providers []string) (diags diag.Diagnostics) {
	defer printDiagnostics("", &diags, viper.GetBool("redact-diags"), viper.GetBool("verbose"))
	if dd := c.DownloadProviders(ctx); dd.HasErrors() {
		return dd
	}
	pp := make([]registry.Provider, len(providers))
	for i, p := range providers {
		rp, ok := c.Providers.Get(p)
		if !ok {
			ui.ColorizedOutput(ui.ColorHeader, "unknown provider %s requested..\n\n", p)
		}
		pp[i] = rp
	}
	ui.ColorizedOutput(ui.ColorHeader, "Purging providers %s resources..\n\n", providers)
	defer printDiagnostics("", &diags, viper.GetBool("redact-diags"), viper.GetBool("verbose"))
	result, diags := core.PurgeProviderData(ctx, c.Storage, c.PluginManager, &core.PurgeProviderDataOptions{
		Providers:  pp,
		LastUpdate: lastUpdate,
		DryRun:     dryRun,
	})

	if dryRun && !diags.HasErrors() {
		ui.ColorizedOutput(ui.ColorWarning, "Expected resources to be purged: %d. Use --dry-run=false to purge these resources.\n", result.TotalAffected)
		for _, r := range result.Resources() {
			ui.ColorizedOutput(ui.ColorWarning, "\t%s: %d resources\n\n", r, result.AffectedResources[r])
		}
	}
	if diags.HasErrors() {
		ui.ColorizedOutput(ui.ColorProgress, "Purge for providers %s failed\n\n", providers)
		return diags
	}
	ui.ColorizedOutput(ui.ColorProgress, "Purge for providers %s was successful\n\n", providers)
	return diags
}

// =====================================================================================================================
// 													Policy Commands
// =====================================================================================================================

func (c Client) RunPolicies(ctx context.Context, policySource, outputDir string, noResults, dbPersistence bool) (diags diag.Diagnostics) {
	defer printDiagnostics("", &diags, viper.GetBool("redact-diags"), viper.GetBool("verbose"))
	log.Debug().Str("policy", policySource).Str("output_dir", outputDir).Bool("noResults", noResults).Bool("dbPersistence", dbPersistence).Msg("run policy received params")

	// use config value for dbPersistence if not already enabled through the cli
	if !dbPersistence && c.cfg.CloudQuery.Policy != nil {
		dbPersistence = c.cfg.CloudQuery.Policy.DBPersistence
	}

	policiesToRun, err := ParseAndDetect(policySource)
	if err != nil {
		ui.ColorizedOutput(ui.ColorError, err.Error())
		return diag.FromError(err, diag.RESOLVING)
	}
	log.Debug().Interface("policies", policiesToRun).Msg("policies to run")
	ui.ColorizedOutput(ui.ColorProgress, "Starting policies run...\n\n")
	var (
		policyRunProgress ui.Progress
		policyRunCallback policy.UpdateCallback
	)
	// if we are running in a terminal, build the progress bar
	if ui.DoProgress() {
		policyRunProgress, policyRunCallback = buildPolicyRunProgress(ctx, policiesToRun)
	}
	// Policies run request
	resp, diags := policy.Run(ctx, c.StateManager, c.Storage, &policy.RunRequest{
		Policies:      policiesToRun,
		Directory:     c.cfg.CloudQuery.PolicyDirectory,
		OutputDir:     outputDir,
		RunCallback:   policyRunCallback,
		DBPersistence: dbPersistence,
	})
	if resp != nil {
		policiesToRun = resp.Policies
	}
	for _, p := range policiesToRun {
		analytics.Capture("policy run", c.Providers, p.Analytic(dbPersistence), diags)
	}

	if policyRunProgress != nil {
		policyRunProgress.MarkAllDone()
		policyRunProgress.Wait()
	}
	if !noResults && resp != nil {
		printPolicyResponse(resp.Executions)
	}

	if diags.HasErrors() {
		ui.SleepBeforeError(ctx)
		ui.ColorizedOutput(ui.ColorError, "❌ Failed to run policies\n\n")
		return diags
	}

	ui.ColorizedOutput(ui.ColorProgress, "Finished policies run...\n\n")
	return nil
}

func (c Client) TestPolicies(ctx context.Context, policySource, snapshotDestination string) error {
	conn, err := sdkdb.New(ctx, hclog.NewNullLogger(), c.Storage.DSN())
	if err != nil {
		log.Error().Err(err).Msg("failed to connect to new database")
		return err
	}
	defer conn.Close()
	uniqueTempDir, err := os.MkdirTemp(os.TempDir(), "*-myOptionalSuffix")
	if err != nil {
		return err
	}

	p, diags := policy.Load(ctx, c.cfg.CloudQuery.PolicyDirectory, &policy.Policy{Name: "test-policy", Source: policySource})
	if diags.HasErrors() {
		log.Error().Err(err).Msg("failed to load policy")
		return diags
	}

	e := policy.NewExecutor(conn, c.StateManager, nil)
	return p.Test(ctx, e, policySource, snapshotDestination, uniqueTempDir)
}

func (c Client) SnapshotPolicy(ctx context.Context, policySource, snapshotDestination string) error {
	policiesToSnapshot, err := ParseAndDetect(policySource)
	if err != nil {
		ui.ColorizedOutput(ui.ColorError, err.Error())
		return err
	}
	log.Debug().Strs("policies", policiesToSnapshot.All()).Msg("policies to snapshot")
	for _, p := range policiesToSnapshot {
		if err := c.snapshotControl(ctx, p, policySource, snapshotDestination); err != nil {
			return err
		}
	}
	return nil
}

func (c Client) DescribePolicies(ctx context.Context, policySource string) error {
	policiesToDescribe, err := ParseAndDetect(policySource)
	if err != nil {
		ui.ColorizedOutput(ui.ColorError, err.Error())
		return err
	}
	log.Debug().Strs("policies", policiesToDescribe.All()).Msg("policies to describe")
	for _, p := range policiesToDescribe {
		if err := c.describePolicy(ctx, p, policySource); err != nil {
			return err
		}
	}
	return nil
}

func (c Client) ValidatePolicy(ctx context.Context, policySource string) (diags diag.Diagnostics) {
	defer printDiagnostics("", &diags, viper.GetBool("redact-diags"), viper.GetBool("verbose"))
	policyToValidate, err := ParseAndDetect(policySource)
	if err != nil {
		ui.ColorizedOutput(ui.ColorError, err.Error())
		return diag.FromError(err, diag.USER)
	}
	if len(policyToValidate) > 1 {
		return diag.FromError(fmt.Errorf("multiple policies given to validate, only one policy allowed at a time"), diag.USER)
	}
	return policy.Validate(ctx, c.Storage, &policy.ValidateRequest{
		Policy:    policyToValidate[0],
		Directory: c.cfg.CloudQuery.PolicyDirectory,
	})
}

func (c Client) PrunePolicyExecutions(ctx context.Context, retentionPeriod string) (diags diag.Diagnostics) {
	defer printDiagnostics("", &diags, viper.GetBool("redact-diags"), viper.GetBool("verbose"))
	log.Debug().Str("retention_period", retentionPeriod).Msg("prune policy executions received params")
	duration, err := time.ParseDuration(retentionPeriod)
	if err != nil {
		ui.ColorizedOutput(ui.ColorError, err.Error())
		return diag.FromError(err, diag.USER)
	}
	pruneBefore := time.Now().Add(-duration)
	if !pruneBefore.Before(time.Now()) {
		return diag.FromError(fmt.Errorf("prune retention period can't be in the future"), diag.USER)
	}
	return policy.Prune(ctx, c.StateManager, pruneBefore)
}

func (c Client) Close() {
	c.PluginManager.Shutdown()
	if c.StateManager != nil {
		c.StateManager.Close()
	}
}

func (Client) checkForUpdate(ctx context.Context) {
	v, err := core.CheckCoreUpdate(ctx, afero.Afero{Fs: afero.NewOsFs()}, time.Now().Unix(), core.UpdateCheckPeriod)
	if err != nil {
		log.Warn().Err(err).Msg("update check failed")
		return
	}
	if v != nil {
		ui.ColorizedOutput(ui.ColorInfo, "An update to CloudQuery core is available: %s!\n\n", v)
		log.Debug().Str("new_version", v.String()).Msg("update check succeeded")
	} else {
		log.Debug().Msg("update check succeeded, no new version")
	}
}

func (c Client) snapshotControl(ctx context.Context, p *policy.Policy, fullSelector, destination string) error {
	p, err := policy.Load(ctx, c.cfg.CloudQuery.PolicyDirectory, &policy.Policy{Name: p.Name, Source: p.Source})
	if err != nil {
		ui.ColorizedOutput(ui.ColorError, err.Error())
		return fmt.Errorf("failed to load policies: %w", err)
	}
	if !p.HasChecks() {
		return errors.New("no checks loaded")
	}

	_, subPath := getter.ParseSourceSubPolicy(fullSelector)
	pol := p.Filter(subPath)
	if pol.TotalQueries() != 1 {
		return errors.New("selector must specify only a single control")
	}
	return policy.Snapshot(ctx, c.StateManager, c.Storage, &pol, destination, subPath)
}

func (c Client) describePolicy(ctx context.Context, p *policy.Policy, selector string) error {
	p, err := policy.Load(ctx, c.cfg.CloudQuery.PolicyDirectory, &policy.Policy{Name: p.Name, Source: p.Source})
	if err != nil {
		ui.ColorizedOutput(ui.ColorError, err.Error())
		return fmt.Errorf("failed to load policies: %w", err)
	}
	ui.ColorizedOutput(ui.ColorHeader, "Describe Policy %s output:\n\n", p.String())
	t := &Table{writer: tablewriter.NewWriter(os.Stdout)}
	t.SetHeaders("Path", "Description")

	policyName, subPath := getter.ParseSourceSubPolicy(selector)

	// The `buildDescribePolicyTable` builds the output based on Policy Name and Path
	// In the case of no path, the PolicyName is just the root policy
	if subPath == "" {
		policyName = ""
	}
	pol := p.Filter(subPath)
	buildDescribePolicyTable(t, policy.Policies{&pol}, policyName)
	t.Render()
	ui.ColorizedOutput(ui.ColorInfo, "To execute any policy use the path defined in the table above.\nFor example `cloudquery policy run %s`\n", buildPolicyPath(p.Name, getNestedPolicyExample(p.Policies[0], "")))
	return nil
}

func buildFetchProgress(ctx context.Context, providers []*config.Provider) (*Progress, core.FetchUpdateCallback) {
	fetchProgress := NewProgress(ctx, func(o *ProgressOptions) {
		o.AppendDecorators = []decor.Decorator{decor.CountersNoUnit(" Finished Resources: %d/%d")}
	})

	for _, p := range providers {
		if len(p.Resources) == 0 {
			ui.ColorizedOutput(ui.ColorWarning, "%s Skipping provider %s[%s] configured with no resource to fetch\n", emojiStatus[ui.StatusWarn], p.Name, p.Alias)
			continue
		}

		if p.Alias != p.Name {
			fetchProgress.Add(fmt.Sprintf("%s_%s", p.Name, p.Alias), fmt.Sprintf("cq-provider-%s (%s)", p.Name, p.Alias), "fetching", int64(len(p.Resources)))
		} else {
			fetchProgress.Add(fmt.Sprintf("%s_%s", p.Name, p.Alias), fmt.Sprintf("cq-provider-%s", p.Name), "fetching", int64(len(p.Resources)))
		}
	}
	fetchCallback := func(update core.FetchUpdate) {
		name := fmt.Sprintf("%s_%s", update.Name, update.Name)
		if update.Alias != "" {
			name = fmt.Sprintf("%s_%s", update.Name, update.Alias)
		}
		if update.DiagnosticCount > 0 {
			fetchProgress.Update(name, ui.StatusWarn, fmt.Sprintf("diagnostics: %d", update.DiagnosticCount), 0)
		}
		bar := fetchProgress.GetBar(name)
		if bar == nil {
			fetchProgress.AbortAll()
			ui.ColorizedOutput(ui.ColorError, "❌ console UI failure, fetch will complete shortly\n")
			return
		}
		if bar.Total < int64(len(update.FinishedResources)) {
			bar.SetTotal(int64(len(update.FinishedResources)), false)
		}

		bar.b.IncrBy(update.DoneCount() - int(bar.b.Current()))

		if bar.Status == ui.StatusError {
			if update.AllDone() {
				bar.SetTotal(0, true)
			}
			return
		}
		if update.AllDone() && bar.Status != ui.StatusWarn {
			fetchProgress.Update(name, ui.StatusOK, "fetch complete", 0)
			return
		}
	}
	return fetchProgress, fetchCallback
}

func buildPolicyRunProgress(ctx context.Context, policies policy.Policies) (*Progress, policy.UpdateCallback) {
	policyRunProgress := NewProgress(ctx, func(o *ProgressOptions) {
		o.AppendDecorators = []decor.Decorator{decor.CountersNoUnit(" Finished Checks: %d/%d")}
	})

	for _, p := range policies {
		policyRunProgress.Add(p.Name, fmt.Sprintf("policy \"%s\" - ", p.Name), "evaluating - ", 1)
	}

	policyRunCallback := func(update policy.Update) {
		bar := policyRunProgress.GetBar(update.PolicyName)
		// try to get with policy source
		if bar == nil {
			bar = policyRunProgress.GetBar(update.Source)
		}
		if bar == nil {
			policyRunProgress.AbortAll()
			ui.ColorizedOutput(ui.ColorError, "❌ console UI failure, policy run will complete shortly\n")
			return
		}
		if update.Error != "" {
			policyRunProgress.Update(update.PolicyName, ui.StatusError, fmt.Sprintf("error: %s", update.Error), 0)
			return
		}

		// set the total queries to track
		if update.QueriesCount > 0 {
			bar.SetTotal(int64(update.QueriesCount), false)
		}

		bar.b.IncrBy(update.DoneCount() - int(bar.b.Current()))

		if update.AllDone() && bar.Status != ui.StatusWarn {
			policyRunProgress.Update(update.PolicyName, ui.StatusOK, "policy run complete - ", 0)
			bar.Done()
			return
		}
	}

	return policyRunProgress, policyRunCallback
}

func loadConfig(file string) (*config.Config, bool) {
<<<<<<< HEAD
	cfg, diags := config.NewParser(
		config.WithEnvironmentVariables(config.EnvVarPrefix, os.Environ()),
	).LoadConfigFile(file)
=======
	cfg, diags := config.NewParser().LoadConfigFile(file)
>>>>>>> 38f1ce5d
	if diags.HasDiags() {
		ui.ColorizedOutput(ui.ColorHeader, "Configuration Error Diagnostics:\n")
		for _, d := range diags {
			c := ui.ColorInfo
			switch d.Severity() {
			case diag.ERROR:
				c = ui.ColorError
			case diag.WARNING:
				c = ui.ColorWarning
			}
			ui.ColorizedOutput(c, "❌ %s; %s\n", d.Description().Summary, d.Description().Detail)
		}
		if diags.HasErrors() {
			return nil, false
		}
	}
	return cfg, true
}

func setAnalyticsProperties(props map[string]interface{}) {
	sprops := make(map[string]string, len(props))
	for k, v := range props {
		analytics.SetGlobalProperty(k, v)
		sprops[k] = fmt.Sprintf("%v", v)
	}
	sentry.ConfigureScope(func(scope *sentry.Scope) {
		scope.SetTags(sprops)
	})
}

func setUserId(newId string) {
	analytics.SetUserId(newId)
	sentry.ConfigureScope(func(scope *sentry.Scope) {
		scope.SetUser(sentry.User{
			ID: newId,
		})
	})
}

func setConfigAnalytics(cfg *config.Config) {
	cfgJSON, _ := json.Marshal(cfg)
	s := sha256.New()
	_, _ = s.Write(cfgJSON)
	cfgHash := fmt.Sprintf("%0x", s.Sum(nil))
	analytics.SetGlobalProperty("cfghash", cfgHash)

	const cfgf = "yaml"
	analytics.SetGlobalProperty("cfgformat", cfgf)

	sentry.ConfigureScope(func(scope *sentry.Scope) {
		if analytics.IsCI() {
			scope.SetUser(sentry.User{
				ID: cfgHash,
			})
		}
		scope.SetTags(map[string]string{
			"cfghash":   cfgHash,
			"cfgformat": cfgf,
		})
	})
}

func (c Client) ConvertRequiredToRegistry(providerName string) registry.Provider {
	rp := c.cfg.CloudQuery.Providers.Get(providerName)
	src, name, _ := core.ParseProviderSource(rp)
	return registry.Provider{Name: name, Version: rp.Version, Source: src}
}<|MERGE_RESOLUTION|>--- conflicted
+++ resolved
@@ -622,13 +622,9 @@
 }
 
 func loadConfig(file string) (*config.Config, bool) {
-<<<<<<< HEAD
 	cfg, diags := config.NewParser(
 		config.WithEnvironmentVariables(config.EnvVarPrefix, os.Environ()),
 	).LoadConfigFile(file)
-=======
-	cfg, diags := config.NewParser().LoadConfigFile(file)
->>>>>>> 38f1ce5d
 	if diags.HasDiags() {
 		ui.ColorizedOutput(ui.ColorHeader, "Configuration Error Diagnostics:\n")
 		for _, d := range diags {
