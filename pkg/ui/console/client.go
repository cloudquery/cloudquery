--- conflicted
+++ resolved
@@ -151,20 +151,12 @@
 	return nil
 }
 
-<<<<<<< HEAD
-func (c Client) RunPolicies(ctx context.Context, args []string, policyName, outputDir, subPath string, stopOnFailure, skipVersioning, failOnViolation, noResults bool) error {
-	if err := c.DownloadProviders(ctx); err != nil {
-		return err
-	}
-	c.c.Logger.Debug("Received params: args: %v, policyName: %s, outputDir: %s, stopOnFailure: %v, skipVersioning: %v, failOnViolation: %v, noResults: %v", args, policyName, outputDir, stopOnFailure, skipVersioning, failOnViolation, noResults)
-
-	policiesToRun, err := client.FilterPolicies(args, c.cfg.Policies, policyName, subPath)
-=======
 func (c Client) RunPolicies(ctx context.Context, args []string, policyName, outputDir string, stopOnFailure, skipVersioning, failOnViolation, noResults bool) error {
 	c.c.Logger.Debug("Received params:", "args", args, "policyName", policyName, "outputDir", outputDir, "stopOnFailure", stopOnFailure, "skipVersioning", skipVersioning, "failOnViolation", failOnViolation, "noResults", noResults)
+	if err := c.DownloadProviders(ctx); err != nil {
+		return err
+	}
 	policiesToRun, err := policy.FilterPolicies(args, c.cfg.Policies, policyName)
->>>>>>> 164beec9
-
 	if err != nil {
 		ui.ColorizedOutput(ui.ColorError, err.Error())
 		return err
