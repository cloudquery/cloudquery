--- conflicted
+++ resolved
@@ -8,18 +8,13 @@
 	"sort"
 	"time"
 
-<<<<<<< HEAD
-=======
-	"github.com/cloudquery/cloudquery/pkg/module"
-	"github.com/cloudquery/cq-provider-sdk/provider/schema/diag"
-
->>>>>>> 9f8d11e5
 	"github.com/fatih/color"
 	"github.com/spf13/afero"
 	"github.com/spf13/viper"
 
 	"github.com/cloudquery/cloudquery/pkg/client"
 	"github.com/cloudquery/cloudquery/pkg/config"
+	"github.com/cloudquery/cloudquery/pkg/module"
 	"github.com/cloudquery/cloudquery/pkg/policy"
 	"github.com/cloudquery/cloudquery/pkg/ui"
 	"github.com/cloudquery/cq-provider-sdk/cqproto"
@@ -143,7 +138,6 @@
 	return nil
 }
 
-<<<<<<< HEAD
 func (c Client) RunPolicies(ctx context.Context, policyName, outputDir string, stopOnFailure, skipVersioning, failOnViolation, noResults bool) error {
 	var policies = c.cfg.Policies
 
@@ -163,26 +157,6 @@
 			// request to run only specific policy
 			if policyName == p.Name {
 				policiesToRun = append(policiesToRun, p)
-=======
-func (c Client) RunPolicy(ctx context.Context, args []string, localPath string, subPath, outputPath string, stopOnFailure, skipVersioning, failOnViolation bool) error {
-	ui.ColorizedOutput(ui.ColorProgress, "Starting policy run...\n")
-	req := client.PolicyRunRequest{
-		Args:            args,
-		SubPath:         subPath,
-		LocalPath:       localPath,
-		OutputPath:      outputPath,
-		StopOnFailure:   stopOnFailure,
-		SkipVersioning:  skipVersioning,
-		FailOnViolation: failOnViolation,
-		RunCallBack: func(name string, qtype config.QueryType, passed bool) {
-			switch {
-			case passed:
-				ui.ColorizedOutput(ui.ColorInfo, "\t%s  %-140s %5s\n", emojiStatus[ui.StatusOK], name, color.GreenString("passed"))
-			case qtype == config.ManualQuery:
-				ui.ColorizedOutput(ui.ColorInfo, "\t%s  %-140s %5s\n", emojiStatus[ui.StatusWarn], name, color.YellowString("manual"))
-			default:
-				ui.ColorizedOutput(ui.ColorInfo, "\t%s %-140s %5s\n", emojiStatus[ui.StatusError], name, color.RedString("failed"))
->>>>>>> 9f8d11e5
 			}
 		} else {
 			policiesToRun = append(policiesToRun, p)
