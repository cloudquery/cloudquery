{
  "bootstrap-sha": "cf9a8560c47d93422cecb9aa4e414bd4e6484186",
  "packages": {
    "cli": {
      "component": "cli"
    },
    "plugins/destination/azblob": {
      "component": "plugins-destination-azblob"
    },
    "plugins/destination/bigquery": {
      "component": "plugins-destination-bigquery"
    },
    "plugins/destination/clickhouse": {
      "component": "plugins-destination-clickhouse"
    },
    "plugins/destination/duckdb": {
      "component": "plugins-destination-duckdb"
    },
    "plugins/destination/elasticsearch": {
      "component": "plugins-destination-elasticsearch"
    },
    "plugins/destination/file": {
      "component": "plugins-destination-file"
    },
    "plugins/destination/firehose": {
      "component": "plugins-destination-firehose"
    },
    "plugins/destination/gcs": {
      "component": "plugins-destination-gcs"
    },
    "plugins/destination/gremlin": {
      "component": "plugins-destination-gremlin"
    },
    "plugins/destination/kafka": {
      "component": "plugins-destination-kafka"
    },
    "plugins/destination/meilisearch": {
      "component": "plugins-destination-meilisearch"
    },
    "plugins/destination/mongodb": {
      "component": "plugins-destination-mongodb"
    },
    "plugins/destination/mssql": {
      "component": "plugins-destination-mssql"
    },
    "plugins/destination/mysql": {
      "component": "plugins-destination-mysql"
    },
    "plugins/destination/neo4j": {
      "component": "plugins-destination-neo4j"
    },
    "plugins/destination/postgresql": {
      "component": "plugins-destination-postgresql"
    },
    "plugins/destination/s3": {
      "component": "plugins-destination-s3"
    },
    "plugins/destination/snowflake": {
      "component": "plugins-destination-snowflake"
    },
    "plugins/destination/sqlite": {
      "component": "plugins-destination-sqlite"
    },
    "plugins/destination/test": {
      "component": "plugins-destination-test"
    },
    "plugins/source/alicloud": {
      "component": "plugins-source-alicloud"
    },
    "plugins/source/aws": {
      "component": "plugins-source-aws"
    },
    "plugins/source/awspricing": {
      "component": "plugins-source-awspricing"
    },
    "plugins/source/azure": {
      "component": "plugins-source-azure"
    },
    "plugins/source/azuredevops": {
      "component": "plugins-source-azuredevops"
    },
    "plugins/source/cloudflare": {
      "component": "plugins-source-cloudflare"
    },
    "plugins/source/datadog": {
      "component": "plugins-source-datadog"
    },
    "plugins/source/digitalocean": {
      "component": "plugins-source-digitalocean"
    },
    "plugins/source/facebookmarketing": {
      "component": "plugins-source-facebookmarketing"
    },
    "plugins/source/fastly": {
      "component": "plugins-source-fastly"
    },
    "plugins/source/firestore": {
      "component": "plugins-source-firestore"
    },
    "plugins/source/gcp": {
      "component": "plugins-source-gcp"
    },
    "plugins/source/github": {
      "component": "plugins-source-github"
    },
    "plugins/source/gitlab": {
      "component": "plugins-source-gitlab"
    },
    "plugins/source/googleanalytics": {
      "component": "plugins-source-googleanalytics"
    },
    "plugins/source/hackernews": {
      "component": "plugins-source-hackernews"
    },
    "plugins/source/homebrew": {
      "component": "plugins-source-homebrew"
    },
    "plugins/source/hubspot": {
      "component": "plugins-source-hubspot"
    },
    "plugins/source/k8s": {
      "component": "plugins-source-k8s"
    },
    "plugins/source/mysql": {
      "component": "plugins-source-mysql"
    },
    "plugins/source/okta": {
      "component": "plugins-source-okta"
    },
    "plugins/source/oracle": {
      "component": "plugins-source-oracle"
    },
    "plugins/source/oracledb": {
      "component": "plugins-source-oracledb"
    },
    "plugins/source/pagerduty": {
      "component": "plugins-source-pagerduty"
    },
    "plugins/source/postgresql": {
      "component": "plugins-source-postgresql"
    },
    "plugins/source/salesforce": {
      "component": "plugins-source-salesforce"
    },
    "plugins/source/shopify": {
      "component": "plugins-source-shopify"
    },
    "plugins/source/snyk": {
      "component": "plugins-source-snyk"
    },
    "plugins/source/square": {
      "component": "plugins-source-square",
      "release-type": "python"
    },
    "plugins/source/stripe": {
      "component": "plugins-source-stripe"
    },
    "plugins/source/terraform": {
      "component": "plugins-source-terraform"
    },
    "plugins/source/test": {
      "component": "plugins-source-test"
    },
<<<<<<< HEAD
    "plugins/source/square": {
      "component": "plugins-source-square",
      "release-type": "python"
    },
    "plugins/source/vault": {
      "component": "plugins-source-vault",
    },
=======
>>>>>>> f8d46973
    "scaffold": {
      "component": "scaffold"
    }
  },
  "pull-request-title-pattern": "chore${scope}: Release${component} v${version}",
  "release-type": "go",
  "separate-pull-requests": true,
  "sequential-calls": true,
  "tag-separator": "-"
}<|MERGE_RESOLUTION|>--- conflicted
+++ resolved
@@ -158,19 +158,12 @@
     "plugins/source/terraform": {
       "component": "plugins-source-terraform"
     },
+    "plugins/source/vault": {
+      "component": "plugins-source-vault",
+    },
     "plugins/source/test": {
       "component": "plugins-source-test"
     },
-<<<<<<< HEAD
-    "plugins/source/square": {
-      "component": "plugins-source-square",
-      "release-type": "python"
-    },
-    "plugins/source/vault": {
-      "component": "plugins-source-vault",
-    },
-=======
->>>>>>> f8d46973
     "scaffold": {
       "component": "scaffold"
     }
