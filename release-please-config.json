{
  "bootstrap-sha": "cf9a8560c47d93422cecb9aa4e414bd4e6484186",
  "release-type": "go",
  "packages": {
    "cli": { "component": "cli" },
    "scaffold": { "component": "scaffold" },
    "plugins/source/alicloud": { "component": "plugins-source-alicloud" },
    "plugins/source/aws-pricing": { "component": "plugins-source-aws-pricing" },
    "plugins/source/aws": { "component": "plugins-source-aws" },
    "plugins/source/azure": { "component": "plugins-source-azure" },
    "plugins/source/azuredevops": { "component": "plugins-source-azuredevops" },
    "plugins/source/cloudflare": { "component": "plugins-source-cloudflare" },
    "plugins/source/datadog": { "component": "plugins-source-datadog" },
    "plugins/source/digitalocean": { "component": "plugins-source-digitalocean" },
    "plugins/source/fastly": { "component": "plugins-source-fastly" },
    "plugins/source/gandi": { "component": "plugins-source-gandi" },
    "plugins/source/gcp": { "component": "plugins-source-gcp" },
    "plugins/source/github": { "component": "plugins-source-github" },
    "plugins/source/gitlab": { "component": "plugins-source-gitlab" },
    "plugins/source/hackernews": { "component": "plugins-source-hackernews" },
    "plugins/source/heroku": { "component": "plugins-source-heroku" },
    "plugins/source/hubspot": { "component": "plugins-source-hubspot" },
    "plugins/source/k8s": { "component": "plugins-source-k8s" },
    "plugins/source/launchdarkly": { "component": "plugins-source-launchdarkly" },
    "plugins/source/mixpanel": { "component": "plugins-source-mixpanel" },
    "plugins/source/okta": { "component": "plugins-source-okta" },
    "plugins/source/oracle": {"component": "plugins-source-oracle"},
    "plugins/source/pagerduty": {"component": "plugins-source-pagerduty"},
    "plugins/source/plausible": {"component": "plugins-source-plausible"},
    "plugins/source/salesforce": { "component": "plugins-source-salesforce" },
    "plugins/source/shopify": { "component": "plugins-source-shopify" },
    "plugins/source/slack": { "component": "plugins-source-slack" },
    "plugins/source/snyk": { "component": "plugins-source-snyk" },
    "plugins/source/stripe": { "component": "plugins-source-stripe" },
    "plugins/source/tailscale": { "component": "plugins-source-tailscale" },
    "plugins/source/terraform": { "component": "plugins-source-terraform" },
<<<<<<< HEAD
    "plugins/source/test": { "component": "plugins-source-test" },
    "plugins/source/vercel": { "component": "plugins-source-vercel" },
=======
    "plugins/source/shopify": { "component": "plugins-source-shopify" },
    "plugins/source/stripe": { "component": "plugins-source-stripe" },
    "plugins/source/mixpanel": { "component": "plugins-source-mixpanel" },
    "plugins/source/postgresql": { "component": "plugins-source-postgresql" },
>>>>>>> 6aef2d12
    "plugins/destination/postgresql": {
      "component": "plugins-destination-postgresql"
    },
    "plugins/destination/s3": {
      "component": "plugins-destination-s3"
    },
    "plugins/destination/file": {
      "component": "plugins-destination-file"
    },
    "plugins/destination/gcs": {
      "component": "plugins-destination-gcs"
    },
    "plugins/destination/sqlite": {
      "component": "plugins-destination-sqlite"
    },
    "plugins/destination/snowflake": {
      "component": "plugins-destination-snowflake"
    },
    "plugins/destination/bigquery": {
      "component": "plugins-destination-bigquery"
    },
    "plugins/destination/mongodb": {
      "component": "plugins-destination-mongodb"
    },
    "plugins/destination/neo4j": {
      "component": "plugins-destination-neo4j"
    },
    "plugins/destination/azblob": {
      "component": "plugins-destination-azblob"
    },
    "plugins/destination/kafka": {
      "component": "plugins-destination-kafka"
    },
    "plugins/destination/mssql": {
      "component": "plugins-destination-mssql"
    },
    "plugins/destination/clickhouse": {
      "component": "plugins-destination-clickhouse"
    },
    "plugins/destination/test": {
      "component": "plugins-destination-test"
    },
    "plugins/destination/elasticsearch": {
      "component": "plugins-destination-elasticsearch"
    }
  },
  "tag-separator": "-",
  "separate-pull-requests": true,
  "pull-request-title-pattern": "chore${scope}: Release${component} v${version}",
  "sequential-calls": true
}
<|MERGE_RESOLUTION|>--- conflicted
+++ resolved
@@ -27,6 +27,7 @@
     "plugins/source/oracle": {"component": "plugins-source-oracle"},
     "plugins/source/pagerduty": {"component": "plugins-source-pagerduty"},
     "plugins/source/plausible": {"component": "plugins-source-plausible"},
+    "plugins/source/postgresql": { "component": "plugins-source-postgresql" },
     "plugins/source/salesforce": { "component": "plugins-source-salesforce" },
     "plugins/source/shopify": { "component": "plugins-source-shopify" },
     "plugins/source/slack": { "component": "plugins-source-slack" },
@@ -34,15 +35,8 @@
     "plugins/source/stripe": { "component": "plugins-source-stripe" },
     "plugins/source/tailscale": { "component": "plugins-source-tailscale" },
     "plugins/source/terraform": { "component": "plugins-source-terraform" },
-<<<<<<< HEAD
     "plugins/source/test": { "component": "plugins-source-test" },
     "plugins/source/vercel": { "component": "plugins-source-vercel" },
-=======
-    "plugins/source/shopify": { "component": "plugins-source-shopify" },
-    "plugins/source/stripe": { "component": "plugins-source-stripe" },
-    "plugins/source/mixpanel": { "component": "plugins-source-mixpanel" },
-    "plugins/source/postgresql": { "component": "plugins-source-postgresql" },
->>>>>>> 6aef2d12
     "plugins/destination/postgresql": {
       "component": "plugins-destination-postgresql"
     },
