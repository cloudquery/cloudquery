--- conflicted
+++ resolved
@@ -35,14 +35,9 @@
 	version    VersionInfo
 	env        *Environment
 	terminal   bool
-<<<<<<< HEAD
 	userId     string
-	instanceId uuid.UUID
 	cookieId   uuid.UUID
-=======
-	userId     uuid.UUID
 	instanceId string
->>>>>>> cece150a
 
 	disabled bool
 	debug    bool
@@ -118,14 +113,9 @@
 func New(opts ...Option) *Client {
 	c := &Client{
 		version:    VersionInfo{},
-<<<<<<< HEAD
 		userId:     GetCookieId().String(),
 		cookieId:   GetCookieId(),
-		instanceId: uuid.New(),
-=======
-		userId:     GetUserId(),
 		instanceId: uuid.New().String(),
->>>>>>> cece150a
 		properties: make(map[string]interface{}),
 		debug:      false,
 		inspect:    false,
