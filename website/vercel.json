--- conflicted
+++ resolved
@@ -1039,16 +1039,16 @@
       "destination": "https://www.cloudquery.io/blog/steampipe-vs-cloudquery"
     },
     {
-<<<<<<< HEAD
       "source": "/docs/glossary/overview",
       "destination": "https://www.cloudquery.io/blog"
     },
     {
+      "source": "/docs/core-concepts/plugins",
+      "destination": "/docs/core-concepts/integrations"
+    },
+    {
       "source": "/docs/glossary/:path*",
       "destination": "https://www.cloudquery.io/blog/:path*"
-=======
-      "source": "/docs/core-concepts/plugins",
-      "destination": "/docs/core-concepts/integrations"
     },
     {
       "source": "/docs/developers/creating-new-plugin",
@@ -1081,7 +1081,6 @@
     {
       "source": "/docs/advanced-topics/using-cloud-query-docker-registry-plugins-inside-a-containerized-environment",
       "destination": "/docs/advanced-topics/using-cloud-query-docker-registry-integrations-inside-a-containerized-environment"
->>>>>>> 7e5fe646
     }
   ]
 }