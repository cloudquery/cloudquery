{
  "build": {
    "env": {
      "ENABLE_ROOT_PATH_BUILD_CACHE": "1",
      "FORCE_RUNTIME_TAG": "canary"
    }
  },
  "github": {
    "silent": true,
    "enabled": true
  },
  "redirects": [
    {
      "source": "/",
      "destination": "/docs"
    },
    {
      "source": "/community",
      "destination": "https://community.cloudquery.io"
    },
    {
      "source": "/discord",
      "destination": "https://community.cloudquery.io"
    },
    {
      "source": "/discrod",
      "destination": "https://community.cloudquery.io"
    },
    {
      "source": "/dicsord",
      "destination": "https://community.cloudquery.io"
    },
    {
      "source": "/og-image/:title",
      "destination": "https://img.abyssale.com/3b183707-abf0-46ec-9edd-16b712a08b65?text_title=:title"
    },
    {
      "source": "/docs/cli/commands/cloudquery",
      "destination": "/docs/reference/cli/cloudquery"
    },
    {
      "source": "/providers/:path*",
      "destination": "https://hub.cloudquery.io/plugins/source"
    },
    {
      "source": "/plugins/:path*",
      "destination": "https://hub.cloudquery.io/plugins/source"
    },
    {
      "source": "/docs/intro",
      "destination": "/docs"
    },
    {
      "source": "/docs/advanced-topics/monitoring",
      "destination": "/docs/advanced-topics/monitoring/overview"
    },
    {
      "source": "/docs/developers",
      "destination": "/docs/developers/architecture"
    },
    {
      "source": "/docs/configuration",
      "destination": "/docs"
    },
    {
      "source": "/docs/developers/developing-source-plugin",
      "destination": "/docs/developers/creating-new-plugin"
    },
    {
      "source": "/docs/developers/developing-new-provider",
      "destination": "/docs/developers/creating-new-plugin"
    },
    {
      "source": "/docs/configuration/overview",
      "destination": "/docs"
    },
    {
      "source": "/docs/policies",
      "destination": "https://hub.cloudquery.io/addons/transformation"
    },
    {
      "source": "/providers",
      "destination": "https://hub.cloudquery.io/plugins/source"
    },
    {
      "source": "/docs/getting-started/:path*",
      "destination": "/docs/quickstart"
    },
    {
      "source": "/docs/deployment/observability",
      "destination": "/docs/deployment/overview"
    },
    {
      "source": "/docs/recipes/aws-postgresql",
      "destination": "/integrations/aws/postgresql"
    },
    {
      "source": "/docs/recipes/gcp-postgresql",
      "destination": "/integrations/gcp/postgresql"
    },
    {
      "source": "/docs/recipes/gcp-k8s-postgresql",
      "destination": "/integrations/gcp/postgresql"
    },
    {
      "source": "/docs/recipes/azure-postgresql",
      "destination": "/integrations/azure/postgresql"
    },
    {
      "source": "/docs/recipes/aws-csv",
      "destination": "/integrations/aws/file"
    },
    {
      "source": "/docs/cli/fetch/overview",
      "destination": "/docs/reference/cli/cloudquery"
    },
    {
      "source": "/docs/cli/commands/provider-purge",
      "destination": "/docs/reference/cli/cloudquery"
    },
    {
      "source": "/docs/security",
      "destination": "/docs/advanced-topics/security"
    },
    {
      "source": "/docs/best-practices",
      "destination": "/docs"
    },
    {
      "source": "/docs/tutorials/assume_role",
      "destination": "https://www.cloudquery.io/blog/cross-account-access-aws-assumerole"
    },
    {
      "source": "/docs/cq_vs_others/:other",
      "destination": "/docs/cq-vs-others/:other"
    },
    {
      "source": "/database-configuration",
      "destination": "/docs/reference/destination-spec"
    },
    {
      "source": "/docs/cli/commands/(.*)",
      "destination": "/docs/reference/cli/cloudquery"
    },
    {
      "source": "/developers/developing-new-provider",
      "destination": "/docs/developers/creating-new-plugin"
    },
    {
      "source": "/docs/plugins/sources",
      "destination": "https://hub.cloudquery.io/plugins/source"
    },
    {
      "source": "/docs/plugins/destinations",
      "destination": "https://hub.cloudquery.io/plugins/destination"
    },
    {
      "source": "/docs/plugins/source-plugin-release-stages",
      "destination": "https://hub.cloudquery.io/plugins/source"
    },
    {
      "source": "/docs/recipes/sources/:plugin",
      "destination": "https://hub.cloudquery.io/plugins/source/cloudquery/:plugin"
    },
    {
      "source": "/docs/recipes/destinations/:plugin",
      "destination": "https://hub.cloudquery.io/plugins/destination/cloudquery/:plugin"
    },
    {
      "source": "/docs/recipes/overview",
      "destination": "/docs/core-concepts/configuration"
    },
    {
      "source": "/docs/core-concepts/migrations",
      "destination": "/docs/advanced-topics/migrations"
    },
    {
      "source": "/docs/plugins/sources/aws/multi_account",
      "destination": "https://hub.cloudquery.io/plugins/source/cloudquery/aws"
    },
    {
      "source": "/blog/cloud-asset-inventory-cloudquery-apache-superset",
      "destination": "https://www.cloudquery.io/blog/cloud-asset-inventory-cloudquery-apache-superset"
    },
    {
      "source": "/blog/cloud-asset-inventory-cloudquery-aws-quicksight",
      "destination": "https://www.cloudquery.io/blog/cloud-asset-inventory-cloudquery-aws-quicksight"
    },
    {
      "source": "/blog/cloud-asset-inventory-cloudquery-google-data-studio",
      "destination": "https://www.cloudquery.io/blog/cloud-asset-inventory-cloudquery-google-data-studio"
    },
    {
      "source": "/blog/cloud-asset-inventory-cloudquery-metabase",
      "destination": "https://www.cloudquery.io/blog/cloud-asset-inventory-cloudquery-metabase"
    },
    {
      "source": "/blog/cloud-asset-inventory-cloudquery-microsoft-power-bi",
      "destination": "https://www.cloudquery.io/blog/cloud-asset-inventory-cloudquery-microsoft-power-bi"
    },
    {
      "source": "/blog/cloudquery-postgraphile",
      "destination": "https://www.cloudquery.io/blog/cloudquery-postgraphile"
    },
    {
      "source": "/blog/cloudquery-postgrest",
      "destination": "https://www.cloudquery.io/blog/cloudquery-postgrest"
    },
    {
      "source": "/blog/cross-account-access-aws-assumerole",
      "destination": "https://www.cloudquery.io/blog/cross-account-access-aws-assumerole"
    },
    {
      "source": "/blog/deploying-cloudquery-into-aws-org",
      "destination": "https://www.cloudquery.io/blog/deploying-cloudquery-into-aws-org"
    },
    {
      "source": "/blog/open-source-cspm",
      "destination": "https://www.cloudquery.io/blog/open-source-cspm"
    },
    {
      "source": "/docs/plugins/sources/tailscale/configuration",
      "destination": "https://hub.cloudquery.io/plugins/source/cloudquery/tailscale"
    },
    {
      "source": "/docs/cq-vs-others/airbyte",
      "destination": "/docs/cq-vs-others/airbyte-alternative-cloudquery"
    },
    {
      "source": "/docs/cq-vs-others/aws-config",
      "destination": "/docs/cq-vs-others/aws-config-alternative-cloudquery"
    },
    {
      "source": "/docs/cq-vs-others/cloudsploit",
      "destination": "/docs/cq-vs-others/cloudsploit-alternative-cloudquery"
    },
    {
      "source": "/docs/cq-vs-others/cspms",
      "destination": "/docs/cq-vs-others/cspm-alternative-cloudquery"
    },
    {
      "source": "/docs/cq-vs-others/fivetran",
      "destination": "/docs/cq-vs-others/fivetran-alternative-cloudquery"
    },
    {
      "source": "/docs/cq-vs-others/google-cloud-asset-inventory",
      "destination": "/docs/cq-vs-others/google-cloud-asset-inventory-alternative-cloudquery"
    },
    {
      "source": "/docs/cq-vs-others/steampipe",
      "destination": "/docs/cq-vs-others/steampipe-alternative-cloudquery"
    },
    {
      "source": "/blog/how-hexagon-built-an-infrastructure-data-platform",
      "destination": "https://www.cloudquery.io/blog/how-hexagon-built-an-infrastructure-data-lake"
    },
    {
      "source": "/contact",
      "destination": "https://cloudquery.typeform.com/to/UrgOydHV"
    },
    {
      "source": "/contact-policies",
      "destination": "https://cloudquery.typeform.com/to/TTBdFOfe"
    },
    {
      "source": "/register-for-marketplace",
      "destination": "https://cloudquery.typeform.com/to/R5WykyTk"
    },
    {
      "source": "/docs/support",
      "destination": "https://www.cloudquery.io/pricing"
    },
    {
      "source": "/pricing",
      "destination": "https://www.cloudquery.io/pricing"
    },
    {
      "source": "/solutions/open-source-cspm",
      "destination": "https://www.cloudquery.io/solutions/for-cloud-teams"
    },
    {
      "source": "/docs/plugins/destinations/csv/overview",
      "destination": "https://hub.cloudquery.io/plugins/destination/cloudquery/file"
    },
    {
      "source": "/docs/advanced-topics/docker",
      "destination": "/docs/deployment/docker"
    },
    {
      "source": "/buy/jira",
      "destination": "https://buy.stripe.com/eVa4gk8U99tB9ywbIR"
    },
    {
      "source": "/buy/googleads",
      "destination": "https://buy.stripe.com/dR6aEIgmBcFN5ig000"
    },
    {
      "source": "/buy/firehose",
      "destination": "https://buy.stripe.com/6oEbIMfix35d7qo28i"
    },
    {
      "source": "/buy/gandi",
      "destination": "https://buy.stripe.com/00geUY6M17lt9yw3cd"
    },
    {
      "source": "/buy/heroku",
      "destination": "https://buy.stripe.com/28o28c0nD7ltfWU9AC"
    },
    {
      "source": "/buy/launchdarkly",
      "destination": "https://buy.stripe.com/9AQbIM0nDgW35ig4gj"
    },
    {
      "source": "/buy/mixpanel",
      "destination": "https://buy.stripe.com/fZe4gk1rH6hpcKI7sw"
    },
    {
      "source": "/buy/slack",
      "destination": "https://buy.stripe.com/6oE5koc6l49h1209AF"
    },
    {
      "source": "/buy/tailscale",
      "destination": "https://buy.stripe.com/14kdQU6M17lt8us14c"
    },
    {
      "source": "/buy/vercel",
      "destination": "https://buy.stripe.com/fZeeUYeet7lteSQcMS"
    },
    {
      "source": "/buy/azure_cis_130_snowflake",
      "destination": "https://buy.stripe.com/9AQ148fixcFNfWU8wH"
    },
    {
      "source": "/buy/azure_cis_130_bigquery",
      "destination": "https://buy.stripe.com/28o3cggmB219cKI5kw"
    },
    {
      "source": "/buy/azure_hippa_92_snowflake",
      "destination": "https://buy.stripe.com/bIY28c4DTfRZaCA9AN"
    },
    {
      "source": "/buy/azure_hippa_92_bigquery",
      "destination": "https://buy.stripe.com/14k0040nD35dfWUeV8"
    },
    {
      "source": "/buy/aws_cis_150_snowflake",
      "destination": "https://buy.stripe.com/cN2cMQ0nD0X5dOM6oD"
    },
    {
      "source": "/buy/aws_cis_150_bigquery",
      "destination": "https://buy.stripe.com/9AQ8wAgmB9tB26400g"
    },
    {
      "source": "/buy/aws_foundational_security_snowflake",
      "destination": "https://buy.stripe.com/cN2eUYdap6hp264eVb"
    },
    {
      "source": "/buy/aws_foundational_security_bigquery",
      "destination": "https://buy.stripe.com/4gw7sw9Yd49h26428q"
    },
    {
      "source": "/buy/gcp_cis_120_snowflake",
      "destination": "https://buy.stripe.com/eVa5ko8U9gW3264cN5"
    },
    {
      "source": "/buy/gcp_cis_120_bigquery",
      "destination": "https://buy.stripe.com/9AQaEIb2h7ltaCA00k"
    },
    {
      "source": "/buy/k8s_nsa_cisa_v1_snowflake",
      "destination": "https://buy.stripe.com/00g28c3zPaxFfWUfZj"
    },
    {
      "source": "/buy/k8s_nsa_cisa_v1_bigquery",
      "destination": "https://buy.stripe.com/fZedQU1rHgW3cKI9AW"
    },
    {
      "source": "/new-source-plugin",
      "destination": "/integrations"
    },
    {
      "source": "/register_for_cloud",
      "destination": "/register-for-cloud"
    },
    {
      "source": "/tables",
      "destination": "https://hub.cloudquery.io"
    },
    {
      "source": "/apply_for_job",
      "destination": "https://apply.workable.com/cloudquery/"
    },
    {
      "source": "/careers",
      "destination": "https://apply.workable.com/cloudquery/"
    },
    {
      "source": "/careers/overview",
      "destination": "https://apply.workable.com/cloudquery/"
    },
    {
      "source": "/docs/plugins/sources/hashicorp-vault/:path*",
      "destination": "https://hub.cloudquery.io/plugins/source/cloudquery/vault"
    },
    {
      "source": "/docs/plugins/sources/mongodb-atlas/:path*",
      "destination": "https://hub.cloudquery.io/plugins/source/cloudquery/mongodbatlas"
    },
    {
      "source": "/integrations/mongodb-atlas",
      "destination": "/integrations/mongodbatlas"
    },
    {
      "source": "/docs/plugins/sources/airtable/tables/:path*",
      "destination": "https://hub.cloudquery.io/plugins/source/cloudquery/airtable/tables/:path*"
    },
    {
      "source": "/docs/plugins/sources/alicloud/tables/:path*",
      "destination": "https://hub.cloudquery.io/plugins/source/cloudquery/alicloud/tables/:path*"
    },
    {
      "source": "/docs/plugins/sources/aws/tables/:path*",
      "destination": "https://hub.cloudquery.io/plugins/source/cloudquery/aws/tables/:path*"
    },
    {
      "source": "/docs/plugins/sources/awspricing/tables/:path*",
      "destination": "https://hub.cloudquery.io/plugins/source/cloudquery/awspricing/tables/:path*"
    },
    {
      "source": "/docs/plugins/sources/azure/tables/:path*",
      "destination": "https://hub.cloudquery.io/plugins/source/cloudquery/azure/tables/:path*"
    },
    {
      "source": "/docs/plugins/sources/azuredevops/tables/:path*",
      "destination": "https://hub.cloudquery.io/plugins/source/cloudquery/azuredevops/tables/:path*"
    },
    {
      "source": "/docs/plugins/sources/bitbucket/tables/:path*",
      "destination": "https://hub.cloudquery.io/plugins/source/cloudquery/bitbucket/tables/:path*"
    },
    {
      "source": "/docs/plugins/sources/cloudflare/tables/:path*",
      "destination": "https://hub.cloudquery.io/plugins/source/cloudquery/cloudflare/tables/:path*"
    },
    {
      "source": "/docs/plugins/sources/datadog/tables/:path*",
      "destination": "https://hub.cloudquery.io/plugins/source/cloudquery/datadog/tables/:path*"
    },
    {
      "source": "/docs/plugins/sources/digitalocean/tables/:path*",
      "destination": "https://hub.cloudquery.io/plugins/source/cloudquery/digitalocean/tables/:path*"
    },
    {
      "source": "/docs/plugins/sources/facebookmarketing/tables/:path*",
      "destination": "https://hub.cloudquery.io/plugins/source/cloudquery/facebookmarketing/tables/:path*"
    },
    {
      "source": "/docs/plugins/sources/fastly/tables/:path*",
      "destination": "https://hub.cloudquery.io/plugins/source/cloudquery/fastly/tables/:path*"
    },
    {
      "source": "/docs/plugins/sources/file/tables/:path*",
      "destination": "https://hub.cloudquery.io/plugins/source/cloudquery/file/tables/:path*"
    },
    {
      "source": "/docs/plugins/sources/firestore/tables/:path*",
      "destination": "https://hub.cloudquery.io/plugins/source/cloudquery/firestore/tables/:path*"
    },
    {
      "source": "/docs/plugins/sources/gandi/tables/:path*",
      "destination": "https://hub.cloudquery.io/plugins/source/cloudquery/gandi/tables/:path*"
    },
    {
      "source": "/docs/plugins/sources/gcp/tables/:path*",
      "destination": "https://hub.cloudquery.io/plugins/source/cloudquery/gcp/tables/:path*"
    },
    {
      "source": "/docs/plugins/sources/github/tables/:path*",
      "destination": "https://hub.cloudquery.io/plugins/source/cloudquery/github/tables/:path*"
    },
    {
      "source": "/docs/plugins/sources/gitlab/tables/:path*",
      "destination": "https://hub.cloudquery.io/plugins/source/cloudquery/gitlab/tables/:path*"
    },
    {
      "source": "/docs/plugins/sources/googleads/tables/:path*",
      "destination": "https://hub.cloudquery.io/plugins/source/cloudquery/googleads/tables/:path*"
    },
    {
      "source": "/docs/plugins/sources/googleanalytics/tables/:path*",
      "destination": "https://hub.cloudquery.io/plugins/source/cloudquery/googleanalytics/tables/:path*"
    },
    {
      "source": "/docs/plugins/sources/hackernews/tables/:path*",
      "destination": "https://hub.cloudquery.io/plugins/source/cloudquery/hackernews/tables/:path*"
    },
    {
      "source": "/docs/plugins/sources/heroku/tables/:path*",
      "destination": "https://hub.cloudquery.io/plugins/source/cloudquery/heroku/tables/:path*"
    },
    {
      "source": "/docs/plugins/sources/homebrew/tables/:path*",
      "destination": "https://hub.cloudquery.io/plugins/source/cloudquery/homebrew/tables/:path*"
    },
    {
      "source": "/docs/plugins/sources/hubspot/tables/:path*",
      "destination": "https://hub.cloudquery.io/plugins/source/cloudquery/hubspot/tables/:path*"
    },
    {
      "source": "/docs/plugins/sources/jira/tables/:path*",
      "destination": "https://hub.cloudquery.io/plugins/source/cloudquery/jira/tables/:path*"
    },
    {
      "source": "/docs/plugins/sources/k8s/tables/:path*",
      "destination": "https://hub.cloudquery.io/plugins/source/cloudquery/k8s/tables/:path*"
    },
    {
      "source": "/docs/plugins/sources/launchdarkly/tables/:path*",
      "destination": "https://hub.cloudquery.io/plugins/source/cloudquery/launchdarkly/tables/:path*"
    },
    {
      "source": "/docs/plugins/sources/mixpanel/tables/:path*",
      "destination": "https://hub.cloudquery.io/plugins/source/cloudquery/mixpanel/tables/:path*"
    },
    {
      "source": "/docs/plugins/sources/mongodbatlas/tables/:path*",
      "destination": "https://hub.cloudquery.io/plugins/source/cloudquery/mongodbatlas/tables/:path*"
    },
    {
      "source": "/docs/plugins/sources/mysql/tables/:path*",
      "destination": "https://hub.cloudquery.io/plugins/source/cloudquery/mysql/tables/:path*"
    },
    {
      "source": "/docs/plugins/sources/notion/tables/:path*",
      "destination": "https://hub.cloudquery.io/plugins/source/cloudquery/notion/tables/:path*"
    },
    {
      "source": "/docs/plugins/sources/okta/tables/:path*",
      "destination": "https://hub.cloudquery.io/plugins/source/cloudquery/okta/tables/:path*"
    },
    {
      "source": "/docs/plugins/sources/oracle/tables/:path*",
      "destination": "https://hub.cloudquery.io/plugins/source/cloudquery/oracle/tables/:path*"
    },
    {
      "source": "/docs/plugins/sources/oracledb/tables/:path*",
      "destination": "https://hub.cloudquery.io/plugins/source/cloudquery/oracledb/tables/:path*"
    },
    {
      "source": "/docs/plugins/sources/pagerduty/tables/:path*",
      "destination": "https://hub.cloudquery.io/plugins/source/cloudquery/pagerduty/tables/:path*"
    },
    {
      "source": "/docs/plugins/sources/plausible/tables/:path*",
      "destination": "https://hub.cloudquery.io/plugins/source/cloudquery/plausible/tables/:path*"
    },
    {
      "source": "/docs/plugins/sources/postgresql/tables/:path*",
      "destination": "https://hub.cloudquery.io/plugins/source/cloudquery/postgresql/tables/:path*"
    },
    {
      "source": "/docs/plugins/sources/render/tables/:path*",
      "destination": "https://hub.cloudquery.io/plugins/source/cloudquery/render/tables/:path*"
    },
    {
      "source": "/docs/plugins/sources/salesforce/tables/:path*",
      "destination": "https://hub.cloudquery.io/plugins/source/cloudquery/salesforce/tables/:path*"
    },
    {
      "source": "/docs/plugins/sources/shopify/tables/:path*",
      "destination": "https://hub.cloudquery.io/plugins/source/cloudquery/shopify/tables/:path*"
    },
    {
      "source": "/docs/plugins/sources/slack/tables/:path*",
      "destination": "https://hub.cloudquery.io/plugins/source/cloudquery/slack/tables/:path*"
    },
    {
      "source": "/docs/plugins/sources/snyk/tables/:path*",
      "destination": "https://hub.cloudquery.io/plugins/source/cloudquery/snyk/tables/:path*"
    },
    {
      "source": "/docs/plugins/sources/square/tables/:path*",
      "destination": "https://hub.cloudquery.io/plugins/source/cloudquery/square/tables/:path*"
    },
    {
      "source": "/docs/plugins/sources/stripe/tables/:path*",
      "destination": "https://hub.cloudquery.io/plugins/source/cloudquery/stripe/tables/:path*"
    },
    {
      "source": "/docs/plugins/sources/tailscale/tables/:path*",
      "destination": "https://hub.cloudquery.io/plugins/source/cloudquery/tailscale/tables/:path*"
    },
    {
      "source": "/docs/plugins/sources/terraform/tables/:path*",
      "destination": "https://hub.cloudquery.io/plugins/source/cloudquery/terraform/tables/:path*"
    },
    {
      "source": "/docs/plugins/sources/typeform/tables/:path*",
      "destination": "https://hub.cloudquery.io/plugins/source/cloudquery/typeform/tables/:path*"
    },
    {
      "source": "/docs/plugins/sources/vault/tables/:path*",
      "destination": "https://hub.cloudquery.io/plugins/source/cloudquery/vault/tables/:path*"
    },
    {
      "source": "/docs/plugins/sources/vercel/tables/:path*",
      "destination": "https://hub.cloudquery.io/plugins/source/cloudquery/vercel/tables/:path*"
    },
    {
      "source": "/docs/plugins/sources/airtable/:path*",
      "destination": "https://hub.cloudquery.io/plugins/source/cloudquery/airtable"
    },
    {
      "source": "/docs/plugins/sources/alicloud/:path*",
      "destination": "https://hub.cloudquery.io/plugins/source/cloudquery/alicloud"
    },
    {
      "source": "/docs/plugins/sources/aws/:path*",
      "destination": "https://hub.cloudquery.io/plugins/source/cloudquery/aws"
    },
    {
      "source": "/docs/plugins/sources/awspricing/:path*",
      "destination": "https://hub.cloudquery.io/plugins/source/cloudquery/awspricing"
    },
    {
      "source": "/docs/plugins/sources/azure/:path*",
      "destination": "https://hub.cloudquery.io/plugins/source/cloudquery/azure"
    },
    {
      "source": "/docs/plugins/sources/azuredevops/:path*",
      "destination": "https://hub.cloudquery.io/plugins/source/cloudquery/azuredevops"
    },
    {
      "source": "/docs/plugins/sources/bitbucket/:path*",
      "destination": "https://hub.cloudquery.io/plugins/source/cloudquery/bitbucket"
    },
    {
      "source": "/docs/plugins/sources/cloudflare/:path*",
      "destination": "https://hub.cloudquery.io/plugins/source/cloudquery/cloudflare"
    },
    {
      "source": "/docs/plugins/sources/datadog/:path*",
      "destination": "https://hub.cloudquery.io/plugins/source/cloudquery/datadog"
    },
    {
      "source": "/docs/plugins/sources/digitalocean/:path*",
      "destination": "https://hub.cloudquery.io/plugins/source/cloudquery/digitalocean"
    },
    {
      "source": "/docs/plugins/sources/facebookmarketing/:path*",
      "destination": "https://hub.cloudquery.io/plugins/source/cloudquery/facebookmarketing"
    },
    {
      "source": "/docs/plugins/sources/fastly/:path*",
      "destination": "https://hub.cloudquery.io/plugins/source/cloudquery/fastly"
    },
    {
      "source": "/docs/plugins/sources/file/:path*",
      "destination": "https://hub.cloudquery.io/plugins/source/cloudquery/file"
    },
    {
      "source": "/docs/plugins/sources/firestore/:path*",
      "destination": "https://hub.cloudquery.io/plugins/source/cloudquery/firestore"
    },
    {
      "source": "/docs/plugins/sources/gandi/:path*",
      "destination": "https://hub.cloudquery.io/plugins/source/cloudquery/gandi"
    },
    {
      "source": "/docs/plugins/sources/gcp/:path*",
      "destination": "https://hub.cloudquery.io/plugins/source/cloudquery/gcp"
    },
    {
      "source": "/docs/plugins/sources/github/:path*",
      "destination": "https://hub.cloudquery.io/plugins/source/cloudquery/github"
    },
    {
      "source": "/docs/plugins/sources/gitlab/:path*",
      "destination": "https://hub.cloudquery.io/plugins/source/cloudquery/gitlab"
    },
    {
      "source": "/docs/plugins/sources/googleads/:path*",
      "destination": "https://hub.cloudquery.io/plugins/source/cloudquery/googleads"
    },
    {
      "source": "/docs/plugins/sources/googleanalytics/:path*",
      "destination": "https://hub.cloudquery.io/plugins/source/cloudquery/googleanalytics"
    },
    {
      "source": "/docs/plugins/sources/hackernews/:path*",
      "destination": "https://hub.cloudquery.io/plugins/source/cloudquery/hackernews"
    },
    {
      "source": "/docs/plugins/sources/heroku/:path*",
      "destination": "https://hub.cloudquery.io/plugins/source/cloudquery/heroku"
    },
    {
      "source": "/docs/plugins/sources/homebrew/:path*",
      "destination": "https://hub.cloudquery.io/plugins/source/cloudquery/homebrew"
    },
    {
      "source": "/docs/plugins/sources/hubspot/:path*",
      "destination": "https://hub.cloudquery.io/plugins/source/cloudquery/hubspot"
    },
    {
      "source": "/docs/plugins/sources/jira/:path*",
      "destination": "https://hub.cloudquery.io/plugins/source/cloudquery/jira"
    },
    {
      "source": "/docs/plugins/sources/k8s/:path*",
      "destination": "https://hub.cloudquery.io/plugins/source/cloudquery/k8s"
    },
    {
      "source": "/docs/plugins/sources/launchdarkly/:path*",
      "destination": "https://hub.cloudquery.io/plugins/source/cloudquery/launchdarkly"
    },
    {
      "source": "/docs/plugins/sources/mixpanel/:path*",
      "destination": "https://hub.cloudquery.io/plugins/source/cloudquery/mixpanel"
    },
    {
      "source": "/docs/plugins/sources/mongodbatlas/:path*",
      "destination": "https://hub.cloudquery.io/plugins/source/cloudquery/mongodbatlas"
    },
    {
      "source": "/docs/plugins/sources/mysql/:path*",
      "destination": "https://hub.cloudquery.io/plugins/source/cloudquery/mysql"
    },
    {
      "source": "/docs/plugins/sources/notion/:path*",
      "destination": "https://hub.cloudquery.io/plugins/source/cloudquery/notion"
    },
    {
      "source": "/docs/plugins/sources/okta/:path*",
      "destination": "https://hub.cloudquery.io/plugins/source/cloudquery/okta"
    },
    {
      "source": "/docs/plugins/sources/oracle/:path*",
      "destination": "https://hub.cloudquery.io/plugins/source/cloudquery/oracle"
    },
    {
      "source": "/docs/plugins/sources/oracledb/:path*",
      "destination": "https://hub.cloudquery.io/plugins/source/cloudquery/oracledb"
    },
    {
      "source": "/docs/plugins/sources/pagerduty/:path*",
      "destination": "https://hub.cloudquery.io/plugins/source/cloudquery/pagerduty"
    },
    {
      "source": "/docs/plugins/sources/plausible/:path*",
      "destination": "https://hub.cloudquery.io/plugins/source/cloudquery/plausible"
    },
    {
      "source": "/docs/plugins/sources/postgresql/:path*",
      "destination": "https://hub.cloudquery.io/plugins/source/cloudquery/postgresql"
    },
    {
      "source": "/docs/plugins/sources/render/:path*",
      "destination": "https://hub.cloudquery.io/plugins/source/cloudquery/render"
    },
    {
      "source": "/docs/plugins/sources/salesforce/:path*",
      "destination": "https://hub.cloudquery.io/plugins/source/cloudquery/salesforce"
    },
    {
      "source": "/docs/plugins/sources/shopify/:path*",
      "destination": "https://hub.cloudquery.io/plugins/source/cloudquery/shopify"
    },
    {
      "source": "/docs/plugins/sources/slack/:path*",
      "destination": "https://hub.cloudquery.io/plugins/source/cloudquery/slack"
    },
    {
      "source": "/docs/plugins/sources/snyk/:path*",
      "destination": "https://hub.cloudquery.io/plugins/source/cloudquery/snyk"
    },
    {
      "source": "/docs/plugins/sources/square/:path*",
      "destination": "https://hub.cloudquery.io/plugins/source/cloudquery/square"
    },
    {
      "source": "/docs/plugins/sources/stripe/:path*",
      "destination": "https://hub.cloudquery.io/plugins/source/cloudquery/stripe"
    },
    {
      "source": "/docs/plugins/sources/tailscale/:path*",
      "destination": "https://hub.cloudquery.io/plugins/source/cloudquery/tailscale"
    },
    {
      "source": "/docs/plugins/sources/terraform/:path*",
      "destination": "https://hub.cloudquery.io/plugins/source/cloudquery/terraform"
    },
    {
      "source": "/docs/plugins/sources/typeform/:path*",
      "destination": "https://hub.cloudquery.io/plugins/source/cloudquery/typeform"
    },
    {
      "source": "/docs/plugins/sources/vault/:path*",
      "destination": "https://hub.cloudquery.io/plugins/source/cloudquery/vault"
    },
    {
      "source": "/docs/plugins/sources/vercel/:path*",
      "destination": "https://hub.cloudquery.io/plugins/source/cloudquery/vercel"
    },
    {
      "source": "/docs/plugins/destinations/azblob/:path*",
      "destination": "https://hub.cloudquery.io/plugins/destination/cloudquery/azblob"
    },
    {
      "source": "/docs/plugins/destinations/bigquery/:path*",
      "destination": "https://hub.cloudquery.io/plugins/destination/cloudquery/bigquery"
    },
    {
      "source": "/docs/plugins/destinations/clickhouse/:path*",
      "destination": "https://hub.cloudquery.io/plugins/destination/cloudquery/clickhouse"
    },
    {
      "source": "/docs/plugins/destinations/duckdb/:path*",
      "destination": "https://hub.cloudquery.io/plugins/destination/cloudquery/duckdb"
    },
    {
      "source": "/docs/plugins/destinations/elasticsearch/:path*",
      "destination": "https://hub.cloudquery.io/plugins/destination/cloudquery/elasticsearch"
    },
    {
      "source": "/docs/plugins/destinations/file/:path*",
      "destination": "https://hub.cloudquery.io/plugins/destination/cloudquery/file"
    },
    {
      "source": "/docs/plugins/destinations/firehose/:path*",
      "destination": "https://hub.cloudquery.io/plugins/destination/cloudquery/firehose"
    },
    {
      "source": "/docs/plugins/destinations/gcs/:path*",
      "destination": "https://hub.cloudquery.io/plugins/destination/cloudquery/gcs"
    },
    {
      "source": "/docs/plugins/destinations/gremlin/:path*",
      "destination": "https://hub.cloudquery.io/plugins/destination/cloudquery/gremlin"
    },
    {
      "source": "/docs/plugins/destinations/kafka/:path*",
      "destination": "https://hub.cloudquery.io/plugins/destination/cloudquery/kafka"
    },
    {
      "source": "/docs/plugins/destinations/meilisearch/:path*",
      "destination": "https://hub.cloudquery.io/plugins/destination/cloudquery/meilisearch"
    },
    {
      "source": "/docs/plugins/destinations/mongodb/:path*",
      "destination": "https://hub.cloudquery.io/plugins/destination/cloudquery/mongodb"
    },
    {
      "source": "/docs/plugins/destinations/mssql/:path*",
      "destination": "https://hub.cloudquery.io/plugins/destination/cloudquery/mssql"
    },
    {
      "source": "/docs/plugins/destinations/mysql/:path*",
      "destination": "https://hub.cloudquery.io/plugins/destination/cloudquery/mysql"
    },
    {
      "source": "/docs/plugins/destinations/neo4j/:path*",
      "destination": "https://hub.cloudquery.io/plugins/destination/cloudquery/neo4j"
    },
    {
      "source": "/docs/plugins/destinations/postgresql/:path*",
      "destination": "https://hub.cloudquery.io/plugins/destination/cloudquery/postgresql"
    },
    {
      "source": "/docs/plugins/destinations/s3/:path*",
      "destination": "https://hub.cloudquery.io/plugins/destination/cloudquery/s3"
    },
    {
      "source": "/docs/plugins/destinations/snowflake/:path*",
      "destination": "https://hub.cloudquery.io/plugins/destination/cloudquery/snowflake"
    },
    {
      "source": "/docs/plugins/destinations/sqlite/:path*",
      "destination": "https://hub.cloudquery.io/plugins/destination/cloudquery/sqlite"
    },
    {
      "source": "/docs/plugins/destinations/overview",
      "destination": "https://hub.cloudquery.io/plugins/destination"
    },
    {
      "source": "/docs/plugins/sources/overview",
      "destination": "https://hub.cloudquery.io/plugins/source"
    },
    {
      "source": "/docs/plugins/overview",
      "destination": "https://hub.cloudquery.io"
    },
    {
      "source": "/docs/core-concepts/policies",
      "destination": "https://hub.cloudquery.io/addons/transformation"
    },
    {
      "source": "/blog/:path*",
      "destination": "https://www.cloudquery.io/blog/:path*"
    },
    {
      "source": "/integrations",
      "destination": "https://hub.cloudquery.io/plugins/source"
    },
    {
      "source": "/integrations/coinpaprika",
      "destination": "https://hub.cloudquery.io/plugins/source/coinpaprika/coinpaprika/latest/destinations"
    },
    {
      "source": "/integrations/crowdstrike",
      "destination": "https://hub.cloudquery.io/plugins/source/justmiles/crowdstrike/latest/destinations"
    },
    {
      "source": "/integrations/onfleet",
      "destination": "https://hub.cloudquery.io/plugins/source/onfleet/onfleet/latest/destinations"
    },
    {
      "source": "/integrations/scaleway",
      "destination": "https://hub.cloudquery.io/plugins/source/scaleway/scaleway/latest/destinations"
    },
    {
      "source": "/integrations/sharepoint",
      "destination": "https://hub.cloudquery.io/plugins/source/koltyakov/sharepoint/latest/destinations"
    },
    {
      "source": "/integrations/simple-analytics",
      "destination": "https://hub.cloudquery.io/plugins/source/simple-analytics/simple-analytics/latest/destinations"
    },
    {
      "source": "/integrations/swetrix",
      "destination": "https://hub.cloudquery.io/plugins/source/swetrix/swetrix/latest/destinations"
    },
    {
      "source": "/integrations/coinpaprika/:destination",
      "destination": "https://hub.cloudquery.io/export-data/coinpaprika_coinpaprika/:destination"
    },
    {
      "source": "/integrations/crowdstrike/:destination",
      "destination": "https://hub.cloudquery.io/export-data/justmiles_crowdstrike/:destination"
    },
    {
      "source": "/integrations/onfleet/:destination",
      "destination": "https://hub.cloudquery.io/export-data/onfleet_onfleet/:destination"
    },
    {
      "source": "/integrations/scaleway/:destination",
      "destination": "https://hub.cloudquery.io/export-data/scaleway_scaleway/:destination"
    },
    {
      "source": "/integrations/sharepoint/:destination",
      "destination": "https://hub.cloudquery.io/export-data/koltyakov_sharepoint/:destination"
    },
    {
      "source": "/integrations/simple-analytics/:destination",
      "destination": "https://hub.cloudquery.io/export-data/simple-analytics_simple-analytics/:destination"
    },
    {
      "source": "/integrations/swetrix/:destination",
      "destination": "https://hub.cloudquery.io/export-data/swetrix_swetrix/:destination"
    },
    {
      "source": "/integrations/:source",
      "destination": "https://hub.cloudquery.io/plugins/source/cloudquery/:source/latest/destinations"
    },
    {
      "source": "/integrations/:source/:destination",
      "destination": "https://hub.cloudquery.io/export-data/:source/:destination"
    },
    {
      "source": "/docs/quickstart/macos",
      "destination": "/docs/quickstart/macOS"
    },
    {
      "source": "/docs/quickstart/managed",
      "destination": "/docs/quickstart/cloudquery-cloud"
    },
    {
      "source": "/how-to-guides/:path*",
      "destination": "https://www.cloudquery.io/blog/:path*"
    },
    {
      "source": "/privacy",
      "destination": "https://www.cloudquery.io/legal/privacy-policy"
    },
    {
      "source": "/terms",
      "destination": "https://www.cloudquery.io/legal/website-terms-of-service"
    },
    {
      "source": "/case-studies",
<<<<<<< HEAD
      "destination": "https://www.cloudquery.io/blog?tags=case%20studies"
=======
      "destination": "https://www.cloudquery.io/blog?tags=use%20cases"
>>>>>>> 915861ce
    },
    {
      "source": "/case-studies/how-hexagon-built-an-infrastructure-data-lake",
      "destination": "https://www.cloudquery.io/blog/how-hexagon-built-an-infrastructure-data-lake"
    },
    {
      "source": "/case-studies/tempus-multi-cloud-asset-inventory",
      "destination": "https://www.cloudquery.io/blog/tempus-multi-cloud-asset-inventory"
    },
    {
      "source": "/case-studies/dunelm-cspm-puzzle",
      "destination": "https://www.cloudquery.io/blog/dunelm-cloudquery-snowflake-enhance-aws-security"
    },
    {
<<<<<<< HEAD
=======
      "source": "/case-studies/add-your-case-study",
      "destination": "https://www.cloudquery.io/blog?tags=use%20cases"
    },
    {
>>>>>>> 915861ce
      "source": "/docs/cq-vs-others/overview",
      "destination": "https://www.cloudquery.io/blog?tags=comparisons"
    },
    {
      "source": "/docs/cq-vs-others/aws-config-alternative-cloudquery",
      "destination": "https://www.cloudquery.io/blog/aws-config-vs-cloudquery"
    },
    {
      "source": "/docs/cq-vs-others/airbyte-alternative-cloudquery",
      "destination": "https://www.cloudquery.io/blog/cloudquery-vs-airbyte"
    },
    {
      "source": "/docs/cq-vs-others/cloudsploit-alternative-cloudquery",
      "destination": "https://www.cloudquery.io/blog/cloudquery-vs-cloudsploit"
    },
    {
      "source": "/docs/cq-vs-others/fivetran-alternative-cloudquery",
      "destination": "https://www.cloudquery.io/blog/cloudquery-vs-fivetran"
    },
    {
      "source": "/docs/cq-vs-others/google-cloud-asset-inventory-alternative-cloudquery",
      "destination": "https://www.cloudquery.io/blog/cloudquery-vs-google-cloud-asset-inventory"
    },
    {
      "source": "/docs/cq-vs-others/cspm-alternative-cloudquery",
      "destination": "https://www.cloudquery.io/blog/cspm-vs-cloudquery"
    },
    {
      "source": "/docs/cq-vs-others/steampipe-alternative-cloudquery",
      "destination": "https://www.cloudquery.io/blog/steampipe-vs-cloudquery"
    }
  ]
}<|MERGE_RESOLUTION|>--- conflicted
+++ resolved
@@ -988,11 +988,7 @@
     },
     {
       "source": "/case-studies",
-<<<<<<< HEAD
       "destination": "https://www.cloudquery.io/blog?tags=case%20studies"
-=======
-      "destination": "https://www.cloudquery.io/blog?tags=use%20cases"
->>>>>>> 915861ce
     },
     {
       "source": "/case-studies/how-hexagon-built-an-infrastructure-data-lake",
@@ -1007,13 +1003,10 @@
       "destination": "https://www.cloudquery.io/blog/dunelm-cloudquery-snowflake-enhance-aws-security"
     },
     {
-<<<<<<< HEAD
-=======
       "source": "/case-studies/add-your-case-study",
       "destination": "https://www.cloudquery.io/blog?tags=use%20cases"
     },
     {
->>>>>>> 915861ce
       "source": "/docs/cq-vs-others/overview",
       "destination": "https://www.cloudquery.io/blog?tags=comparisons"
     },
