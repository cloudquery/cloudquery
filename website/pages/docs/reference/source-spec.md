# Source Spec Reference

Following are available options for the top level source plugin `spec` object. 

Note: For configuring individual plugins, please refer to the configuration section from the relevant plugins from [here](https://www.cloudquery.io/docs/plugins/sources). (e.g. [AWS plugin configuration](https://github.com/cloudquery/cloudquery/blob/main/plugins/source/aws/docs/configuration.md)). Also check out our [recipes](https://www.cloudquery.io/docs/recipes/overview) for common configuration examples.

## Example

This example configures the AWS plugin, and connects is to a `postgresql` destination:

```yaml
kind: source
spec:
  name: "aws"
  path: "cloudquery/aws"
<<<<<<< HEAD
  version: "v5.1.2" # latest version of aws plugin
  tables: ["*"]
=======
  version: "v6.0.0" # latest version of aws plugin
>>>>>>> 75162dd3
  destinations: ["postgresql"]

  spec:
```

## Spec

### name

(`string`, required)

Name of the plugin. If you have multiple source plugins, this must be unique. 

The name field may be used to uniquely identify a particular source configuration. For example, if you have two configs for the AWS plugin for syncing different accounts, one may be named `aws-account-1` and the other `aws-account-2`. In this case, the `path` option below must be used to specify the download path for the plugin.

### registry

(`string`, optional, default: `github`, available: `github`, `local`, `grpc`)

- `github`: CloudQuery will look for and download the plugin from GitHub, and then execute it.
- `local`: CloudQuery will execute the plugin from a local path. 
- `grpc`: mostly useful in debug mode when plugin is already running in a different terminal, CloudQuery will connect to the gRPC plugin server directly without spawning the process.

### path

(`string`, required)

Configures how to retrieve the plugin. The contents depend on the value of `registry` (`github` by default).

- For plugins hosted on GitHub, `path` should be of the form `"<org>/<repository>"`. For official plugins, should be `cloudquery/<plugin-name>`.
- For plugins that are located in the local filesystem, `path` should a filesystem path to the plugin binary.
- To connect to a running plugin via `grpc` (mostly useful for debugging), `path` should be the host-port of the plugin (e.g. `localhost:7777`).

### version

(`string`, required)

`version` must be a valid [SemVer](https://semver.org/)), e.g. `vMajor.Minor.Patch`. You can find all official plugin versions under [cloudquery/cloudquery/releases](https://github.com/cloudquery/cloudquery/releases), and for community plugins you can find it in the relevant community repository.

### tables

(`[]string`, optional, default: `["*"]`)

Tables to sync from the source plugin. It accepts wildcards. For example, to match all EC2-related tables, : `aws_ec2_*`. Matched tables will also sync all their descendant tables, unless these are skipped in `skip_tables`.

### skip_tables

(`[]string`, optional, default: `[]`)

Useful when using wildcards in `tables`. Specify which tables to skip when syncing the source plugin. Note that if a table with dependencies is skipped, all its dependant tables will also be skipped.

### destinations

(`[]string`, required)

Specify the names of the destinations to sync the data of the source plugin to.

### concurrency

(`int`, optional, default: `1000000`, introduced in CLI `v1.4.1`)

A best effort maximum number of Go routines to use. Lower this number to reduce memory usage.

### spec

(`object`, optional)

Plugin specific configurations. Visit [source plugins](/docs/plugins/sources) documentation for more information.<|MERGE_RESOLUTION|>--- conflicted
+++ resolved
@@ -13,12 +13,8 @@
 spec:
   name: "aws"
   path: "cloudquery/aws"
-<<<<<<< HEAD
-  version: "v5.1.2" # latest version of aws plugin
+  version: "v6.0.0" # latest version of aws plugin
   tables: ["*"]
-=======
-  version: "v6.0.0" # latest version of aws plugin
->>>>>>> 75162dd3
   destinations: ["postgresql"]
 
   spec:
