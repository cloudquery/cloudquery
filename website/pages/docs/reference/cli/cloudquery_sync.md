--- conflicted
+++ resolved
@@ -32,24 +32,13 @@
 ### Options inherited from parent commands
 
 ```
-<<<<<<< HEAD
-      --color string             Enable colorized output (on, off, auto) (default "auto")
-      --data-dir string          set persistent data directory (env: CQ_DATA_DIR) (default "./.cq")
+      --cq-dir string            directory to store cloudquery files, such as downloaded plugins (default ".cq")
       --log-console              enable console logging
       --log-file-name string     Log filename (default "cloudquery.log")
       --log-format string        Logging format (json, text) (default "text")
       --log-level string         Logging level (default "info")
       --no-log-file              Disable logging to file
       --telemetry-level string   Telemetry level (none, errors, all) (default "all")
-=======
-      --cq-dir string          directory to store cloudquery files, such as downloaded plugins (default ".cq")
-      --log-console            enable console logging
-      --log-file-name string   Log filename (default "cloudquery.log")
-      --log-format string      Logging format (json, text) (default "text")
-      --log-level string       Logging level (default "info")
-      --no-log-file            Disable logging to file
-      --no-telemetry           disable telemetry collection
->>>>>>> 788a36dd
 ```
 
 ### SEE ALSO
