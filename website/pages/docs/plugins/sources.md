--- conflicted
+++ resolved
@@ -11,21 +11,12 @@
 | [AWS][aws] | v2.5.2         | [Changelog][AWS-Changelog]          | GA |
 | [Azure][azure] | v1.0.5         | [Changelog][Azure-Changelog]        | GA |    
 | [GCP][gcp] | v2.0.0         | [Changelog][GCP-Changelog]          | GA |
-<<<<<<< HEAD
-| [DigitalOcean][digitalocean] | v2.0.2         | [Changelog][DigitalOcean-Changelog] | GA |
-| [GitHub][github] | v1.0.5         | [Changelog][GitHub-Changelog]       | GA |
-| [Heroku][heroku] | v2.0.2         | [Changelog][Heroku-Changelog]       | Preview |
-| [k8s][k8s] | v1.2.2         | [Changelog][k8s-Changelog]          | Preview |
-| [Okta][okta] | v1.0.5         | [Changelog][Okta-Changelog]         | Preview |
-| [Terraform][terraform] | v1.0.5         | [Changelog][Terraform-Changelog]    | Preview |
-=======
 | [DigitalOcean][digitalocean] | v2.0.3         | [Changelog][DigitalOcean-Changelog] | GA |
-| [GitHub][github]      | v1.0.2         | [Changelog][GitHub-Changelog]       | GA |
+| [GitHub][github]      | v1.0.5         | [Changelog][GitHub-Changelog]       | GA |
 | [Heroku][heroku] | v2.0.3         | [Changelog][Heroku-Changelog]       | Preview |
 | [k8s][k8s] | v2.0.0         | [Changelog][k8s-Changelog]          | Preview |
 | [Okta][okta] | v1.0.7         | [Changelog][Okta-Changelog]         | Preview |
 | [Terraform][terraform] | v1.0.6         | [Changelog][Terraform-Changelog]    | Preview |
->>>>>>> 928c51ab
 
 ## Community
 
