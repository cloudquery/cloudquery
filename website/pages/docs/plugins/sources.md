--- conflicted
+++ resolved
@@ -9,17 +9,10 @@
 | **Name**              | Latest Version | Changelog                           | Stage |
 |-----------------------|----------------|-------------------------------------|-------|
 | [AWS][aws] | v3.8.0         | [Changelog][AWS-Changelog]          | GA |
-<<<<<<< HEAD
-| [Azure][azure] | v1.1.0         | [Changelog][Azure-Changelog]        | GA |    
-| [GCP][gcp] | v2.3.0         | [Changelog][GCP-Changelog]          | GA |
-| [DigitalOcean][digitalocean] | v2.2.0         | [Changelog][DigitalOcean-Changelog] | GA |
-| [GitHub][github] | v1.1.0         | [Changelog][GitHub-Changelog]       | GA |
-=======
 | [Azure][azure] | v1.2.0         | [Changelog][Azure-Changelog]        | GA |    
 | [GCP][gcp] | v2.4.0         | [Changelog][GCP-Changelog]          | GA |
-| [DigitalOcean][digitalocean] | v2.1.0         | [Changelog][DigitalOcean-Changelog] | GA |
+| [DigitalOcean][digitalocean] | v2.2.0         | [Changelog][DigitalOcean-Changelog] | GA |
 | [GitHub][github] | v1.2.0         | [Changelog][GitHub-Changelog]       | GA |
->>>>>>> ab3c56f9
 | [Heroku][heroku] | v2.1.0         | [Changelog][Heroku-Changelog]       | Preview |
 | [k8s][k8s] | v2.2.0         | [Changelog][k8s-Changelog]          | Preview |
 | [Okta][okta] | v1.1.0        | [Changelog][Okta-Changelog]         | Preview |
