--- conflicted
+++ resolved
@@ -15,13 +15,8 @@
 | [GitHub][github]      | v1.0.6         | [Changelog][GitHub-Changelog]       | GA |
 | [Heroku][heroku] | v2.0.5         | [Changelog][Heroku-Changelog]       | Preview |
 | [k8s][k8s] | v2.0.1         | [Changelog][k8s-Changelog]          | Preview |
-<<<<<<< HEAD
 | [Okta][okta] | v1.0.9         | [Changelog][Okta-Changelog]         | Preview |
-| [Terraform][terraform] | v1.0.7         | [Changelog][Terraform-Changelog]    | Preview |
-=======
-| [Okta][okta] | v1.0.8         | [Changelog][Okta-Changelog]         | Preview |
 | [Terraform][terraform] | v1.0.8         | [Changelog][Terraform-Changelog]    | Preview |
->>>>>>> f5bb7e77
 
 ## Community
 
