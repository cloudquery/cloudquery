# Source Plugins

## Official

Documentation, configuration and available tables for every plugin are available in the relevant GitHub repository.

Official source plugins follow [release stages](source-plugin-release-stages).

| **Name**              | Latest Version | Changelog                           | Stage |
|-----------------------|----------------|-------------------------------------|-------|
<<<<<<< HEAD
| [AWS][aws] | v3.0.1         | [Changelog][AWS-Changelog]          | GA |
| [Azure][azure] | v1.0.6         | [Changelog][Azure-Changelog]        | GA |    
| [GCP][gcp] | v2.0.2         | [Changelog][GCP-Changelog]          | GA |
=======
| [AWS][aws] | v3.1.0         | [Changelog][AWS-Changelog]          | GA |
| [Azure][azure] | v1.0.5         | [Changelog][Azure-Changelog]        | GA |    
| [GCP][gcp] | v2.0.3         | [Changelog][GCP-Changelog]          | GA |
>>>>>>> 9e456dc3
| [DigitalOcean][digitalocean] | v2.0.4         | [Changelog][DigitalOcean-Changelog] | GA |
| [GitHub][github]      | v1.0.5         | [Changelog][GitHub-Changelog]       | GA |
| [Heroku][heroku] | v2.0.4         | [Changelog][Heroku-Changelog]       | Preview |
| [k8s][k8s] | v2.0.1         | [Changelog][k8s-Changelog]          | Preview |
| [Okta][okta] | v1.0.8         | [Changelog][Okta-Changelog]         | Preview |
| [Terraform][terraform] | v1.0.6         | [Changelog][Terraform-Changelog]    | Preview |

## Community

| **Name**                                                     |
|--------------------------------------------------------------|
| [Yandex](https://github.com/yandex-cloud/cq-provider-yandex) |

[aws]: https://github.com/cloudquery/cloudquery/tree/main/plugins/source/aws/README.md
[gcp]: https://github.com/cloudquery/cloudquery/tree/main/plugins/source/gcp/README.md
[azure]: https://github.com/cloudquery/cloudquery/tree/main/plugins/source/azure/README.md
[digitalocean]: https://github.com/cloudquery/cloudquery/tree/main/plugins/source/digitalocean/README.md
[github]: https://github.com/cloudquery/cloudquery/tree/main/plugins/source/github/README.md
[heroku]: https://github.com/cloudquery/cloudquery/tree/main/plugins/source/heroku/README.md
[k8s]: https://github.com/cloudquery/cloudquery/tree/main/plugins/source/k8s/README.md
[okta]: https://github.com/cloudquery/cloudquery/tree/main/plugins/source/okta/README.md
[terraform]: https://github.com/cloudquery/cloudquery/tree/main/plugins/source/terraform/README.md
[AWS-Changelog]: https://github.com/cloudquery/cloudquery/blob/main/plugins/source/aws/CHANGELOG.md
[Azure-Changelog]: https://github.com/cloudquery/cloudquery/blob/main/plugins/source/azure/CHANGELOG.md
[GCP-Changelog]: https://github.com/cloudquery/cloudquery/blob/main/plugins/source/gcp/CHANGELOG.md
[DigitalOcean-Changelog]: https://github.com/cloudquery/cloudquery/blob/main/plugins/source/digitalocean/CHANGELOG.md
[GitHub-Changelog]: https://github.com/cloudquery/cloudquery/blob/main/plugins/source/github/CHANGELOG.md
[Heroku-Changelog]: https://github.com/cloudquery/cloudquery/blob/main/plugins/source/heroku/CHANGELOG.md
[k8s-Changelog]: https://github.com/cloudquery/cloudquery/blob/main/plugins/source/k8s/CHANGELOG.md
[Okta-Changelog]: https://github.com/cloudquery/cloudquery/blob/main/plugins/source/okta/CHANGELOG.md
[Terraform-Changelog]: https://github.com/cloudquery/cloudquery/blob/main/plugins/source/terraform/CHANGELOG.md<|MERGE_RESOLUTION|>--- conflicted
+++ resolved
@@ -8,15 +8,9 @@
 
 | **Name**              | Latest Version | Changelog                           | Stage |
 |-----------------------|----------------|-------------------------------------|-------|
-<<<<<<< HEAD
-| [AWS][aws] | v3.0.1         | [Changelog][AWS-Changelog]          | GA |
+| [AWS][aws] | v3.1.0         | [Changelog][AWS-Changelog]          | GA |
 | [Azure][azure] | v1.0.6         | [Changelog][Azure-Changelog]        | GA |    
-| [GCP][gcp] | v2.0.2         | [Changelog][GCP-Changelog]          | GA |
-=======
-| [AWS][aws] | v3.1.0         | [Changelog][AWS-Changelog]          | GA |
-| [Azure][azure] | v1.0.5         | [Changelog][Azure-Changelog]        | GA |    
 | [GCP][gcp] | v2.0.3         | [Changelog][GCP-Changelog]          | GA |
->>>>>>> 9e456dc3
 | [DigitalOcean][digitalocean] | v2.0.4         | [Changelog][DigitalOcean-Changelog] | GA |
 | [GitHub][github]      | v1.0.5         | [Changelog][GitHub-Changelog]       | GA |
 | [Heroku][heroku] | v2.0.4         | [Changelog][Heroku-Changelog]       | Preview |
