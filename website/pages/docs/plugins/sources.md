--- conflicted
+++ resolved
@@ -13,19 +13,11 @@
 | [GCP][gcp] | v2.2.2         | [Changelog][GCP-Changelog]          | GA |
 | [DigitalOcean][digitalocean] | v2.1.0         | [Changelog][DigitalOcean-Changelog] | GA |
 | [GitHub][github] | v1.1.0         | [Changelog][GitHub-Changelog]       | GA |
-<<<<<<< HEAD
-| [Heroku][heroku] | v2.0.7         | [Changelog][Heroku-Changelog]       | Preview |
+| [Heroku][heroku] | v2.1.0         | [Changelog][Heroku-Changelog]       | Preview |
 | [k8s][k8s] | v2.2.0         | [Changelog][k8s-Changelog]          | Preview |
-| [Okta][okta] | v1.0.11        | [Changelog][Okta-Changelog]         | Preview |
-| [Terraform][terraform] | v1.0.10         | [Changelog][Terraform-Changelog]    | Preview |
-| [Cloudflare][cloudflare] | v2.0.8         | [Changelog][Cloudflare-Changelog]   | Preview |
-=======
-| [Heroku][heroku] | v2.1.0         | [Changelog][Heroku-Changelog]       | Preview |
-| [k8s][k8s] | v2.1.2         | [Changelog][k8s-Changelog]          | Preview |
 | [Okta][okta] | v1.1.0        | [Changelog][Okta-Changelog]         | Preview |
 | [Terraform][terraform] | v1.1.0         | [Changelog][Terraform-Changelog]    | Preview |
 | [Cloudflare][cloudflare] | v2.1.0         | [Changelog][Cloudflare-Changelog]   | Preview |
->>>>>>> d11fa0f8
 
 ## Community
 
