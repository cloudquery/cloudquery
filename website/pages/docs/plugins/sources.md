--- conflicted
+++ resolved
@@ -12,15 +12,9 @@
 | [Azure][azure] | v1.0.8         | [Changelog][Azure-Changelog]        | GA |    
 | [GCP][gcp] | v2.0.6         | [Changelog][GCP-Changelog]          | GA |
 | [DigitalOcean][digitalocean] | v2.0.6         | [Changelog][DigitalOcean-Changelog] | GA |
-<<<<<<< HEAD
-| [GitHub][github]      | v1.0.7         | [Changelog][GitHub-Changelog]       | GA |
+| [GitHub][github] | v1.0.8         | [Changelog][GitHub-Changelog]       | GA |
 | [Heroku][heroku] | v2.0.6         | [Changelog][Heroku-Changelog]       | Preview |
-| [k8s][k8s] | v2.0.2         | [Changelog][k8s-Changelog]          | Preview |
-=======
-| [GitHub][github] | v1.0.8         | [Changelog][GitHub-Changelog]       | GA |
-| [Heroku][heroku] | v2.0.5         | [Changelog][Heroku-Changelog]       | Preview |
 | [k8s][k8s] | v2.0.3         | [Changelog][k8s-Changelog]          | Preview |
->>>>>>> 99b268c1
 | [Okta][okta] | v1.0.9         | [Changelog][Okta-Changelog]         | Preview |
 | [Terraform][terraform] | v1.0.9         | [Changelog][Terraform-Changelog]    | Preview |
 
