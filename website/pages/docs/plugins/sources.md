--- conflicted
+++ resolved
@@ -15,15 +15,9 @@
 | [GitHub][github] | v1.1.0         | [Changelog][GitHub-Changelog]       | GA |
 | [Heroku][heroku] | v2.1.0         | [Changelog][Heroku-Changelog]       | Preview |
 | [k8s][k8s] | v2.1.2         | [Changelog][k8s-Changelog]          | Preview |
-<<<<<<< HEAD
-| [Okta][okta] | v1.0.11        | [Changelog][Okta-Changelog]         | Preview |
-| [Terraform][terraform] | v1.0.10         | [Changelog][Terraform-Changelog]    | Preview |
-| [Cloudflare][cloudflare] | v2.1.0         | [Changelog][Cloudflare-Changelog]   | Preview |
-=======
 | [Okta][okta] | v1.1.0        | [Changelog][Okta-Changelog]         | Preview |
 | [Terraform][terraform] | v1.1.0         | [Changelog][Terraform-Changelog]    | Preview |
-| [Cloudflare][cloudflare] | v2.0.8         | [Changelog][Cloudflare-Changelog]   | Preview |
->>>>>>> 0e9994fb
+| [Cloudflare][cloudflare] | v2.1.0         | [Changelog][Cloudflare-Changelog]   | Preview |
 
 ## Community
 
