--- conflicted
+++ resolved
@@ -9,13 +9,8 @@
 | **Name**              | Latest Version | Changelog                           | Stage |
 |-----------------------|----------------|-------------------------------------|-------|
 | [AWS][aws] | v3.8.0         | [Changelog][AWS-Changelog]          | GA |
-<<<<<<< HEAD
-| [Azure][azure] | v1.1.0         | [Changelog][Azure-Changelog]        | GA |    
+| [Azure][azure] | v1.2.0         | [Changelog][Azure-Changelog]        | GA |    
 | [GCP][gcp] | v2.4.0         | [Changelog][GCP-Changelog]          | GA |
-=======
-| [Azure][azure] | v1.2.0         | [Changelog][Azure-Changelog]        | GA |    
-| [GCP][gcp] | v2.3.0         | [Changelog][GCP-Changelog]          | GA |
->>>>>>> 913f4d43
 | [DigitalOcean][digitalocean] | v2.1.0         | [Changelog][DigitalOcean-Changelog] | GA |
 | [GitHub][github] | v1.2.0         | [Changelog][GitHub-Changelog]       | GA |
 | [Heroku][heroku] | v2.1.0         | [Changelog][Heroku-Changelog]       | Preview |
