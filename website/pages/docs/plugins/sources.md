--- conflicted
+++ resolved
@@ -10,13 +10,8 @@
 |-----------------------|----------------|-------------------------------------|-------|
 | [AWS][aws] | v3.5.2         | [Changelog][AWS-Changelog]          | GA |
 | [Azure][azure] | v1.0.9         | [Changelog][Azure-Changelog]        | GA |    
-<<<<<<< HEAD
 | [GCP][gcp] | v2.2.1         | [Changelog][GCP-Changelog]          | GA |
-| [DigitalOcean][digitalocean] | v2.0.7         | [Changelog][DigitalOcean-Changelog] | GA |
-=======
-| [GCP][gcp] | v2.2.0         | [Changelog][GCP-Changelog]          | GA |
 | [DigitalOcean][digitalocean] | v2.0.8         | [Changelog][DigitalOcean-Changelog] | GA |
->>>>>>> a7c6d5b8
 | [GitHub][github]             | v1.0.8         | [Changelog][GitHub-Changelog]       | GA |
 | [Heroku][heroku]             | v2.0.6         | [Changelog][Heroku-Changelog]       | Preview |
 | [k8s][k8s] | v2.1.0         | [Changelog][k8s-Changelog]          | Preview |
