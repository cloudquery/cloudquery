# Source Plugins

## Official

Documentation, configuration and available tables for every plugin are available in the relevant GitHub repository.

Official source plugins follow [release stages](source-plugin-release-stages).

| **Name**              | Latest Version | Changelog                           | Stage |
|-----------------------|----------------|-------------------------------------|-------|
| [AWS][aws] | v3.4.1         | [Changelog][AWS-Changelog]          | GA |
| [Azure][azure] | v1.0.6         | [Changelog][Azure-Changelog]        | GA |    
<<<<<<< HEAD
| [GCP][gcp] | v2.0.3         | [Changelog][GCP-Changelog]          | GA |
| [DigitalOcean][digitalocean] | v2.0.4         | [Changelog][DigitalOcean-Changelog] | GA |
| [GitHub][github] | v1.0.7         | [Changelog][GitHub-Changelog]       | GA |
| [Heroku][heroku] | v2.0.4         | [Changelog][Heroku-Changelog]       | Preview |
=======
| [GCP][gcp] | v2.0.4         | [Changelog][GCP-Changelog]          | GA |
| [DigitalOcean][digitalocean] | v2.0.5         | [Changelog][DigitalOcean-Changelog] | GA |
| [GitHub][github]      | v1.0.6         | [Changelog][GitHub-Changelog]       | GA |
| [Heroku][heroku] | v2.0.5         | [Changelog][Heroku-Changelog]       | Preview |
>>>>>>> 723276c7
| [k8s][k8s] | v2.0.1         | [Changelog][k8s-Changelog]          | Preview |
| [Okta][okta] | v1.0.9         | [Changelog][Okta-Changelog]         | Preview |
| [Terraform][terraform] | v1.0.8         | [Changelog][Terraform-Changelog]    | Preview |

## Community

| **Name**                                                     |
|--------------------------------------------------------------|
| [Yandex](https://github.com/yandex-cloud/cq-provider-yandex) |

[aws]: https://github.com/cloudquery/cloudquery/tree/main/plugins/source/aws/README.md
[gcp]: https://github.com/cloudquery/cloudquery/tree/main/plugins/source/gcp/README.md
[azure]: https://github.com/cloudquery/cloudquery/tree/main/plugins/source/azure/README.md
[digitalocean]: https://github.com/cloudquery/cloudquery/tree/main/plugins/source/digitalocean/README.md
[github]: https://github.com/cloudquery/cloudquery/tree/main/plugins/source/github/README.md
[heroku]: https://github.com/cloudquery/cloudquery/tree/main/plugins/source/heroku/README.md
[k8s]: https://github.com/cloudquery/cloudquery/tree/main/plugins/source/k8s/README.md
[okta]: https://github.com/cloudquery/cloudquery/tree/main/plugins/source/okta/README.md
[terraform]: https://github.com/cloudquery/cloudquery/tree/main/plugins/source/terraform/README.md
[AWS-Changelog]: https://github.com/cloudquery/cloudquery/blob/main/plugins/source/aws/CHANGELOG.md
[Azure-Changelog]: https://github.com/cloudquery/cloudquery/blob/main/plugins/source/azure/CHANGELOG.md
[GCP-Changelog]: https://github.com/cloudquery/cloudquery/blob/main/plugins/source/gcp/CHANGELOG.md
[DigitalOcean-Changelog]: https://github.com/cloudquery/cloudquery/blob/main/plugins/source/digitalocean/CHANGELOG.md
[GitHub-Changelog]: https://github.com/cloudquery/cloudquery/blob/main/plugins/source/github/CHANGELOG.md
[Heroku-Changelog]: https://github.com/cloudquery/cloudquery/blob/main/plugins/source/heroku/CHANGELOG.md
[k8s-Changelog]: https://github.com/cloudquery/cloudquery/blob/main/plugins/source/k8s/CHANGELOG.md
[Okta-Changelog]: https://github.com/cloudquery/cloudquery/blob/main/plugins/source/okta/CHANGELOG.md
[Terraform-Changelog]: https://github.com/cloudquery/cloudquery/blob/main/plugins/source/terraform/CHANGELOG.md<|MERGE_RESOLUTION|>--- conflicted
+++ resolved
@@ -10,17 +10,10 @@
 |-----------------------|----------------|-------------------------------------|-------|
 | [AWS][aws] | v3.4.1         | [Changelog][AWS-Changelog]          | GA |
 | [Azure][azure] | v1.0.6         | [Changelog][Azure-Changelog]        | GA |    
-<<<<<<< HEAD
-| [GCP][gcp] | v2.0.3         | [Changelog][GCP-Changelog]          | GA |
-| [DigitalOcean][digitalocean] | v2.0.4         | [Changelog][DigitalOcean-Changelog] | GA |
-| [GitHub][github] | v1.0.7         | [Changelog][GitHub-Changelog]       | GA |
-| [Heroku][heroku] | v2.0.4         | [Changelog][Heroku-Changelog]       | Preview |
-=======
 | [GCP][gcp] | v2.0.4         | [Changelog][GCP-Changelog]          | GA |
 | [DigitalOcean][digitalocean] | v2.0.5         | [Changelog][DigitalOcean-Changelog] | GA |
-| [GitHub][github]      | v1.0.6         | [Changelog][GitHub-Changelog]       | GA |
+| [GitHub][github]      | v1.0.7         | [Changelog][GitHub-Changelog]       | GA |
 | [Heroku][heroku] | v2.0.5         | [Changelog][Heroku-Changelog]       | Preview |
->>>>>>> 723276c7
 | [k8s][k8s] | v2.0.1         | [Changelog][k8s-Changelog]          | Preview |
 | [Okta][okta] | v1.0.9         | [Changelog][Okta-Changelog]         | Preview |
 | [Terraform][terraform] | v1.0.8         | [Changelog][Terraform-Changelog]    | Preview |
