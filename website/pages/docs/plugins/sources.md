--- conflicted
+++ resolved
@@ -14,17 +14,14 @@
 | [DigitalOcean][digitalocean] | v2.1.0         | [Changelog][DigitalOcean-Changelog] | GA |
 | [GitHub][github] | v1.2.0         | [Changelog][GitHub-Changelog]       | GA |
 | [Heroku][heroku] | v2.1.0         | [Changelog][Heroku-Changelog]       | Preview |
-<<<<<<< HEAD
 | [k8s][k8s] | v2.2.0         | [Changelog][k8s-Changelog]          | Preview |
 | [Okta][okta] | v1.1.0        | [Changelog][Okta-Changelog]         | Preview |
 | [Terraform][terraform] | v1.1.0         | [Changelog][Terraform-Changelog]    | Preview |
 | [Cloudflare][cloudflare] | v2.2.0         | [Changelog][Cloudflare-Changelog]   | Preview |
-=======
 | [k8s][k8s] | v2.3.0         | [Changelog][k8s-Changelog]          | Preview |
 | [Okta][okta] | v1.2.0        | [Changelog][Okta-Changelog]         | Preview |
 | [Terraform][terraform] | v1.2.0         | [Changelog][Terraform-Changelog]    | Preview |
-| [Cloudflare][cloudflare] | v2.1.0         | [Changelog][Cloudflare-Changelog]   | Preview |
->>>>>>> 913f4d43
+| [Cloudflare][cloudflare] | v2.2.0         | [Changelog][Cloudflare-Changelog]   | Preview |
 
 ## Community
 
