# Source Plugins

## Official

Documentation, configuration and available tables for every plugin are available in the relevant GitHub repository.

Official source plugins follow [release stages](source-plugin-release-stages).

| **Name**              | Latest Version | Changelog                           | Stage |
|-----------------------|----------------|-------------------------------------|-------|
| [AWS][aws]            | v2.0.0         | [Changelog][AWS-Changelog]          | GA |
| [Azure][azure] | v1.0.1         | [Changelog][Azure-Changelog]        | GA |    
| [GCP][gcp]            | v1.0.0         | [Changelog][GCP-Changelog]          | GA |
<<<<<<< HEAD
| [DigitalOcean][digitalocean] | v1.0.0         | [Changelog][DigitalOcean-Changelog] | GA |
| [GitHub][github] | v1.0.1         | [Changelog][GitHub-Changelog]       | GA |
=======
| [DigitalOcean][digitalocean] | v1.0.1         | [Changelog][DigitalOcean-Changelog] | GA |
| [GitHub][github]      | v1.0.0         | [Changelog][GitHub-Changelog]       | GA |
>>>>>>> 81819d62
| [Heroku][heroku]      | v1.0.0         | [Changelog][Heroku-Changelog]       | Preview |
| [k8s][k8s] | v1.1.0         | [Changelog][k8s-Changelog]          | Preview |
| [Okta][okta]          | v1.0.0         | [Changelog][Okta-Changelog]         | Preview |
| [Terraform][terraform] | v1.0.1         | [Changelog][Terraform-Changelog]    | Preview |

## Community

| **Name**                                                     |
|--------------------------------------------------------------|
| [Yandex](https://github.com/yandex-cloud/cq-provider-yandex) |

[aws]: https://github.com/cloudquery/cloudquery/tree/main/plugins/source/aws/README.md
[gcp]: https://github.com/cloudquery/cloudquery/tree/main/plugins/source/gcp/README.md
[azure]: https://github.com/cloudquery/cloudquery/tree/main/plugins/source/azure/README.md
[digitalocean]: https://github.com/cloudquery/cloudquery/tree/main/plugins/source/digitalocean/README.md
[github]: https://github.com/cloudquery/cloudquery/tree/main/plugins/source/github/README.md
[heroku]: https://github.com/cloudquery/cloudquery/tree/main/plugins/source/heroku/README.md
[k8s]: https://github.com/cloudquery/cloudquery/tree/main/plugins/source/k8s/README.md
[okta]: https://github.com/cloudquery/cloudquery/tree/main/plugins/source/okta/README.md
[terraform]: https://github.com/cloudquery/cloudquery/tree/main/plugins/source/terraform/README.md
[AWS-Changelog]: https://github.com/cloudquery/cloudquery/blob/main/plugins/source/aws/CHANGELOG.md
[Azure-Changelog]: https://github.com/cloudquery/cloudquery/blob/main/plugins/source/azure/CHANGELOG.md
[GCP-Changelog]: https://github.com/cloudquery/cloudquery/blob/main/plugins/source/gcp/CHANGELOG.md
[DigitalOcean-Changelog]: https://github.com/cloudquery/cloudquery/blob/main/plugins/source/digitalocean/CHANGELOG.md
[GitHub-Changelog]: https://github.com/cloudquery/cloudquery/blob/main/plugins/source/github/CHANGELOG.md
[Heroku-Changelog]: https://github.com/cloudquery/cloudquery/blob/main/plugins/source/heroku/CHANGELOG.md
[k8s-Changelog]: https://github.com/cloudquery/cloudquery/blob/main/plugins/source/k8s/CHANGELOG.md
[Okta-Changelog]: https://github.com/cloudquery/cloudquery/blob/main/plugins/source/okta/CHANGELOG.md
[Terraform-Changelog]: https://github.com/cloudquery/cloudquery/blob/main/plugins/source/terraform/CHANGELOG.md<|MERGE_RESOLUTION|>--- conflicted
+++ resolved
@@ -11,13 +11,8 @@
 | [AWS][aws]            | v2.0.0         | [Changelog][AWS-Changelog]          | GA |
 | [Azure][azure] | v1.0.1         | [Changelog][Azure-Changelog]        | GA |    
 | [GCP][gcp]            | v1.0.0         | [Changelog][GCP-Changelog]          | GA |
-<<<<<<< HEAD
-| [DigitalOcean][digitalocean] | v1.0.0         | [Changelog][DigitalOcean-Changelog] | GA |
-| [GitHub][github] | v1.0.1         | [Changelog][GitHub-Changelog]       | GA |
-=======
 | [DigitalOcean][digitalocean] | v1.0.1         | [Changelog][DigitalOcean-Changelog] | GA |
-| [GitHub][github]      | v1.0.0         | [Changelog][GitHub-Changelog]       | GA |
->>>>>>> 81819d62
+| [GitHub][github]      | v1.0.1         | [Changelog][GitHub-Changelog]       | GA |
 | [Heroku][heroku]      | v1.0.0         | [Changelog][Heroku-Changelog]       | Preview |
 | [k8s][k8s] | v1.1.0         | [Changelog][k8s-Changelog]          | Preview |
 | [Okta][okta]          | v1.0.0         | [Changelog][Okta-Changelog]         | Preview |
