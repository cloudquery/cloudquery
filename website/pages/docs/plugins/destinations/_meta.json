--- conflicted
+++ resolved
@@ -1,13 +1,8 @@
 {
   "overview": "Overview",
+  "bigquery": "BigQuery",
   "csv": "CSV",
   "postgresql": "PostgreSQL",
   "snowflake": "Snowflake",
-<<<<<<< HEAD
-  "sqlite": "SQLite",
-  "csv": "CSV",
-  "bigquery": "BigQuery"
-=======
   "sqlite": "SQLite"
->>>>>>> 7cc803b8
 }