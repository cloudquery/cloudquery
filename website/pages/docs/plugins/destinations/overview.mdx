---
title: Destinations
---

import { PluginsTable } from "../../../../components/PluginsTable";
import { getPluginsData } from '../../../../utils/plugins'
import { useSSG } from 'nextra/ssg'

{/* <!-- vale off --> */}
export const getStaticProps = () => {
  return {
    props: {
      ssg: {
        plugins: getPluginsData("destinations")
      }
    }
  }
}

{/* <!-- vale on --> */}

# Destination Plugins

This is a list of all official and community destination plugins.

## Official

<<<<<<< HEAD
<PluginsTable
    type="destination"
    plugins={
        [
            { name: "Azure Blob Storage", stage:"Preview", id: `azblob` },
            { name: "BigQuery", stage:"Preview" },
            { name: "CSV", stage:"Deprecated(Use File)" },
            { name: "File", stage:"Preview" },
            { name: "Firehose", stage:"Preview" },
            { name: "GCS", stage:"Preview" },
            { name: "Kafka", stage:"Preview" },
            { name: "MongoDB", stage:"Preview" },
            { name: "Microsoft SQL Server", stage:"Preview", id: `mssql` },
            { name: "Neo4j", stage:"Preview" },
            { name: "PostgreSQL", stage:"GA", meta: () => <sup>*</sup> },
            { name: "SQLite", stage:"Preview" },
            { name: "S3", stage:"Preview" },
            { name: "Snowflake", stage:"Preview" },
        ]
    }
/>
=======
<PluginsTable type="destination" plugins={Object.values(useSSG().plugins)}/>
>>>>>>> 8efa5f1b

<sup>*</sup> The PostgreSQL plugin also supports writing to CockroachDB.<|MERGE_RESOLUTION|>--- conflicted
+++ resolved
@@ -25,30 +25,6 @@
 
 ## Official
 
-<<<<<<< HEAD
-<PluginsTable
-    type="destination"
-    plugins={
-        [
-            { name: "Azure Blob Storage", stage:"Preview", id: `azblob` },
-            { name: "BigQuery", stage:"Preview" },
-            { name: "CSV", stage:"Deprecated(Use File)" },
-            { name: "File", stage:"Preview" },
-            { name: "Firehose", stage:"Preview" },
-            { name: "GCS", stage:"Preview" },
-            { name: "Kafka", stage:"Preview" },
-            { name: "MongoDB", stage:"Preview" },
-            { name: "Microsoft SQL Server", stage:"Preview", id: `mssql` },
-            { name: "Neo4j", stage:"Preview" },
-            { name: "PostgreSQL", stage:"GA", meta: () => <sup>*</sup> },
-            { name: "SQLite", stage:"Preview" },
-            { name: "S3", stage:"Preview" },
-            { name: "Snowflake", stage:"Preview" },
-        ]
-    }
-/>
-=======
 <PluginsTable type="destination" plugins={Object.values(useSSG().plugins)}/>
->>>>>>> 8efa5f1b
 
 <sup>*</sup> The PostgreSQL plugin also supports writing to CockroachDB.