--- conflicted
+++ resolved
@@ -10,30 +10,11 @@
 
 ## Official
 
-<<<<<<< HEAD
-| **Name**                 | Latest Version | Changelog                         | Stage |
-|--------------------------|----------------|-----------------------------------|-------|
-| [PostgreSQL][postgresql]<sup>*</sup> | {getLatestVersion("destination", "postgresql")}         | [Changelog][PostgreSQL-Changelog] | GA    |
-| [CSV][csv] | {getLatestVersion("destination", "csv")}         | [Changelog][CSV-Changelog] | Preview|
-| [SQLite][sqlite] | {getLatestVersion("destination", "sqlite")}         | [Changelog][SQLite-Changelog] | Preview|
-| [Snowflake][snowflake] | {getLatestVersion("destination", "snowflake")}         | [Changelog][Snowflake-Changelog] | Preview|
-| [BigQuery][bigquery] | {getLatestVersion("destination", "bigquery")}         | [Changelog][BigQuery-Changelog] | Preview|
-
-[PostgreSQL]: /docs/plugins/destinations/postgresql/overview
-[PostgreSQL-Changelog]: https://github.com/cloudquery/cloudquery/blob/main/plugins/destination/postgresql/CHANGELOG.md
-[CSV]: /docs/plugins/destinations/csv/overview
-[CSV-Changelog]: https://github.com/cloudquery/cloudquery/blob/main/plugins/destination/csv/CHANGELOG.md
-[SQLite]: /docs/plugins/destinations/sqlite/overview
-[SQLite-Changelog]: https://github.com/cloudquery/cloudquery/blob/main/plugins/destination/sqlite/CHANGELOG.md
-[Snowflake]: /docs/plugins/destinations/snowflake/overview
-[Snowflake-Changelog]: https://github.com/cloudquery/cloudquery/blob/main/plugins/destination/snowflake/CHANGELOG.md
-[BigQuery]: /docs/plugins/destinations/bigquery/overview
-[BigQuery-Changelog]: https://github.com/cloudquery/cloudquery/blob/main/plugins/destination/bigquery/CHANGELOG.md
-=======
 <PluginsTable
     type="destination"
     plugins={
         [
+            { name: "BigQuery", stage:"Preview" },
             { name: "CSV", stage:"Preview" },
             { name: "PostgreSQL", stage:"GA", meta: () => <sup>*</sup> },
             { name: "SQLite", stage:"Preview" },
@@ -41,6 +22,5 @@
         ]
     }
 />
->>>>>>> 7cc803b8
 
 <sup>*</sup> The PostgreSQL plugin also supports writing to CockroachDB.