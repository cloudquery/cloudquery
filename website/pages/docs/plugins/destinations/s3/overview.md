--- conflicted
+++ resolved
@@ -52,7 +52,6 @@
 
   Format of the output file. `json` and `csv` are supported.
 
-<<<<<<< HEAD
 - `include_headers` (boolean) (optional)
 
   Whether the first line of the file should be the column headers. Default value is `false`.
@@ -60,8 +59,6 @@
 - `delimiter` (character) (optional)
 
   Character that should be used as the delimiter. Default value is `,`.
-=======
 - `athena` (boolean) (optional, default `false`)
 
-  When `athena` is set to `true`, the S3 plugin will sanitize keys in JSON columns to be compatible with the Hive Metastore / Athena. This allows tables to be created with a Glue Crawler and then queried via Athena, without changes to the table schema.
->>>>>>> d487e3e1
+  When `athena` is set to `true`, the S3 plugin will sanitize keys in JSON columns to be compatible with the Hive Metastore / Athena. This allows tables to be created with a Glue Crawler and then queried via Athena, without changes to the table schema.