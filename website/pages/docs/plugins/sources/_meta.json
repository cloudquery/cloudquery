--- conflicted
+++ resolved
@@ -11,11 +11,7 @@
   "heroku": "Heroku",
   "k8s": "Kubernetes",
   "okta": "Okta",
-<<<<<<< HEAD
   "slack": "Slack",
-  "terraform": "Terraform"
-=======
   "terraform": "Terraform",
   "vercel": "Vercel"
->>>>>>> 5b4d580a
 }