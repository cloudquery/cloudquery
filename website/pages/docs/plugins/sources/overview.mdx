---
title: Sources
---

import { PluginsTable } from "../../../../components/PluginsTable";

# Source Plugins

## Official

Documentation, configuration and available tables for every plugin are available in the relevant GitHub repository.

Official source plugins follow [release stages](#source-plugin-release-stages).

<PluginsTable
    type="source"
    plugins={
        [
            { name: "AWS", stage:"GA" },
            { name: "Azure", stage:"GA" },
            { name: "GCP", stage:"GA" },
            { name: "DigitalOcean", stage:"GA" },
            { name: "GitHub", stage:"GA" },
            { name: "Heroku", stage:"Preview" },
            { name: "k8s", stage:"Preview" },
            { name: "Okta", stage:"Preview" },
            { name: "Terraform", stage:"Preview" },
            { name: "Cloudflare", stage:"Preview" },
            { name: "Gandi", stage:"Preview" },
            { name: "Datadog", stage:"Preview" },
<<<<<<< HEAD
            { name: "Slack", stage:"Preview" },
=======
            { name: "Tailscale", stage:"Preview" },
            { name: "Vercel", stage:"Preview" },
>>>>>>> 5b4d580a
        ]
    }
/>

## Community

| **Name**                                                     |
|--------------------------------------------------------------|
| [Yandex](https://github.com/yandex-cloud/cq-provider-yandex) |

## Source Plugin Release Stages

[Official source plugins](#official) go through two release stages: Preview, and GA.

Both Preview and GA plugins follow [semantic versioning](#semantic-versioning).
The main differences between the two stages are:

1. Preview plugins are still experimental and may have frequent breaking changes.
2. Preview plugins might get deprecated due to lack of usage.
3. Long Term Support with community Discord and bug fixes is only guaranteed for GA plugins.

### Semantic Versioning

For version `Major.Minor.Patch`:

- `Major` is incremented when there are breaking changes (e.g. breaking configuration spec structure, column type changes).
- `Minor` is incremented when we add features in a backwards compatible way.
- `Patch` is incremented when we fix bugs in a backwards compatible way.
<|MERGE_RESOLUTION|>--- conflicted
+++ resolved
@@ -28,12 +28,9 @@
             { name: "Cloudflare", stage:"Preview" },
             { name: "Gandi", stage:"Preview" },
             { name: "Datadog", stage:"Preview" },
-<<<<<<< HEAD
             { name: "Slack", stage:"Preview" },
-=======
             { name: "Tailscale", stage:"Preview" },
             { name: "Vercel", stage:"Preview" },
->>>>>>> 5b4d580a
         ]
     }
 />
