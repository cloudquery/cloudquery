--- conflicted
+++ resolved
@@ -5,14 +5,8 @@
 import toast, { Toaster } from "react-hot-toast";
 import { Container } from "../Container";
 import Features from "../Features";
-<<<<<<< HEAD
-import { Marquee } from "../clients/Marquee";
-import { users } from "../clients/users";
-import { useTheme } from "next-themes";
 import {Integrations} from "../Integrations";
-=======
 import { LogosBlock } from "../clients/LogosBlock";
->>>>>>> 62e39976
 
 export default function Home() {
   const onClick = () => {
