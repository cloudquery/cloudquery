--- conflicted
+++ resolved
@@ -1,10 +1,6 @@
 # Table: aws_cloudformation_stacks
 
-<<<<<<< HEAD
-This table shows data for Cloudformation Stacks.
-=======
-This table shows data for AWS Cloudformation Stacks.
->>>>>>> c8dabe4e
+This table shows data for AWS CloudFormation Stacks.
 
 https://docs.aws.amazon.com/AWSCloudFormation/latest/APIReference/API_Stack.html
 
