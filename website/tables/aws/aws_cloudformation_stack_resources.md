# Table: aws_cloudformation_stack_resources

<<<<<<< HEAD
This table shows data for Cloudformation Stack Resources.
=======
This table shows data for AWS Cloudformation Stack Resources.
>>>>>>> c8dabe4e

https://docs.aws.amazon.com/AWSCloudFormation/latest/APIReference/API_StackResourceSummary.html

The primary key for this table is **_cq_id**.

## Relations

This table depends on [aws_cloudformation_stacks](aws_cloudformation_stacks).

## Columns

| Name          | Type          |
| ------------- | ------------- |
|_cq_source_name|String|
|_cq_sync_time|Timestamp|
|_cq_id (PK)|UUID|
|_cq_parent_id|UUID|
|account_id|String|
|region|String|
|stack_id|String|
|last_updated_timestamp|Timestamp|
|logical_resource_id|String|
|resource_status|String|
|resource_type|String|
|drift_information|JSON|
|module_info|JSON|
|physical_resource_id|String|
|resource_status_reason|String|<|MERGE_RESOLUTION|>--- conflicted
+++ resolved
@@ -1,10 +1,6 @@
 # Table: aws_cloudformation_stack_resources
 
-<<<<<<< HEAD
-This table shows data for Cloudformation Stack Resources.
-=======
-This table shows data for AWS Cloudformation Stack Resources.
->>>>>>> c8dabe4e
+This table shows data for AWS CloudFormation Stack Resources.
 
 https://docs.aws.amazon.com/AWSCloudFormation/latest/APIReference/API_StackResourceSummary.html
 
