# Table: aws_cloudtrail_events

<<<<<<< HEAD
This table shows data for Cloudtrail Events.
=======
This table shows data for AWS Cloudtrail Events.
>>>>>>> c8dabe4e

https://docs.aws.amazon.com/awscloudtrail/latest/APIReference/API_Event.html

The primary key for this table is **event_id**.
It supports incremental syncs based on the **event_time** column.

## Columns

| Name          | Type          |
| ------------- | ------------- |
|_cq_source_name|String|
|_cq_sync_time|Timestamp|
|_cq_id|UUID|
|_cq_parent_id|UUID|
|account_id|String|
|region|String|
|cloud_trail_event|JSON|
|event_time (Incremental Key)|Timestamp|
|access_key_id|String|
|event_id (PK)|String|
|event_name|String|
|event_source|String|
|read_only|String|
|resources|JSON|
|username|String|<|MERGE_RESOLUTION|>--- conflicted
+++ resolved
@@ -1,10 +1,6 @@
 # Table: aws_cloudtrail_events
 
-<<<<<<< HEAD
-This table shows data for Cloudtrail Events.
-=======
-This table shows data for AWS Cloudtrail Events.
->>>>>>> c8dabe4e
+This table shows data for AWS CloudTrail Events.
 
 https://docs.aws.amazon.com/awscloudtrail/latest/APIReference/API_Event.html
 
