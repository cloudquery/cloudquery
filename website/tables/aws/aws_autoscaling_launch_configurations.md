--- conflicted
+++ resolved
@@ -1,10 +1,6 @@
 # Table: aws_autoscaling_launch_configurations
 
-<<<<<<< HEAD
-This table shows data for Autoscaling Launch Configurations.
-=======
-This table shows data for AWS Autoscaling Launch Configurations.
->>>>>>> c8dabe4e
+This table shows data for Auto Scaling Launch Configurations.
 
 https://docs.aws.amazon.com/autoscaling/ec2/APIReference/API_LaunchConfiguration.html
 
