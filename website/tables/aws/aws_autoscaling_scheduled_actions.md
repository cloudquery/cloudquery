# Table: aws_autoscaling_scheduled_actions

<<<<<<< HEAD
This table shows data for Autoscaling Scheduled Actions.
=======
This table shows data for AWS Autoscaling Scheduled Actions.
>>>>>>> c8dabe4e

https://docs.aws.amazon.com/autoscaling/ec2/APIReference/API_ScheduledUpdateGroupAction.html

The primary key for this table is **arn**.

## Columns

| Name          | Type          |
| ------------- | ------------- |
|_cq_source_name|String|
|_cq_sync_time|Timestamp|
|_cq_id|UUID|
|_cq_parent_id|UUID|
|account_id|String|
|region|String|
|arn (PK)|String|
|auto_scaling_group_name|String|
|desired_capacity|Int|
|end_time|Timestamp|
|max_size|Int|
|min_size|Int|
|recurrence|String|
|scheduled_action_arn|String|
|scheduled_action_name|String|
|start_time|Timestamp|
|time|Timestamp|
|time_zone|String|<|MERGE_RESOLUTION|>--- conflicted
+++ resolved
@@ -1,10 +1,6 @@
 # Table: aws_autoscaling_scheduled_actions
 
-<<<<<<< HEAD
-This table shows data for Autoscaling Scheduled Actions.
-=======
-This table shows data for AWS Autoscaling Scheduled Actions.
->>>>>>> c8dabe4e
+This table shows data for Auto Scaling Scheduled Actions.
 
 https://docs.aws.amazon.com/autoscaling/ec2/APIReference/API_ScheduledUpdateGroupAction.html
 
