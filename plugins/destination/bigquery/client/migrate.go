package client

import (
	"context"
	"fmt"
	"net/http"
	"time"

	"cloud.google.com/go/bigquery"
	"github.com/cloudquery/plugin-sdk/schema"
	"golang.org/x/sync/errgroup"
	"google.golang.org/api/googleapi"
)

const (
	concurrentMigrations = 10
	checkTableFrequency  = 6 * time.Second
	maxTableChecks       = 20
)

// Migrate tables. It is the responsibility of the CLI of the client to lock before running migrations.
func (c *Client) Migrate(ctx context.Context, tables schema.Tables) error {
	eg, gctx := errgroup.WithContext(ctx)
	eg.SetLimit(concurrentMigrations)
	for _, table := range tables.FlattenTables() {
		table := table
		eg.Go(func() error {
			c.logger.Debug().Str("table", table.Name).Msg("Migrating table")
			tableExists, err := c.doesTableExist(gctx, c.client, table.Name)
			if err != nil {
				return fmt.Errorf("failed to check if table %s exists: %w", table.Name, err)
			}
			if tableExists {
				c.logger.Debug().Str("table", table.Name).Msg("Table exists, auto-migrating")
				if err := c.autoMigrateTable(gctx, c.client, table); err != nil {
					return err
				}
				err = c.waitForSchemaToMatch(gctx, c.client, table)
				if err != nil {
					return err
				}
			} else {
				c.logger.Debug().Str("table", table.Name).Msg("Table doesn't exist, creating")
				if err := c.createTable(gctx, c.client, table); err != nil {
					return err
				}
				err = c.waitForTableToExist(gctx, c.client, table)
				if err != nil {
					return err
				}
			}
			return nil
		})
	}
	return eg.Wait()
}
func (c *Client) doesTableExist(ctx context.Context, client *bigquery.Client, table string) (bool, error) {
	c.logger.Debug().Str("dataset", c.pluginSpec.DatasetID).Str("table", table).Msg("Checking existence")
	tableRef := client.Dataset(c.pluginSpec.DatasetID).Table(table)
	md, err := tableRef.Metadata(ctx)
	if err != nil {
		if e, ok := err.(*googleapi.Error); ok {
			if e.Code == http.StatusNotFound {
				return false, nil
			}
		}
		c.logger.Error().Str("dataset", c.pluginSpec.DatasetID).Str("table", table).Err(err).Msg("Got unexpected error while checking table metadata")
		return false, err
	}

	c.logger.Debug().Interface("creation_time", md.CreationTime).Msg("Got table metadata")
	return true, nil
}

// wait until we can confirm that table now exists to avoid issues if writes are done
// immediately after the migration
func (c *Client) waitForTableToExist(ctx context.Context, client *bigquery.Client, table *schema.Table) error {
	c.logger.Debug().Str("table", table.Name).Msg("Waiting for table to be created")
	for i := 0; i < maxTableChecks; i++ {
		tableExists, err := c.doesTableExist(ctx, client, table.Name)
		if err != nil {
			return err
		}
		if tableExists {
			c.logger.Debug().Str("table", table.Name).Msg("Table created")
			return nil
		}
		c.logger.Debug().Str("table", table.Name).Int("i", i).Msg("Waiting for table to be created")
		time.Sleep(checkTableFrequency)
	}
	return fmt.Errorf("failed to confirm table creation for %v within timeout period", table.Name)
}

// wait until we can confirm that schema now matches, to avoid issues if writes are done
// immediately after the migration
func (c *Client) waitForSchemaToMatch(ctx context.Context, client *bigquery.Client, table *schema.Table) error {
	c.logger.Debug().Str("table", table.Name).Msg("Waiting for schemas to match")
	wantSchema := c.bigQuerySchemaForTable(table)
	for i := 0; i < maxTableChecks; i++ {
<<<<<<< HEAD
		// require this check to pass 3 times in a row to mitigate getting different responses from different BQ servers
		tries := 3
		for j := 0; j < tries; j++ {
			md, err := client.Dataset(c.pluginSpec.DatasetID).Table(table.Name).Metadata(ctx)
			if err != nil {
				return err
			}
			haveSchema := md.Schema
			if !schemasMatch(haveSchema, wantSchema) {
				continue
			}
			if j == tries-1 {
				c.logger.Debug().Str("table", table.Name).Msg("Schemas match")
				return nil
			}
=======
		md, err := client.Dataset(c.pluginSpec.DatasetID).Table(table.Name).Metadata(ctx)
		if err != nil {
			return err
		}
		haveSchema := md.Schema
		if schemasMatch(haveSchema, wantSchema) {
			c.logger.Debug().Str("table", table.Name).Msg("Schemas match")
			return nil
>>>>>>> 750cc6f8
		}
		c.logger.Debug().Str("table", table.Name).Int("i", i).Msg("Waiting for schemas to match")
		time.Sleep(checkTableFrequency)
	}
	return fmt.Errorf("failed to confirm schema update for %v within timeout period", table.Name)
}

func (c *Client) autoMigrateTable(ctx context.Context, client *bigquery.Client, table *schema.Table) error {
	bqTable := client.Dataset(c.pluginSpec.DatasetID).Table(table.Name)
	md, err := bqTable.Metadata(ctx)
	if err != nil {
		return fmt.Errorf("failed to get table metadata: %w", err)
	}
	haveSchema := md.Schema
	wantSchema := c.bigQuerySchemaForTable(table)
	wantSchema, err = mergeSchemas(haveSchema, wantSchema)
	if err != nil {
		return fmt.Errorf("failed to migrate table schema: %w", err)
	}
	tm := bigquery.TableMetadataToUpdate{
		Name:        table.Name,
		Description: table.Description,
		Schema:      wantSchema,
	}
	_, err = bqTable.Update(ctx, tm, "")
	if err != nil {
		return fmt.Errorf("failed to update table schema: %w", err)
	}
	return nil
}

func schemasMatch(haveSchema, wantSchema bigquery.Schema) bool {
	// Schemas are considered a match if everything in the want schema is in the have schema,
	// and they have the same types.
	// We don't mind if there are extra fields in the have schema.
	haveMap := make(map[string]*bigquery.FieldSchema)
	for _, f := range haveSchema {
		haveMap[f.Name] = f
	}
	for _, wf := range wantSchema {
		if hf, ok := haveMap[wf.Name]; !ok {
			return false
		} else if hf.Type != wf.Type {
			return false
		}
	}
	return true
}

// mergeSchemas merges the schema we want with the schema we have, to avoid
// losing any existing data
func mergeSchemas(haveSchema, wantSchema bigquery.Schema) (bigquery.Schema, error) {
	haveMap := make(map[string]*bigquery.FieldSchema)
	for _, f := range haveSchema {
		haveMap[f.Name] = f
	}
	wantMap := make(map[string]*bigquery.FieldSchema)
	for _, f := range wantSchema {
		wantMap[f.Name] = f
	}
	merged := make(bigquery.Schema, 0, len(wantSchema))
	// keep everything in the schema we have, as long as the types didn't change
	// or an unknown column isn't required
	for _, f := range haveSchema {
		if want, ok := wantMap[f.Name]; ok {
			if want.Type != f.Type {
				return nil, fmt.Errorf("field %v changed type from %v to %v", f.Name, f.Type, want.Type)
			}
		} else if f.Required {
			return nil, fmt.Errorf("field %v is required but not in new schema", f.Name)
		}
		merged = append(merged, f)
	}
	// add anything new
	for _, f := range wantSchema {
		if _, ok := haveMap[f.Name]; !ok {
			merged = append(merged, f)
		}
	}
	return merged, nil
}

func (c *Client) createTable(ctx context.Context, client *bigquery.Client, table *schema.Table) error {
	bqSchema := c.bigQuerySchemaForTable(table)
	tm := bigquery.TableMetadata{
		Name:             table.Name,
		Location:         "",
		Description:      table.Description,
		Schema:           bqSchema,
		TimePartitioning: c.timePartitioning(),
	}
	return client.Dataset(c.pluginSpec.DatasetID).Table(table.Name).Create(ctx, &tm)
}

func (c *Client) timePartitioning() *bigquery.TimePartitioning {
	switch c.pluginSpec.TimePartitioning {
	case TimePartitioningOptionHour:
		return &bigquery.TimePartitioning{
			Type:  "HOUR",
			Field: "_cq_sync_time",
		}
	case TimePartitioningOptionDay:
		return &bigquery.TimePartitioning{
			Type:  "DAY",
			Field: "_cq_sync_time",
		}
	default:
		return nil
	}
}

func (c *Client) bigQuerySchemaForTable(table *schema.Table) bigquery.Schema {
	s := bigquery.Schema{}
	for _, col := range table.Columns {
		columnType, repeated := c.SchemaTypeToBigQuery(col.Type)
		s = append(s, &bigquery.FieldSchema{
			Name:        col.Name,
			Description: col.Description,
			Repeated:    repeated,
			Type:        columnType,
		})
	}
	return s
}<|MERGE_RESOLUTION|>--- conflicted
+++ resolved
@@ -97,7 +97,6 @@
 	c.logger.Debug().Str("table", table.Name).Msg("Waiting for schemas to match")
 	wantSchema := c.bigQuerySchemaForTable(table)
 	for i := 0; i < maxTableChecks; i++ {
-<<<<<<< HEAD
 		// require this check to pass 3 times in a row to mitigate getting different responses from different BQ servers
 		tries := 3
 		for j := 0; j < tries; j++ {
@@ -113,16 +112,6 @@
 				c.logger.Debug().Str("table", table.Name).Msg("Schemas match")
 				return nil
 			}
-=======
-		md, err := client.Dataset(c.pluginSpec.DatasetID).Table(table.Name).Metadata(ctx)
-		if err != nil {
-			return err
-		}
-		haveSchema := md.Schema
-		if schemasMatch(haveSchema, wantSchema) {
-			c.logger.Debug().Str("table", table.Name).Msg("Schemas match")
-			return nil
->>>>>>> 750cc6f8
 		}
 		c.logger.Debug().Str("table", table.Name).Int("i", i).Msg("Waiting for schemas to match")
 		time.Sleep(checkTableFrequency)
