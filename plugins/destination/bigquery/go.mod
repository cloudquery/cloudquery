--- conflicted
+++ resolved
@@ -10,13 +10,8 @@
 	github.com/goccy/go-json v0.10.2
 	github.com/invopop/jsonschema v0.12.0
 	github.com/rs/zerolog v1.32.0
-<<<<<<< HEAD
 	golang.org/x/sync v0.7.0
-	google.golang.org/api v0.171.0
-=======
-	golang.org/x/sync v0.6.0
 	google.golang.org/api v0.172.0
->>>>>>> d268a815
 )
 
 require (
