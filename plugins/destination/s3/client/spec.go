--- conflicted
+++ resolved
@@ -8,18 +8,11 @@
 )
 
 type Spec struct {
-<<<<<<< HEAD
 	*filetypes.FileSpec
 	NoRotate bool   `json:"no_rotate,omitempty"`
 	Bucket   string `json:"bucket,omitempty"`
 	Path     string `json:"path,omitempty"`
-=======
-	Bucket   string     `json:"bucket,omitempty"`
-	Path     string     `json:"path,omitempty"`
-	Format   FormatType `json:"format,omitempty"`
-	NoRotate bool       `json:"no_rotate,omitempty"`
-	Athena   bool       `json:"athena,omitempty"`
->>>>>>> d487e3e1
+  Athena   bool       `json:"athena,omitempty"`
 }
 
 func (s *Spec) SetDefaults() {
