--- conflicted
+++ resolved
@@ -22,10 +22,9 @@
 }
 
 func (s *Spec) SetDefaults() {
-<<<<<<< HEAD
 	if s.Delimiter == 0 {
 		s.Delimiter = ','
-=======
+	}
 	if !strings.Contains(s.Path, PathVarTable) {
 		// for backwards-compatibility, default to given path plus /{{TABLE}}.[format].{{UUID}} if
 		// no {{TABLE}} value is found in the path string
@@ -33,7 +32,6 @@
 		if !s.NoRotate {
 			s.Path += "." + PathVarUUID
 		}
->>>>>>> 4dee50ae
 	}
 }
 
