module github.com/cloudquery/cloudquery/plugins/destination/kafka

<<<<<<< HEAD
go 1.21
=======
go 1.21.1
>>>>>>> be4911af

require (
	github.com/Shopify/sarama v1.37.2
	github.com/apache/arrow/go/v14 v14.0.0-20230929201650-00efb06dc0de
	github.com/cloudquery/filetypes/v4 v4.1.15
	github.com/cloudquery/plugin-sdk/v4 v4.12.0
	github.com/rs/zerolog v1.31.0
)

// TODO: remove once all updates are merged
replace github.com/apache/arrow/go/v14 => github.com/cloudquery/arrow/go/v14 v14.0.0-20231002001222-7ded38b478cd

require (
	github.com/JohnCGriffin/overflow v0.0.0-20211019200055-46fa312c352c // indirect
	github.com/andybalholm/brotli v1.0.5 // indirect
	github.com/apache/arrow/go/v13 v13.0.0-20230731205701-112f94971882 // indirect
	github.com/apache/thrift v0.19.0 // indirect
	github.com/cenkalti/backoff/v4 v4.2.1 // indirect
	github.com/cloudquery/plugin-pb-go v1.11.0 // indirect
	github.com/cloudquery/plugin-sdk/v2 v2.7.0 // indirect
	github.com/davecgh/go-spew v1.1.1 // indirect
	github.com/eapache/go-resiliency v1.3.0 // indirect
	github.com/eapache/go-xerial-snappy v0.0.0-20230731223053-c322873962e3 // indirect
	github.com/eapache/queue v1.1.0 // indirect
	github.com/getsentry/sentry-go v0.24.1 // indirect
	github.com/ghodss/yaml v1.0.0 // indirect
	github.com/go-logr/logr v1.2.4 // indirect
	github.com/go-logr/stdr v1.2.2 // indirect
	github.com/goccy/go-json v0.10.2 // indirect
	github.com/golang/protobuf v1.5.3 // indirect
	github.com/golang/snappy v0.0.4 // indirect
	github.com/google/flatbuffers v23.5.26+incompatible // indirect
	github.com/google/uuid v1.3.1 // indirect
	github.com/grpc-ecosystem/go-grpc-middleware/v2 v2.0.1 // indirect
	github.com/grpc-ecosystem/grpc-gateway/v2 v2.7.0 // indirect
	github.com/hashicorp/errwrap v1.0.0 // indirect
	github.com/hashicorp/go-multierror v1.1.1 // indirect
	github.com/hashicorp/go-uuid v1.0.3 // indirect
	github.com/inconshreveable/mousetrap v1.1.0 // indirect
	github.com/jcmturner/aescts/v2 v2.0.0 // indirect
	github.com/jcmturner/dnsutils/v2 v2.0.0 // indirect
	github.com/jcmturner/gofork v1.7.6 // indirect
	github.com/jcmturner/gokrb5/v8 v8.4.4 // indirect
	github.com/jcmturner/rpc/v2 v2.0.3 // indirect
	github.com/klauspost/asmfmt v1.3.2 // indirect
	github.com/klauspost/compress v1.17.0 // indirect
	github.com/klauspost/cpuid/v2 v2.2.5 // indirect
	github.com/mattn/go-colorable v0.1.13 // indirect
	github.com/mattn/go-isatty v0.0.19 // indirect
	github.com/minio/asm2plan9s v0.0.0-20200509001527-cdd76441f9d8 // indirect
	github.com/minio/c2goasm v0.0.0-20190812172519-36a3d3bbc4f3 // indirect
	github.com/pierrec/lz4/v4 v4.1.18 // indirect
	github.com/pmezard/go-difflib v1.0.0 // indirect
	github.com/rcrowley/go-metrics v0.0.0-20201227073835-cf1acfcdf475 // indirect
	github.com/santhosh-tekuri/jsonschema/v5 v5.3.1 // indirect
	github.com/spf13/cobra v1.6.1 // indirect
	github.com/spf13/pflag v1.0.5 // indirect
	github.com/stretchr/testify v1.8.4 // indirect
	github.com/thoas/go-funk v0.9.3 // indirect
	github.com/zeebo/xxh3 v1.0.2 // indirect
	go.opentelemetry.io/otel v1.16.0 // indirect
	go.opentelemetry.io/otel/exporters/otlp/internal/retry v1.16.0 // indirect
	go.opentelemetry.io/otel/exporters/otlp/otlptrace v1.16.0 // indirect
	go.opentelemetry.io/otel/exporters/otlp/otlptrace/otlptracehttp v1.16.0 // indirect
	go.opentelemetry.io/otel/metric v1.16.0 // indirect
	go.opentelemetry.io/otel/sdk v1.16.0 // indirect
	go.opentelemetry.io/otel/trace v1.16.0 // indirect
	go.opentelemetry.io/proto/otlp v0.19.0 // indirect
	golang.org/x/crypto v0.13.0 // indirect
	golang.org/x/exp v0.0.0-20230905200255-921286631fa9 // indirect
	golang.org/x/mod v0.12.0 // indirect
	golang.org/x/net v0.15.0 // indirect
	golang.org/x/sync v0.3.0 // indirect
	golang.org/x/sys v0.12.0 // indirect
	golang.org/x/text v0.13.0 // indirect
	golang.org/x/tools v0.13.0 // indirect
	golang.org/x/xerrors v0.0.0-20220907171357-04be3eba64a2 // indirect
	google.golang.org/genproto v0.0.0-20230920204549-e6e6cdab5c13 // indirect
	google.golang.org/genproto/googleapis/api v0.0.0-20230920204549-e6e6cdab5c13 // indirect
	google.golang.org/genproto/googleapis/rpc v0.0.0-20230920204549-e6e6cdab5c13 // indirect
	google.golang.org/grpc v1.58.2 // indirect
	google.golang.org/protobuf v1.31.0 // indirect
	gopkg.in/yaml.v2 v2.4.0 // indirect
	gopkg.in/yaml.v3 v3.0.1 // indirect
)<|MERGE_RESOLUTION|>--- conflicted
+++ resolved
@@ -1,10 +1,6 @@
 module github.com/cloudquery/cloudquery/plugins/destination/kafka
 
-<<<<<<< HEAD
 go 1.21
-=======
-go 1.21.1
->>>>>>> be4911af
 
 require (
 	github.com/Shopify/sarama v1.37.2
