{
  "name": "mysql-destination-cloud-config-ui",
  "version": "0.1.0",
  "private": true,
  "homepage": "./",
  "dependencies": {
    "@cloudquery/cloud-ui": "^0.1.13",
    "@cloudquery/plugin-config-ui-connector": "^0.2.16",
<<<<<<< HEAD
    "@cloudquery/plugin-config-ui-lib": "^0.0.80",
=======
    "@cloudquery/plugin-config-ui-lib": "^0.0.81",
>>>>>>> 14df0767
    "@emotion/react": "^11.11.4",
    "@emotion/styled": "^11.11.5",
    "@mui/icons-material": "^5.15.20",
    "@mui/lab": "^5.0.0-alpha.170",
    "@mui/material": "^5.15.20",
    "@mui/system": "^5.15.20",
    "humanize-string": "^3.0.0",
    "pg-connection-string": "^2.6.4",
    "react": "^18.3.1",
    "react-dom": "^18.3.1",
    "react-scripts": "^5.0.1",
    "typescript": "^4.9.5",
    "web-vitals": "^2.1.4"
  },
  "peerDependencies": {
    "yup": "^1.4.0"
  },
  "devDependencies": {
    "@babel/plugin-proposal-private-property-in-object": "^7.21.11",
    "@playwright/test": "^1.45.3",
    "@types/jest": "^29.5.12",
    "@types/node": "^16.18.104",
    "@types/react": "^18.3.3",
    "@types/react-dom": "^18.3.0",
    "eslint": "^8.57.0",
    "eslint-config-prettier": "^9.1.0",
    "eslint-import-resolver-typescript": "^3.6.1",
    "eslint-plugin-custom-rules": "file:./eslint-plugin-custom-rules",
    "eslint-plugin-import": "^2.29.1",
    "eslint-plugin-jsx-a11y": "^6.9.0",
    "eslint-plugin-prettier": "^5.2.1",
    "eslint-plugin-react": "^7.35.0",
    "eslint-plugin-react-hooks": "^4.6.2",
    "eslint-plugin-sort-destructure-keys": "^2.0.0",
    "eslint-plugin-unicorn": "^55.0.0",
    "http-server": "^14.1.1",
    "jest": "^27.5.1",
    "prettier": "^3.3.1",
    "yaml": "^2.5.0"
  },
  "scripts": {
    "start": "node scripts/initialize.js && PORT=3001 react-scripts start",
    "build": "node scripts/initialize.js && react-scripts build",
    "lint": "eslint src --ext .ts,.tsx --max-warnings 0",
    "lint:fix": "eslint src --ext .ts,.tsx --max-warnings 0 --fix",
    "test": "react-scripts test --watchAll=false --transformIgnorePatterns 'node_modules/(?!my-library-dir)/'",
    "test:e2e": "playwright test",
    "dev:test:e2e": "REACT_APP_USE_CLOUD_APP_MOCK=true npm run build && playwright test"
  },
  "eslintConfig": {
    "extends": [
      "react-app"
    ]
  },
  "browserslist": {
    "production": [
      ">0.2%",
      "not dead",
      "not op_mini all"
    ],
    "development": [
      "last 1 chrome version",
      "last 1 firefox version",
      "last 1 safari version"
    ]
  }
}<|MERGE_RESOLUTION|>--- conflicted
+++ resolved
@@ -6,11 +6,7 @@
   "dependencies": {
     "@cloudquery/cloud-ui": "^0.1.13",
     "@cloudquery/plugin-config-ui-connector": "^0.2.16",
-<<<<<<< HEAD
-    "@cloudquery/plugin-config-ui-lib": "^0.0.80",
-=======
-    "@cloudquery/plugin-config-ui-lib": "^0.0.81",
->>>>>>> 14df0767
+    "@cloudquery/plugin-config-ui-lib": "0.0.82-rc.17",
     "@emotion/react": "^11.11.4",
     "@emotion/styled": "^11.11.5",
     "@mui/icons-material": "^5.15.20",
