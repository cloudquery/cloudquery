{
  "name": "mysql-destination-cloud-config-ui",
  "version": "0.1.0",
  "private": true,
  "homepage": "./",
  "dependencies": {
    "@cloudquery/cloud-ui": "^0.1.13",
    "@cloudquery/plugin-config-ui-connector": "^0.2.16",
<<<<<<< HEAD
    "@cloudquery/plugin-config-ui-lib": "0.0.80-rc.7",
=======
    "@cloudquery/plugin-config-ui-lib": "^0.0.79",
>>>>>>> 8d1d4041
    "@emotion/react": "^11.11.4",
    "@emotion/styled": "^11.11.5",
    "@mui/icons-material": "^5.15.20",
    "@mui/lab": "^5.0.0-alpha.170",
    "@mui/material": "^5.15.20",
    "@mui/system": "^5.15.20",
    "humanize-string": "^3.0.0",
    "pg-connection-string": "^2.6.4",
    "react": "^18.3.1",
    "react-dom": "^18.3.1",
    "react-scripts": "^5.0.1",
    "typescript": "^4.9.5",
    "web-vitals": "^2.1.4",
    "yup": "^1.4.0"
  },
  "devDependencies": {
    "@babel/plugin-proposal-private-property-in-object": "^7.21.11",
    "@playwright/test": "^1.45.3",
    "@types/jest": "^29.5.12",
    "@types/node": "^16.18.104",
    "@types/react": "^18.3.3",
    "@types/react-dom": "^18.3.0",
    "eslint": "^8.57.0",
    "eslint-config-prettier": "^9.1.0",
    "eslint-import-resolver-typescript": "^3.6.1",
    "eslint-plugin-custom-rules": "file:./eslint-plugin-custom-rules",
    "eslint-plugin-import": "^2.29.1",
    "eslint-plugin-jsx-a11y": "^6.9.0",
    "eslint-plugin-prettier": "^5.2.1",
    "eslint-plugin-react": "^7.35.0",
    "eslint-plugin-react-hooks": "^4.6.2",
    "eslint-plugin-sort-destructure-keys": "^2.0.0",
    "eslint-plugin-unicorn": "^55.0.0",
    "http-server": "^14.1.1",
    "jest": "^27.5.1",
    "prettier": "^3.3.1",
    "yaml": "^2.5.0"
  },
  "scripts": {
    "start": "node scripts/initialize.js && PORT=3001 react-scripts start",
    "build": "node scripts/initialize.js && react-scripts build",
    "lint": "eslint src --ext .ts,.tsx --max-warnings 0",
    "lint:fix": "eslint src --ext .ts,.tsx --max-warnings 0 --fix",
    "test": "react-scripts test --watchAll=false --transformIgnorePatterns 'node_modules/(?!my-library-dir)/'",
    "test:e2e": "playwright test",
    "dev:test:e2e": "REACT_APP_USE_CLOUD_APP_MOCK=true npm run build && playwright test"
  },
  "eslintConfig": {
    "extends": [
      "react-app"
    ]
  },
  "browserslist": {
    "production": [
      ">0.2%",
      "not dead",
      "not op_mini all"
    ],
    "development": [
      "last 1 chrome version",
      "last 1 firefox version",
      "last 1 safari version"
    ]
  }
}<|MERGE_RESOLUTION|>--- conflicted
+++ resolved
@@ -6,11 +6,7 @@
   "dependencies": {
     "@cloudquery/cloud-ui": "^0.1.13",
     "@cloudquery/plugin-config-ui-connector": "^0.2.16",
-<<<<<<< HEAD
     "@cloudquery/plugin-config-ui-lib": "0.0.80-rc.7",
-=======
-    "@cloudquery/plugin-config-ui-lib": "^0.0.79",
->>>>>>> 8d1d4041
     "@emotion/react": "^11.11.4",
     "@emotion/styled": "^11.11.5",
     "@mui/icons-material": "^5.15.20",
@@ -23,7 +19,9 @@
     "react-dom": "^18.3.1",
     "react-scripts": "^5.0.1",
     "typescript": "^4.9.5",
-    "web-vitals": "^2.1.4",
+    "web-vitals": "^2.1.4"
+  },
+  "peerDependencies": {
     "yup": "^1.4.0"
   },
   "devDependencies": {
