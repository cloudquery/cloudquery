package client

import (
	"slices"
	"strings"

	"github.com/apache/arrow/go/v15/arrow"
	"github.com/cloudquery/plugin-sdk/v4/types"
)

func transformSchemaForWriting(sc *arrow.Schema) *arrow.Schema {
	md := arrow.MetadataFrom(sc.Metadata().ToMap())
	return arrow.NewSchema(transformFieldsForWriting(sc.Fields()), &md)
}

func transformFieldsForWriting(fields []arrow.Field) []arrow.Field {
	for i := range fields {
		fields[i].Type = transformTypeForWriting(fields[i].Type)
	}
	return fields
}

func transformTypeForWriting(dt arrow.DataType) arrow.DataType {
	switch dt := dt.(type) {
	case *arrow.StructType:
		return arrow.StructOf(transformFieldsForWriting(dt.Fields())...)
	case *arrow.MapType:
		return arrow.MapOf(transformTypeForWriting(dt.KeyType()), transformTypeForWriting(dt.ItemType()))
	case arrow.ListLikeType:
		return arrow.ListOf(transformTypeForWriting(dt.Elem()))
	case *types.UUIDType, *types.JSONType:
		return arrow.BinaryTypes.String
	default:
		return duckDBToArrow(arrowToDuckDB(dt))
	}
}

func arrowToDuckDB(dt arrow.DataType) string {
	switch dt := dt.(type) {
	case *arrow.StructType:
		// use json for struct types for appender compatibility
		return "json"
	/*
		case *arrow.StructType:
			builder := new(strings.Builder)
			builder.WriteString("struct(")
			for i, field := range dt.Fields() {
				if i > 0 {
					builder.WriteString(", ")
				}
				builder.WriteString(sanitizeID(field.Name) + " " + arrowToDuckDB(field.Type))
			}
			builder.WriteString(")")
			return builder.String()
	*/
	case *arrow.MapType:
		return "map(" + arrowToDuckDB(dt.KeyType()) + ", " + arrowToDuckDB(dt.ItemType()) + ")"
	case arrow.ListLikeType:
		return arrowToDuckDB(dt.Elem()) + "[]"
	case *arrow.BooleanType:
		return "boolean"
	case *arrow.Int8Type:
		return "tinyint"
	case *arrow.Int16Type:
		return "smallint"
	case *arrow.Int32Type:
		return "integer"
	case *arrow.Int64Type:
		return "bigint"
	case *arrow.Uint8Type:
		return "uinteger"
	case *arrow.Uint16Type:
		return "uinteger"
	case *arrow.Uint32Type:
		return "uinteger"
	case *arrow.Uint64Type:
		return "ubigint"
	case *arrow.Float32Type:
		return "float"
	case *arrow.Float64Type:
		return "double"
	case *arrow.BinaryType:
		return "blob"
	case *arrow.LargeBinaryType:
		return "blob"
	case *types.UUIDType:
		return "uuid"
	case *types.JSONType:
		return "json"
	case *arrow.Date32Type, *arrow.Date64Type, *arrow.TimestampType:
		return "timestamp"
<<<<<<< HEAD
	// ignore interval types for appender compatibility
	// case *arrow.DayTimeIntervalType:
	//	return "interval"
=======
>>>>>>> 7a2a4d6e
	default:
		return "varchar"
	}
}

func duckDBToArrow(t string) arrow.DataType {
	switch {
	case strings.HasSuffix(t, "[]"):
		return arrow.ListOf(duckDBToArrow(strings.TrimSuffix(t, "[]")))
	case strings.HasPrefix(t, "struct"):
		return duckDBStructToArrow(t)
	case strings.HasPrefix(t, "map"):
		return duckDBMapToArrow(t)
	}

	switch t {
	case "tinyint", "int1":
		return arrow.PrimitiveTypes.Int8
	case "smallint", "int2", "short":
		return arrow.PrimitiveTypes.Int16
	case "integer", "int4", "signed", "int":
		return arrow.PrimitiveTypes.Int32
	case "bigint", "int8", "long":
		return arrow.PrimitiveTypes.Int64
	case "utinyint":
		return arrow.PrimitiveTypes.Uint8
	case "usmallint":
		return arrow.PrimitiveTypes.Uint16
	case "uinteger", "uint4":
		return arrow.PrimitiveTypes.Uint32
	case "ubigint":
		return arrow.PrimitiveTypes.Uint64
	case "boolean", "bool", "logical":
		return arrow.FixedWidthTypes.Boolean
	case "double", "float8", "numeric", "decimal":
		return arrow.PrimitiveTypes.Float64
	case "float", "float4", "real":
		return arrow.PrimitiveTypes.Float32
	case "blob", "bytea", "binary", "varbinary":
		return arrow.BinaryTypes.Binary
	case "timestamp", "datetime", "timestamp with time zone", "timestamptz":
		return arrow.FixedWidthTypes.Timestamp_us
	case "json":
		return types.ExtensionTypes.JSON
	case "uuid":
		return types.ExtensionTypes.UUID
	default:
		return arrow.BinaryTypes.String
	}
}

func duckDBStructToArrow(spec string) *arrow.StructType {
	params := strings.TrimPrefix(spec, "struct")
	params = strings.TrimSpace(params)
	params = strings.TrimSuffix(strings.TrimPrefix(params, "("), ")")

	fieldsSpec := splitParams(params)
	if len(fieldsSpec) == 0 {
		panic("unsupported struct spec: " + spec)
	}

	fields := make([]arrow.Field, len(fieldsSpec))
	for i, fieldSpec := range fieldsSpec {
		parts := strings.SplitN(fieldSpec, " ", 2)
		if len(parts) != 2 {
			panic("unsupported field spec: " + fieldSpec)
		}

		fields[i] = arrow.Field{
			Name:     strings.Trim(parts[0], `"`),
			Type:     duckDBToArrow(strings.TrimSpace(parts[1])),
			Nullable: true, // all duckdb columns are nullable
		}
	}

	return arrow.StructOf(fields...)
}

func duckDBMapToArrow(spec string) *arrow.MapType {
	params := strings.TrimPrefix(spec, "map")
	params = strings.TrimSpace(params)
	params = strings.TrimSuffix(strings.TrimPrefix(params, "("), ")")

	kv := splitParams(params)
	if len(kv) != 2 {
		panic("unsupported map spec: " + spec)
	}

	// these should only be types
	return arrow.MapOf(duckDBToArrow(kv[0]), duckDBToArrow(kv[1]))
}

func splitParams(params string) []string {
	params = strings.TrimSpace(params)

	var brackets int
	var parts []string
	elem := make([]rune, 0, len(params))

	for _, r := range params {
		switch r {
		case '(':
			brackets++
		case ')':
			brackets--
		case ',':
			if brackets == 0 {
				parts = append(parts, strings.TrimSpace(string(elem)))
				elem = elem[:0] // cleanup
				continue
			}
		}
		elem = append(elem, r)
	}
	parts = append(parts, strings.TrimSpace(string(elem)))

	return slices.Clip(parts)
}

func sanitizeID(id string) string {
	return `"` + id + `"`
}

func sanitized(ids []string) []string {
	res := make([]string, len(ids))
	for i, id := range ids {
		res[i] = sanitizeID(id)
	}
	return res
}<|MERGE_RESOLUTION|>--- conflicted
+++ resolved
@@ -89,12 +89,6 @@
 		return "json"
 	case *arrow.Date32Type, *arrow.Date64Type, *arrow.TimestampType:
 		return "timestamp"
-<<<<<<< HEAD
-	// ignore interval types for appender compatibility
-	// case *arrow.DayTimeIntervalType:
-	//	return "interval"
-=======
->>>>>>> 7a2a4d6e
 	default:
 		return "varchar"
 	}
