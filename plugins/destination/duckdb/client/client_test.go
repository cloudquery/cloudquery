--- conflicted
+++ resolved
@@ -47,14 +47,9 @@
 			// not supported in Parquet Writer
 			SkipDurations: true,
 			SkipIntervals: true,
-<<<<<<< HEAD
-			// not supported in duckDB for now
-			SkipLargeTypes: true,
 			// not supported in Appender:
 			SkipMaps:    true,
 			SkipStructs: true,
-=======
->>>>>>> 7a2a4d6e
 		}),
 	)
 }