package main

import (
	"context"
	"log"

	"github.com/cloudquery/cloudquery/plugins/destination/postgresql/client"
	"github.com/cloudquery/cloudquery/plugins/destination/postgresql/client/spec"
	"github.com/cloudquery/cloudquery/plugins/destination/postgresql/resources/plugin"
	pluginSDK "github.com/cloudquery/plugin-sdk/v4/plugin"
	"github.com/cloudquery/plugin-sdk/v4/serve"
)

func main() {
	p := pluginSDK.NewPlugin(plugin.Name, plugin.Version, client.New,
		pluginSDK.WithKind(plugin.Kind),
		pluginSDK.WithTeam(plugin.Team),
		pluginSDK.WithJSONSchema(spec.JSONSchema),
		pluginSDK.WithConnectionTester(client.ConnectionTester),
	)
<<<<<<< HEAD
	server := serve.Plugin(p,
		serve.WithPluginSentryDSN(sentryDSN),
		serve.WithDestinationV0V1Server(),
	)

	done := instrumentPprof()
	defer done()
	err := server.Serve(context.Background())
	if err != nil {
		log.Println("failed to serve plugin:", err)
=======

	if err := serve.Plugin(p, serve.WithDestinationV0V1Server()).Serve(context.Background()); err != nil {
		log.Fatalf("failed to serve plugin: %v", err)
>>>>>>> 54a3569c
	}
}<|MERGE_RESOLUTION|>--- conflicted
+++ resolved
@@ -18,21 +18,12 @@
 		pluginSDK.WithJSONSchema(spec.JSONSchema),
 		pluginSDK.WithConnectionTester(client.ConnectionTester),
 	)
-<<<<<<< HEAD
-	server := serve.Plugin(p,
-		serve.WithPluginSentryDSN(sentryDSN),
-		serve.WithDestinationV0V1Server(),
-	)
+	server := serve.Plugin(p,	serve.WithPluginSentryDSN(sentryDSN))
 
 	done := instrumentPprof()
 	defer done()
 	err := server.Serve(context.Background())
 	if err != nil {
 		log.Println("failed to serve plugin:", err)
-=======
-
-	if err := serve.Plugin(p, serve.WithDestinationV0V1Server()).Serve(context.Background()); err != nil {
-		log.Fatalf("failed to serve plugin: %v", err)
->>>>>>> 54a3569c
 	}
 }