package spec

import (
	_ "embed"
	"errors"
	"slices"
	"time"

	"github.com/cloudquery/plugin-sdk/v4/configtype"
	"github.com/invopop/jsonschema"
	"github.com/jackc/pgx/v5/tracelog"
)

const (
	defaultBatchSize      = 10000
	defaultBatchSizeBytes = 100000000
	defaultBatchTimeout   = 60 * time.Second
	CQIDColumn            = "_cq_id"
)

type Spec struct {
	// Connection string to connect to the database. This can be a DSN or a URI, for example:
	//
	// - `"user=user password=pass host=localhost port=5432 dbname=mydb sslmode=disable"` DSN format
	// - `"postgres://user:pass@localhost:5432/mydb?sslmode=prefer"` connect with tcp and prefer TLS
	// - `"postgres://user:pass@localhost:5432/mydb?sslmode=disable&search_path=myschema"` connect with tcp, disable TLS and use a custom schema
	ConnectionString string `json:"connection_string,omitempty" jsonschema:"required,minLength=1,example=${POSTGRESQL_CONNECTION_STRING}"`

	// Available: `error`, `warn`, `info`, `debug`, `trace`.
	// Defines what [`pgx`](https://github.com/jackc/pgx) call events should be logged.
	PgxLogLevel LogLevel `json:"pgx_log_level,omitempty" jsonschema:"default=error"`

	// Maximum number of items that may be grouped together to be written in a single write.
	BatchSize int64 `json:"batch_size,omitempty" jsonschema:"minimum=1,default=10000"`

	// Maximum size of items that may be grouped together to be written in a single write.
	BatchSizeBytes int64 `json:"batch_size_bytes,omitempty" jsonschema:"minimum=1,default=100000000"`

	// Maximum interval between batch writes.
	BatchTimeout configtype.Duration `json:"batch_timeout,omitempty"`

	// Option to create specific indexes to improve deletion performance
	CreatePerformanceIndexes bool `json:"create_performance_indexes,omitempty" jsonschema:"default=false"`

<<<<<<< HEAD
	// Optional configuration to enable PgVector embedding support.
	PgVectorConfig *PgVectorConfig `json:"pgvector_config,omitempty"`
}

func (s *Spec) HasPgVectorConfig() bool {
	return s.PgVectorConfig != nil
=======
	// Number of times to retry a transaction if a deadlock is detected by Postgres.
	RetryOnDeadlock int64 `json:"retry_on_deadlock,omitempty" jsonschema:"default=0"`
>>>>>>> 09e3f440
}

func (s *Spec) SetDefaults() {
	if s.BatchSize <= 0 {
		s.BatchSize = defaultBatchSize
	}
	if s.BatchSizeBytes <= 0 {
		s.BatchSizeBytes = defaultBatchSizeBytes
	}
	if s.BatchTimeout.Duration() <= 0 {
		s.BatchTimeout = configtype.NewDuration(defaultBatchTimeout)
	}
	if s.PgxLogLevel == 0 {
		s.PgxLogLevel = LogLevel(tracelog.LogLevelError)
	}
	if s.PgVectorConfig != nil {
		for i := range s.PgVectorConfig.Tables {
			// Ensure MetadataColumns is an empty slice when unset (not nil)
			if s.PgVectorConfig.Tables[i].MetadataColumns == nil {
				s.PgVectorConfig.Tables[i].MetadataColumns = []string{}
			}
			// Always ensure _cq_id is present in metadata columns
			s.PgVectorConfig.Tables[i].MetadataColumns = ensureCQIDPresent(s.PgVectorConfig.Tables[i].MetadataColumns)
		}
		if s.PgVectorConfig.TextSplitter == nil {
			s.PgVectorConfig.TextSplitter = &PgVectorTextSplitter{
				RecursiveText: PgVectorRecursiveText{
					ChunkSize:    1000,
					ChunkOverlap: 500,
				},
			}
		}
	}
}

func ensureCQIDPresent(metadataColumns []string) []string {
	if slices.Contains(metadataColumns, CQIDColumn) {
		return metadataColumns
	}
	return append([]string{CQIDColumn}, metadataColumns...)
}

func embeddingDimensionsForModel(model string) (int, error) {
	switch model {
	case "text-embedding-3-small":
		return 1536, nil
	case "text-embedding-3-large":
		return 3072, nil
	default:
		return 0, errors.New("`pgvector_config.openai_embedding.model_name` must be one of: text-embedding-3-small, text-embedding-3-large")
	}
}

func (s *Spec) Validate() error {
	if len(s.ConnectionString) == 0 {
		return errors.New("`connection_string` is required")
	}
	if s.PgVectorConfig != nil {
		if len(s.PgVectorConfig.Tables) == 0 {
			return errors.New("`pgvector_config.tables` must contain at least 1 table")
		}
		seenSourceNames := make(map[string]struct{}, len(s.PgVectorConfig.Tables))
		seenTargetNames := make(map[string]struct{}, len(s.PgVectorConfig.Tables))
		for _, tbl := range s.PgVectorConfig.Tables {
			if len(tbl.SourceTableName) == 0 {
				return errors.New("`pgvector_config.tables.source_table_name` is required")
			}
			if len(tbl.TargetTableName) == 0 {
				return errors.New("`pgvector_config.tables.target_table_name` is required")
			}
			if _, ok := seenSourceNames[tbl.SourceTableName]; ok {
				return errors.New("`pgvector_config.tables` contains duplicate source table names: " + tbl.SourceTableName)
			}
			if _, ok := seenTargetNames[tbl.TargetTableName]; ok {
				return errors.New("`pgvector_config.tables` contains duplicate target table names: " + tbl.TargetTableName)
			}
			seenSourceNames[tbl.SourceTableName] = struct{}{}
			seenTargetNames[tbl.TargetTableName] = struct{}{}
			if len(tbl.EmbedColumns) == 0 {
				return errors.New("`pgvector_config.tables.embed_columns` must contain at least 1 column")
			}
		}
		emb := s.PgVectorConfig.OpenAIEmbedding
		if emb.Dimensions <= 0 || len(emb.APIKey) == 0 || len(emb.ModelName) == 0 {
			return errors.New("`pgvector_config.openai_embedding` must have `dimensions`, `api_key`, and `model_name` set")
		}
		// Enforce model support and sync dimensions to the selected model
		dims, err := embeddingDimensionsForModel(emb.ModelName)
		if err != nil {
			return err
		}
		s.PgVectorConfig.OpenAIEmbedding.Dimensions = dims
		if s.PgVectorConfig.TextSplitter != nil {
			ts := s.PgVectorConfig.TextSplitter
			if ts.RecursiveText.ChunkSize <= 0 {
				return errors.New("`pgvector_config.text_splitter.recursive_text.chunk_size` must be > 0")
			}
			if ts.RecursiveText.ChunkOverlap < 0 {
				return errors.New("`pgvector_config.text_splitter.recursive_text.chunk_overlap` must be >= 0")
			}
		}
	}
	return nil
}

func (Spec) JSONSchemaExtend(sc *jsonschema.Schema) {
	sc.Properties.Value("batch_timeout").Default = "60s"
}

//go:embed schema.json
var JSONSchema string

// PgVectorConfig holds configuration for creating embeddings and storing them with pgvector.
type PgVectorConfig struct {
	// Tables to create embeddings for.
	Tables []PgVectorTableConfig `json:"tables,omitempty" jsonschema:"required,minItems=1"`
	// Optional text splitting configuration. If set, all sub-configurations must be set.
	TextSplitter *PgVectorTextSplitter `json:"text_splitter,omitempty"`
	// OpenAI embedding provider configuration. Required if PgVectorConfig is set.
	OpenAIEmbedding OpenAIEmbedding `json:"openai_embedding" jsonschema:"required"`
}

// PgVectorTableConfig defines per-source-table embedding configuration.
// SourceTableName is the base/source table from which text columns will be embedded.
// TargetTableName is the destination table that will be created to store embeddings
// and metadata columns.
type PgVectorTableConfig struct {
	SourceTableName string   `json:"source_table_name" jsonschema:"required,minLength=1"`
	TargetTableName string   `json:"target_table_name" jsonschema:"required,minLength=1"`
	EmbedColumns    []string `json:"embed_columns" jsonschema:"required,minItems=1"`
	MetadataColumns []string `json:"metadata_columns,omitempty"`
}

// PgVectorTextSplitter defines how source text should be split into chunks for embedding.
type PgVectorTextSplitter struct {
	RecursiveText PgVectorRecursiveText `json:"recursive_text" jsonschema:"required"`
}

type PgVectorRecursiveText struct {
	ChunkSize    int `json:"chunk_size" jsonschema:"required,minimum=1"`
	ChunkOverlap int `json:"chunk_overlap" jsonschema:"required,minimum=0"`
}

// OpenAIEmbedding holds embedding provider settings.
type OpenAIEmbedding struct {
	APIKey     string `json:"api_key" jsonschema:"required,minLength=1,title=OpenAI API Key"`
	ModelName  string `json:"model_name" jsonschema:"required,minLength=1"`
	Dimensions int    `json:"dimensions" jsonschema:"minimum=1"`
}

// GetPgVectorTableConfig returns the pgvector table configuration for the given source table name.
func (s *Spec) GetPgVectorTableConfig(tableName string) *PgVectorTableConfig {
	if s.PgVectorConfig == nil {
		return nil
	}
	for i := range s.PgVectorConfig.Tables {
		if s.PgVectorConfig.Tables[i].SourceTableName == tableName {
			return &s.PgVectorConfig.Tables[i]
		}
	}
	return nil
}<|MERGE_RESOLUTION|>--- conflicted
+++ resolved
@@ -42,17 +42,15 @@
 	// Option to create specific indexes to improve deletion performance
 	CreatePerformanceIndexes bool `json:"create_performance_indexes,omitempty" jsonschema:"default=false"`
 
-<<<<<<< HEAD
 	// Optional configuration to enable PgVector embedding support.
 	PgVectorConfig *PgVectorConfig `json:"pgvector_config,omitempty"`
+
+  // Number of times to retry a transaction if a deadlock is detected by Postgres.
+	RetryOnDeadlock int64 `json:"retry_on_deadlock,omitempty" jsonschema:"default=0"`
 }
 
 func (s *Spec) HasPgVectorConfig() bool {
 	return s.PgVectorConfig != nil
-=======
-	// Number of times to retry a transaction if a deadlock is detected by Postgres.
-	RetryOnDeadlock int64 `json:"retry_on_deadlock,omitempty" jsonschema:"default=0"`
->>>>>>> 09e3f440
 }
 
 func (s *Spec) SetDefaults() {
