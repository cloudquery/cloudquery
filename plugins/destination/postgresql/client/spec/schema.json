--- conflicted
+++ resolved
@@ -202,7 +202,6 @@
           "description": "Option to create specific indexes to improve deletion performance",
           "default": false
         },
-<<<<<<< HEAD
         "pgvector_config": {
           "oneOf": [
             {
@@ -213,12 +212,11 @@
               "type": "null"
             }
           ]
-=======
+        },
         "retry_on_deadlock": {
           "type": "integer",
           "description": "Number of times to retry a transaction if a deadlock is detected by Postgres.",
           "default": 0
->>>>>>> 09e3f440
         }
       },
       "additionalProperties": false,
