{
  "name": "postgresql-destination-cloud-config-ui",
  "version": "0.1.0",
  "private": true,
  "homepage": "./",
  "dependencies": {
<<<<<<< HEAD
    "@cloudquery/cloud-ui": "^0.1.12",
    "@cloudquery/plugin-config-ui-connector": "^0.2.9",
    "@cloudquery/plugin-config-ui-lib": "^0.0.45",
=======
    "@cloudquery/cloud-ui": "^0.1.9",
    "@cloudquery/plugin-config-ui-connector": "^0.2.8",
    "@cloudquery/plugin-config-ui-lib": "^0.0.46",
>>>>>>> 4d8a650e
    "@emotion/react": "^11.11.4",
    "@emotion/styled": "^11.11.5",
    "@mui/icons-material": "^5.15.20",
    "@mui/lab": "^5.0.0-alpha.170",
    "@mui/material": "^5.15.20",
    "@mui/system": "^5.15.20",
    "@mui/x-date-pickers": "^7.6.2",
    "@mui/x-tree-view": "^7.6.2",
    "humanize-string": "^3.0.0",
    "pg-connection-string": "^2.6.4",
    "react": "^18.3.1",
    "react-dom": "^18.3.1",
    "react-hook-form": "^7.52.0",
    "react-scripts": "^5.0.1",
    "typescript": "^4.9.5",
    "web-vitals": "^2.1.4",
    "yup": "^1.4.0"
  },
  "devDependencies": {
    "@babel/plugin-proposal-private-property-in-object": "^7.21.11",
    "@playwright/test": "^1.45.3",
    "@types/node": "^16.18.104",
    "@types/react": "^18.3.3",
    "@types/react-dom": "^18.3.0",
    "eslint": "^8.57.0",
    "eslint-config-prettier": "^9.1.0",
    "eslint-import-resolver-typescript": "^3.6.1",
    "eslint-plugin-import": "^2.29.1",
    "eslint-plugin-jsx-a11y": "^6.8.0",
    "eslint-plugin-prettier": "^5.1.3",
    "eslint-plugin-react": "^7.34.2",
    "eslint-plugin-react-hooks": "^4.6.2",
    "eslint-plugin-sort-destructure-keys": "^2.0.0",
    "eslint-plugin-unicorn": "^54.0.0",
    "http-server": "^14.1.1",
    "prettier": "^3.3.1",
    "yaml": "^2.5.0"
  },
  "scripts": {
    "start": "node scripts/initialize.js && PORT=3001 react-scripts start",
    "build": "node scripts/initialize.js && react-scripts build",
    "lint": "eslint src --ext .ts,.tsx --max-warnings 0",
    "lint:fix": "eslint src --ext .ts,.tsx --max-warnings 0 --fix",
    "test:e2e": "playwright test"
  },
  "eslintConfig": {
    "extends": [
      "react-app"
    ]
  },
  "browserslist": {
    "production": [
      ">0.2%",
      "not dead",
      "not op_mini all"
    ],
    "development": [
      "last 1 chrome version",
      "last 1 firefox version",
      "last 1 safari version"
    ]
  }
}<|MERGE_RESOLUTION|>--- conflicted
+++ resolved
@@ -4,15 +4,9 @@
   "private": true,
   "homepage": "./",
   "dependencies": {
-<<<<<<< HEAD
     "@cloudquery/cloud-ui": "^0.1.12",
     "@cloudquery/plugin-config-ui-connector": "^0.2.9",
-    "@cloudquery/plugin-config-ui-lib": "^0.0.45",
-=======
-    "@cloudquery/cloud-ui": "^0.1.9",
-    "@cloudquery/plugin-config-ui-connector": "^0.2.8",
     "@cloudquery/plugin-config-ui-lib": "^0.0.46",
->>>>>>> 4d8a650e
     "@emotion/react": "^11.11.4",
     "@emotion/styled": "^11.11.5",
     "@mui/icons-material": "^5.15.20",
