--- conflicted
+++ resolved
@@ -117,10 +117,6 @@
 			name: "InvalidAddTimestampColumnValue",
 			input: Spec{
 				TransformationSpecs: []TransformationSpec{
-<<<<<<< HEAD
-
-=======
->>>>>>> 3377168b
 					{Kind: KindAddTimestampColumn, Value: &[]string{"default"}[0]},
 				},
 			},
@@ -148,10 +144,6 @@
 			name: "ValidRenameColumn",
 			input: Spec{
 				TransformationSpecs: []TransformationSpec{
-<<<<<<< HEAD
-
-=======
->>>>>>> 3377168b
 					{Kind: KindRenameColumn, Name: "old_col", Value: &[]string{"new_col"}[0]},
 				},
 			},
