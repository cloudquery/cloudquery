module github.com/cloudquery/cloudquery/plugins/source/firestore

go 1.21.5

require (
	cloud.google.com/go/firestore v1.15.0
	github.com/apache/arrow/go/v15 v15.0.0-20240114144300-7e703aae55c1
	github.com/cloudquery/codegen v0.3.13
	github.com/cloudquery/plugin-sdk/v4 v4.38.1
	github.com/invopop/jsonschema v0.12.0
	github.com/rs/zerolog v1.32.0
	github.com/stretchr/testify v1.9.0
<<<<<<< HEAD
	golang.org/x/sync v0.7.0
	google.golang.org/api v0.167.0
=======
	golang.org/x/sync v0.6.0
	google.golang.org/api v0.172.0
>>>>>>> d268a815
)

require (
	cloud.google.com/go v0.112.1 // indirect
	cloud.google.com/go/compute v1.24.0 // indirect
	cloud.google.com/go/compute/metadata v0.2.3 // indirect
	cloud.google.com/go/longrunning v0.5.5 // indirect
	github.com/BurntSushi/toml v1.3.2 // indirect
	github.com/CloudyKit/fastprinter v0.0.0-20200109182630-33d98a066a53 // indirect
	github.com/CloudyKit/jet/v6 v6.2.0 // indirect
	github.com/Joker/jade v1.1.3 // indirect
	github.com/Shopify/goreferrer v0.0.0-20220729165902-8cddb4f5de06 // indirect
	github.com/adrg/xdg v0.4.0 // indirect
	github.com/andybalholm/brotli v1.1.0 // indirect
	github.com/apache/arrow/go/v13 v13.0.0-20230731205701-112f94971882 // indirect
	github.com/apapsch/go-jsonmerge/v2 v2.0.0 // indirect
	github.com/aymerick/douceur v0.2.0 // indirect
	github.com/bahlo/generic-list-go v0.2.0 // indirect
	github.com/buger/jsonparser v1.1.1 // indirect
	github.com/bytedance/sonic v1.11.2 // indirect
	github.com/cenkalti/backoff/v4 v4.2.1 // indirect
	github.com/chenzhuoyu/base64x v0.0.0-20230717121745-296ad89f973d // indirect
	github.com/chenzhuoyu/iasm v0.9.1 // indirect
	github.com/cloudquery/cloudquery-api-go v1.9.1 // indirect
	github.com/cloudquery/plugin-pb-go v1.19.9 // indirect
	github.com/cloudquery/plugin-sdk/v2 v2.7.0 // indirect
	github.com/davecgh/go-spew v1.1.1 // indirect
	github.com/deepmap/oapi-codegen v1.16.2 // indirect
	github.com/fatih/structs v1.1.0 // indirect
	github.com/felixge/httpsnoop v1.0.4 // indirect
	github.com/flosch/pongo2/v4 v4.0.2 // indirect
	github.com/gabriel-vasile/mimetype v1.4.3 // indirect
	github.com/getsentry/sentry-go v0.27.0 // indirect
	github.com/ghodss/yaml v1.0.0 // indirect
	github.com/gin-contrib/sse v0.1.0 // indirect
	github.com/gin-gonic/gin v1.9.1 // indirect
	github.com/go-logr/logr v1.4.1 // indirect
	github.com/go-logr/stdr v1.2.2 // indirect
	github.com/go-playground/locales v0.14.1 // indirect
	github.com/go-playground/universal-translator v0.18.1 // indirect
	github.com/go-playground/validator/v10 v10.18.0 // indirect
	github.com/goccy/go-json v0.10.2 // indirect
	github.com/golang/groupcache v0.0.0-20210331224755-41bb18bfe9da // indirect
	github.com/golang/protobuf v1.5.4 // indirect
	github.com/golang/snappy v0.0.4 // indirect
	github.com/gomarkdown/markdown v0.0.0-20231222211730-1d6d20845b47 // indirect
	github.com/google/flatbuffers v23.5.26+incompatible // indirect
	github.com/google/s2a-go v0.1.7 // indirect
	github.com/google/uuid v1.6.0 // indirect
	github.com/googleapis/enterprise-certificate-proxy v0.3.2 // indirect
	github.com/googleapis/gax-go/v2 v2.12.3 // indirect
	github.com/gorilla/css v1.0.1 // indirect
	github.com/grpc-ecosystem/go-grpc-middleware/v2 v2.1.0 // indirect
	github.com/grpc-ecosystem/grpc-gateway/v2 v2.19.0 // indirect
	github.com/hashicorp/go-cleanhttp v0.5.2 // indirect
	github.com/hashicorp/go-retryablehttp v0.7.5 // indirect
	github.com/inconshreveable/mousetrap v1.1.0 // indirect
	github.com/iris-contrib/schema v0.0.6 // indirect
	github.com/josharian/intern v1.0.0 // indirect
	github.com/json-iterator/go v1.1.12 // indirect
	github.com/kataras/blocks v0.0.8 // indirect
	github.com/kataras/golog v0.1.11 // indirect
	github.com/kataras/iris/v12 v12.2.10 // indirect
	github.com/kataras/pio v0.0.13 // indirect
	github.com/kataras/sitemap v0.0.6 // indirect
	github.com/kataras/tunnel v0.0.4 // indirect
	github.com/klauspost/compress v1.17.7 // indirect
	github.com/klauspost/cpuid/v2 v2.2.7 // indirect
	github.com/labstack/echo/v4 v4.11.4 // indirect
	github.com/labstack/gommon v0.4.2 // indirect
	github.com/leodido/go-urn v1.4.0 // indirect
	github.com/mailgun/raymond/v2 v2.0.48 // indirect
	github.com/mailru/easyjson v0.7.7 // indirect
	github.com/mattn/go-colorable v0.1.13 // indirect
	github.com/mattn/go-isatty v0.0.20 // indirect
	github.com/microcosm-cc/bluemonday v1.0.26 // indirect
	github.com/modern-go/concurrent v0.0.0-20180306012644-bacd9c7ef1dd // indirect
	github.com/modern-go/reflect2 v1.0.2 // indirect
	github.com/pelletier/go-toml/v2 v2.1.1 // indirect
	github.com/pierrec/lz4/v4 v4.1.21 // indirect
	github.com/pmezard/go-difflib v1.0.0 // indirect
	github.com/russross/blackfriday/v2 v2.1.0 // indirect
	github.com/santhosh-tekuri/jsonschema/v5 v5.3.1 // indirect
	github.com/schollz/closestmatch v2.1.0+incompatible // indirect
	github.com/sirupsen/logrus v1.9.3 // indirect
	github.com/spf13/cobra v1.8.0 // indirect
	github.com/spf13/pflag v1.0.5 // indirect
	github.com/tdewolff/minify/v2 v2.20.18 // indirect
	github.com/tdewolff/parse/v2 v2.7.12 // indirect
	github.com/thoas/go-funk v0.9.3 // indirect
	github.com/twitchyliquid64/golang-asm v0.15.1 // indirect
	github.com/ugorji/go/codec v1.2.12 // indirect
	github.com/valyala/bytebufferpool v1.0.0 // indirect
	github.com/valyala/fasttemplate v1.2.2 // indirect
	github.com/vmihailenco/msgpack/v5 v5.4.1 // indirect
	github.com/vmihailenco/tagparser/v2 v2.0.0 // indirect
	github.com/wk8/go-ordered-map/v2 v2.1.8 // indirect
	github.com/yosssi/ace v0.0.5 // indirect
	github.com/zeebo/xxh3 v1.0.2 // indirect
	go.opencensus.io v0.24.0 // indirect
	go.opentelemetry.io/contrib/instrumentation/google.golang.org/grpc/otelgrpc v0.49.0 // indirect
	go.opentelemetry.io/contrib/instrumentation/net/http/otelhttp v0.49.0 // indirect
	go.opentelemetry.io/otel v1.24.0 // indirect
	go.opentelemetry.io/otel/exporters/otlp/otlptrace v1.24.0 // indirect
	go.opentelemetry.io/otel/exporters/otlp/otlptrace/otlptracehttp v1.24.0 // indirect
	go.opentelemetry.io/otel/metric v1.24.0 // indirect
	go.opentelemetry.io/otel/sdk v1.24.0 // indirect
	go.opentelemetry.io/otel/trace v1.24.0 // indirect
	go.opentelemetry.io/proto/otlp v1.1.0 // indirect
	golang.org/x/arch v0.6.0 // indirect
<<<<<<< HEAD
	golang.org/x/crypto v0.22.0 // indirect
	golang.org/x/exp v0.0.0-20240404231335-c0f41cb1a7a0 // indirect
	golang.org/x/mod v0.17.0 // indirect
	golang.org/x/net v0.24.0 // indirect
	golang.org/x/oauth2 v0.17.0 // indirect
	golang.org/x/sys v0.19.0 // indirect
=======
	golang.org/x/crypto v0.21.0 // indirect
	golang.org/x/exp v0.0.0-20240325151524-a685a6edb6d8 // indirect
	golang.org/x/mod v0.16.0 // indirect
	golang.org/x/net v0.22.0 // indirect
	golang.org/x/oauth2 v0.18.0 // indirect
	golang.org/x/sys v0.18.0 // indirect
>>>>>>> d268a815
	golang.org/x/text v0.14.0 // indirect
	golang.org/x/time v0.5.0 // indirect
	golang.org/x/tools v0.20.0 // indirect
	golang.org/x/xerrors v0.0.0-20231012003039-104605ab7028 // indirect
	google.golang.org/appengine v1.6.8 // indirect
	google.golang.org/genproto v0.0.0-20240228224816-df926f6c8641 // indirect
<<<<<<< HEAD
	google.golang.org/genproto/googleapis/api v0.0.0-20240304161311-37d4d3c04a78 // indirect
	google.golang.org/genproto/googleapis/rpc v0.0.0-20240304161311-37d4d3c04a78 // indirect
	google.golang.org/grpc v1.63.2 // indirect
=======
	google.golang.org/genproto/googleapis/api v0.0.0-20240311132316-a219d84964c2 // indirect
	google.golang.org/genproto/googleapis/rpc v0.0.0-20240318140521-94a12d6c2237 // indirect
	google.golang.org/grpc v1.62.1 // indirect
>>>>>>> d268a815
	google.golang.org/protobuf v1.33.0 // indirect
	gopkg.in/ini.v1 v1.67.0 // indirect
	gopkg.in/yaml.v2 v2.4.0 // indirect
	gopkg.in/yaml.v3 v3.0.1 // indirect
)

// github.com/cloudquery/jsonschema @ cqmain
replace github.com/invopop/jsonschema => github.com/cloudquery/jsonschema v0.0.0-20240220124159-92878faa2a66<|MERGE_RESOLUTION|>--- conflicted
+++ resolved
@@ -10,13 +10,8 @@
 	github.com/invopop/jsonschema v0.12.0
 	github.com/rs/zerolog v1.32.0
 	github.com/stretchr/testify v1.9.0
-<<<<<<< HEAD
 	golang.org/x/sync v0.7.0
-	google.golang.org/api v0.167.0
-=======
-	golang.org/x/sync v0.6.0
 	google.golang.org/api v0.172.0
->>>>>>> d268a815
 )
 
 require (
@@ -127,36 +122,21 @@
 	go.opentelemetry.io/otel/trace v1.24.0 // indirect
 	go.opentelemetry.io/proto/otlp v1.1.0 // indirect
 	golang.org/x/arch v0.6.0 // indirect
-<<<<<<< HEAD
 	golang.org/x/crypto v0.22.0 // indirect
 	golang.org/x/exp v0.0.0-20240404231335-c0f41cb1a7a0 // indirect
 	golang.org/x/mod v0.17.0 // indirect
 	golang.org/x/net v0.24.0 // indirect
-	golang.org/x/oauth2 v0.17.0 // indirect
+	golang.org/x/oauth2 v0.18.0 // indirect
 	golang.org/x/sys v0.19.0 // indirect
-=======
-	golang.org/x/crypto v0.21.0 // indirect
-	golang.org/x/exp v0.0.0-20240325151524-a685a6edb6d8 // indirect
-	golang.org/x/mod v0.16.0 // indirect
-	golang.org/x/net v0.22.0 // indirect
-	golang.org/x/oauth2 v0.18.0 // indirect
-	golang.org/x/sys v0.18.0 // indirect
->>>>>>> d268a815
 	golang.org/x/text v0.14.0 // indirect
 	golang.org/x/time v0.5.0 // indirect
 	golang.org/x/tools v0.20.0 // indirect
 	golang.org/x/xerrors v0.0.0-20231012003039-104605ab7028 // indirect
 	google.golang.org/appengine v1.6.8 // indirect
 	google.golang.org/genproto v0.0.0-20240228224816-df926f6c8641 // indirect
-<<<<<<< HEAD
-	google.golang.org/genproto/googleapis/api v0.0.0-20240304161311-37d4d3c04a78 // indirect
-	google.golang.org/genproto/googleapis/rpc v0.0.0-20240304161311-37d4d3c04a78 // indirect
-	google.golang.org/grpc v1.63.2 // indirect
-=======
 	google.golang.org/genproto/googleapis/api v0.0.0-20240311132316-a219d84964c2 // indirect
 	google.golang.org/genproto/googleapis/rpc v0.0.0-20240318140521-94a12d6c2237 // indirect
-	google.golang.org/grpc v1.62.1 // indirect
->>>>>>> d268a815
+	google.golang.org/grpc v1.63.2 // indirect
 	google.golang.org/protobuf v1.33.0 // indirect
 	gopkg.in/ini.v1 v1.67.0 // indirect
 	gopkg.in/yaml.v2 v2.4.0 // indirect
