package sql

import (
	"context"

	"github.com/Azure/azure-sdk-for-go/sdk/resourcemanager/sql/armsql"
	"github.com/cloudquery/cloudquery/plugins/source/azure/client"
	"github.com/cloudquery/plugin-sdk/schema"
	"github.com/cloudquery/plugin-sdk/transformers"
)

func Servers() *schema.Table {
	return &schema.Table{
		Name:      "azure_sql_servers",
		Resolver:  fetchServers,
		Multiplex: client.SubscriptionMultiplexRegisteredNamespace("azure_sql_servers", client.Namespacemicrosoft_sql),
		Transform: transformers.TransformWithStruct(&armsql.Server{}),
		Columns: []schema.Column{
			{
				Name:     "subscription_id",
				Type:     schema.TypeString,
				Resolver: client.ResolveAzureSubscription,
			},
			{
				Name:     "id",
				Type:     schema.TypeString,
				Resolver: schema.PathResolver("ID"),
				CreationOptions: schema.ColumnCreationOptions{
					PrimaryKey: true,
				},
			},
		},
		Relations: []*schema.Table{
<<<<<<< HEAD
			virtualNetworkRules(),
=======
			server_vulnerability_assessments(),
			server_blob_auditing_policies(),
			server_admins(),
			server_encryption_protectors(),
			server_databases(),
>>>>>>> c592fbe9
		},
	}
}

func fetchServers(ctx context.Context, meta schema.ClientMeta, parent *schema.Resource, res chan<- any) error {
	cl := meta.(*client.Client)
	svc, err := armsql.NewServersClient(cl.SubscriptionId, cl.Creds, cl.Options)
	if err != nil {
		return err
	}
	pager := svc.NewListPager(nil)
	for pager.More() {
		p, err := pager.NextPage(ctx)
		if err != nil {
			return err
		}
		res <- p.Value
	}
	return nil
}<|MERGE_RESOLUTION|>--- conflicted
+++ resolved
@@ -31,15 +31,12 @@
 			},
 		},
 		Relations: []*schema.Table{
-<<<<<<< HEAD
-			virtualNetworkRules(),
-=======
 			server_vulnerability_assessments(),
 			server_blob_auditing_policies(),
 			server_admins(),
 			server_encryption_protectors(),
 			server_databases(),
->>>>>>> c592fbe9
+			virtualNetworkRules(),
 		},
 	}
 }
