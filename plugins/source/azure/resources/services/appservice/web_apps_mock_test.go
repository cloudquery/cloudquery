--- conflicted
+++ resolved
@@ -34,11 +34,11 @@
 		}
 	})
 
-<<<<<<< HEAD
-	return createVnetConnections(router)
-=======
+	if err := createVnetConnections(router); err != nil {
+		return err
+	}
+
 	return createWebAppAuthSettings(router)
->>>>>>> c592fbe9
 }
 
 func TestWebApps(t *testing.T) {
