package client

import (
	"github.com/cloudquery/plugin-sdk/schema"
)

// SingleSubscriptionMultiplex can be used in cases where any single subscription would do. This can reduce the number
// of API calls.
func SingleSubscriptionMultiplex(meta schema.ClientMeta) []schema.ClientMeta {
	client := meta.(*Client)
	if len(client.subscriptions) == 0 {
		return []schema.ClientMeta{}
	}
	return []schema.ClientMeta{
		client.withSubscription(client.subscriptions[0]),
	}
}

func SubscriptionMultiplexRegisteredNamespace(table, namespace string) func(schema.ClientMeta) []schema.ClientMeta {
	return func(meta schema.ClientMeta) []schema.ClientMeta {
		client := meta.(*Client)
		var c = make([]schema.ClientMeta, 0)
		for _, subId := range client.subscriptions {
			if _, ok := client.registeredNamespaces[subId][namespace]; ok {
				c = append(c, client.withSubscription(subId))
			} else {
<<<<<<< HEAD
				client.Logger().Info().
					Str("subscription_id", subId).
					Str("namespace", namespace).
					Str("table", table).
					Msg("Skipping subscription, namespace not registered")
=======
				client.Logger().Info().Str("subscription_id", subId).Str("namespace", namespace).Msg("Skipping namespace, not registered for subscription")
>>>>>>> e9730ae8
			}
		}
		return c
	}
}

func SubscriptionMultiplex(meta schema.ClientMeta) []schema.ClientMeta {
	client := meta.(*Client)
	var c = make([]schema.ClientMeta, len(client.subscriptions))
	for i, subId := range client.subscriptions {
		c[i] = client.withSubscription(subId)
	}
	return c
}<|MERGE_RESOLUTION|>--- conflicted
+++ resolved
@@ -24,15 +24,11 @@
 			if _, ok := client.registeredNamespaces[subId][namespace]; ok {
 				c = append(c, client.withSubscription(subId))
 			} else {
-<<<<<<< HEAD
 				client.Logger().Info().
 					Str("subscription_id", subId).
 					Str("namespace", namespace).
 					Str("table", table).
-					Msg("Skipping subscription, namespace not registered")
-=======
-				client.Logger().Info().Str("subscription_id", subId).Str("namespace", namespace).Msg("Skipping namespace, not registered for subscription")
->>>>>>> e9730ae8
+					Msg("Skipping namespace, not registered for subscription")
 			}
 		}
 		return c
