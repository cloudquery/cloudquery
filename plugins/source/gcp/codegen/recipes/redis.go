--- conflicted
+++ resolved
@@ -36,11 +36,7 @@
 		resource.Template = "newapi_list"
 		resource.MockTemplate = "newapi_list_grpc_mock"
 		resource.RequestStructFields = `Parent: "projects/" + c.ProjectId + "/locations/-",`
-<<<<<<< HEAD
-		// resource.OutputField = strcase.ToCamel(resource.SubService)
 		resource.ServiceDNS = "redis.googleapis.com"
-=======
->>>>>>> bf8c212c
 	}
 
 	Resources = append(Resources, resources...)
