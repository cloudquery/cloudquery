package recipes

import (
	pb "cloud.google.com/go/resourcemanager/apiv3/resourcemanagerpb"
	"github.com/cloudquery/plugin-sdk/codegen"
	"github.com/cloudquery/plugin-sdk/schema"
	cloudresourcemanager "google.golang.org/api/cloudresourcemanager/v3"
)

var OrgMultiplex = "client.OrgMultiplex"

func init() {
	resources := []*Resource{
		{
			SubService: "folders",
			Struct:     &pb.Folder{},
			SkipFetch:  true,
			SkipMock:   true,
			Multiplex:  &OrgMultiplex,
			ExtraColumns: []codegen.ColumnDefinition{
				{
					Name:     "organization_id",
					Type:     schema.TypeString,
					Resolver: "resolveOrganizationId",
				},
			},
			Description: "https://cloud.google.com/resource-manager/reference/rest/v3/folders#Folder",
		},
		{
			SubService:  "projects",
			Struct:      &pb.Project{},
			SkipFetch:   true,
			SkipMock:    true,
			SkipFields:  []string{"ProjectId"},
<<<<<<< HEAD
			PrimaryKeys: []string{"project_id", "name"},
=======
			Description: "https://cloud.google.com/resource-manager/reference/rest/v3/projects#Project",
>>>>>>> 8f3bb232
		},
		{
			SubService:  "project_policies",
			Struct:      &cloudresourcemanager.Policy{},
			SkipFetch:   true,
			SkipMock:    true,
			Description: "https://cloud.google.com/resource-manager/reference/rest/Shared.Types/Policy",
		},
	}

	for _, resource := range resources {
		resource.Service = "resourcemanager"
		resource.MockImports = []string{"cloud.google.com/go/resourcemanager/apiv3"}
		resource.ProtobufImport = "cloud.google.com/go/resourcemanager/apiv3/resourcemanagerpb"
		resource.Template = "newapi_list"
		resource.MockTemplate = "newapi_list_grpc_mock"
	}

	Resources = append(Resources, resources...)
}<|MERGE_RESOLUTION|>--- conflicted
+++ resolved
@@ -32,11 +32,8 @@
 			SkipFetch:   true,
 			SkipMock:    true,
 			SkipFields:  []string{"ProjectId"},
-<<<<<<< HEAD
 			PrimaryKeys: []string{"project_id", "name"},
-=======
 			Description: "https://cloud.google.com/resource-manager/reference/rest/v3/projects#Project",
->>>>>>> 8f3bb232
 		},
 		{
 			SubService:  "project_policies",
