--- conflicted
+++ resolved
@@ -8,25 +8,9 @@
 func init() {
 	resources := []*Resource{
 		{
-<<<<<<< HEAD
-			SubService: "keys",
-			Struct:     &pb.Key{},
-			SkipFields: []string{"Uid"},
-			ExtraColumns: []codegen.ColumnDefinition{
-				ProjectIdColumnPk,
-				{
-					Name:     "uid",
-					Type:     schema.TypeString,
-					Resolver: `schema.PathResolver("Uid")`,
-					Options:  schema.ColumnCreationOptions{PrimaryKey: true},
-				},
-			},
-
-=======
 			SubService:          "keys",
 			Struct:              &pb.Key{},
 			PrimaryKeys:         []string{ProjectIdColumn.Name, "uid"},
->>>>>>> 6ef92cba
 			ListFunction:        (&apikeys.Client{}).ListKeys,
 			RequestStruct:       &pb.ListKeysRequest{},
 			ResponseStruct:      &pb.ListKeysResponse{},
