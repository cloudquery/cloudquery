package recipes

import (
	serviceusage "cloud.google.com/go/serviceusage/apiv1"
	pb "cloud.google.com/go/serviceusage/apiv1/serviceusagepb"
)

func init() {
	resources := []*Resource{
		{
<<<<<<< HEAD
			SubService:          "services",
			Struct:              &pb.Service{},
			NewFunction:         serviceusage.NewClient,
			RequestStruct:       &pb.ListServicesRequest{},
			ResponseStruct:      &pb.ListServicesResponse{},
			RegisterServer:      pb.RegisterServiceUsageServer,
			ListFunction:        (&pb.UnimplementedServiceUsageServer{}).ListServices,
			UnimplementedServer: &pb.UnimplementedServiceUsageServer{},
			PrimaryKeys:         []string{"name"},
			Description:         "https://cloud.google.com/service-usage/docs/reference/rest/v1/services#Service",
			SkipFetch:           true,
=======
			SubService:     "services",
			Struct:         &pb.Service{},
			NewFunction:    serviceusage.NewClient,
			RegisterServer: pb.RegisterServiceUsageServer,
			ListFunction:   (&pb.UnimplementedServiceUsageServer{}).ListServices,
			PrimaryKeys:    []string{"name"},
			Description:    "https://cloud.google.com/service-usage/docs/reference/rest/v1/services#Service",
>>>>>>> a59f2f26
		},
	}

	for _, resource := range resources {
		resource.Service = "serviceusage"
		resource.MockImports = []string{"cloud.google.com/go/serviceusage/apiv1"}
		resource.ProtobufImport = "cloud.google.com/go/serviceusage/apiv1/serviceusagepb"
		resource.Template = "newapi_list"
		resource.MockTemplate = "newapi_list_grpc_mock"
		resource.ServiceDNS = "serviceusage.googleapis.com"
	}

	Resources = append(Resources, resources...)
}<|MERGE_RESOLUTION|>--- conflicted
+++ resolved
@@ -8,19 +8,6 @@
 func init() {
 	resources := []*Resource{
 		{
-<<<<<<< HEAD
-			SubService:          "services",
-			Struct:              &pb.Service{},
-			NewFunction:         serviceusage.NewClient,
-			RequestStruct:       &pb.ListServicesRequest{},
-			ResponseStruct:      &pb.ListServicesResponse{},
-			RegisterServer:      pb.RegisterServiceUsageServer,
-			ListFunction:        (&pb.UnimplementedServiceUsageServer{}).ListServices,
-			UnimplementedServer: &pb.UnimplementedServiceUsageServer{},
-			PrimaryKeys:         []string{"name"},
-			Description:         "https://cloud.google.com/service-usage/docs/reference/rest/v1/services#Service",
-			SkipFetch:           true,
-=======
 			SubService:     "services",
 			Struct:         &pb.Service{},
 			NewFunction:    serviceusage.NewClient,
@@ -28,7 +15,7 @@
 			ListFunction:   (&pb.UnimplementedServiceUsageServer{}).ListServices,
 			PrimaryKeys:    []string{"name"},
 			Description:    "https://cloud.google.com/service-usage/docs/reference/rest/v1/services#Service",
->>>>>>> a59f2f26
+			SkipFetch:      true,
 		},
 	}
 
