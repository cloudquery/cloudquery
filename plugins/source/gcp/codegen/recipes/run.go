package recipes

import (
	pbv2 "cloud.google.com/go/run/apiv2/runpb"
	runv1 "google.golang.org/api/run/v1"
)

func init() {
	resources := []*Resource{
		{
			SubService:  "locations",
			Struct:      &runv1.Location{},
			SkipFetch:   true,
			SkipMock:    true,
			Description: "https://cloud.google.com/api-gateway/docs/reference/rest/v1/projects.locations#Location",
			Relations:   []string{"Services()"},
		},
		{
			SubService:  "services",
			Struct:      &pbv2.Service{},
			Description: "https://cloud.google.com/run/docs/reference/rest/v2/projects.locations.services#Service",
			ChildTable:  true,
			SkipFetch:   true,
			SkipMock:    true,
		},
	}

	for _, resource := range resources {
		resource.Service = "run"
		resource.Template = "newapi_list"
		resource.MockTemplate = "newapi_list_grpc_mock"
<<<<<<< HEAD
		resource.MockImports = []string{"cloud.google.com/go/run/apiv2"}
		resource.ProtobufImport = "cloud.google.com/go/run/apiv2/runpb"
		resource.RequestStructFields = `Parent: "projects/" + c.ProjectId + "locations/-",`
		resource.ServiceDNS = "run.googleapis.com"
=======
>>>>>>> 75814667
	}

	Resources = append(Resources, resources...)
}<|MERGE_RESOLUTION|>--- conflicted
+++ resolved
@@ -29,13 +29,7 @@
 		resource.Service = "run"
 		resource.Template = "newapi_list"
 		resource.MockTemplate = "newapi_list_grpc_mock"
-<<<<<<< HEAD
-		resource.MockImports = []string{"cloud.google.com/go/run/apiv2"}
-		resource.ProtobufImport = "cloud.google.com/go/run/apiv2/runpb"
-		resource.RequestStructFields = `Parent: "projects/" + c.ProjectId + "locations/-",`
 		resource.ServiceDNS = "run.googleapis.com"
-=======
->>>>>>> 75814667
 	}
 
 	Resources = append(Resources, resources...)
