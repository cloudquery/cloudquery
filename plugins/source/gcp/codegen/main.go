package main

import (
	"bytes"
	"embed"
	"fmt"
	"go/format"
	"log"
	"os"
	"path"
	"runtime"
	"strings"
	"text/template"

	"github.com/cloudquery/plugins/source/gcp/codegen/client"
	"github.com/iancoleman/strcase"
)

//go:embed templates/*.go.tpl
var gcpTemplatesFS embed.FS

func main() {
	genServices()
}

func genServices() {
	fmt.Println("Generating services")
	serviceList, err := client.Discover()
	if err != nil {
		log.Fatal(err)
	}
	generateTemplate("services.go.tpl", "client/services.go", serviceList)
}

func generateTemplate(name string, output string, data any) {
	_, filename, _, ok := runtime.Caller(0)
	if !ok {
		log.Fatal("Failed to get caller information")
	}
	dir := path.Dir(filename)
	tpl, err := template.New(name).Funcs(template.FuncMap{
		"ToCamel": strcase.ToCamel,
		"ToLower": strings.ToLower,
	}).ParseFS(gcpTemplatesFS, "templates/"+name)

	if err != nil {
		log.Fatal(fmt.Errorf("failed to parse %s: %w", name, err))
	}

	var buff bytes.Buffer
	if err := tpl.Execute(&buff, data); err != nil {
		log.Fatal(fmt.Errorf("failed to execute template: %w", err))
	}

	filePath := path.Join(dir, "..", output)
	if err := os.MkdirAll(path.Dir(filePath), os.ModePerm); err != nil {
		log.Fatal(fmt.Errorf("failed to create directory %s: %w", filePath, err))
	}
	content, err := format.Source(buff.Bytes())
	if err != nil {
		log.Fatal(fmt.Errorf("failed to format code for %s: %w", filePath, err))
	}
	if err := os.WriteFile(filePath, content, 0644); err != nil {
		log.Fatal(fmt.Errorf("failed to write file %s: %w", filePath, err))
	}
<<<<<<< HEAD
}

func needsProjectIDColumn(r recipes.Resource) bool {
	return r.Multiplex != &recipes.OrgMultiplex
}

func generateResource(r recipes.Resource, mock bool) {
	var err error
	_, filename, _, ok := runtime.Caller(0)
	if !ok {
		log.Fatal("Failed to get caller information")
	}
	dir := path.Dir(filename)

	if r.NewFunction != nil {
		path := strings.Split(runtime.FuncForPC(reflect.ValueOf(r.NewFunction).Pointer()).Name(), ".")
		r.NewFunctionName = path[len(path)-1]
	}
	if r.RegisterServer != nil {
		path := strings.Split(runtime.FuncForPC(reflect.ValueOf(r.RegisterServer).Pointer()).Name(), ".")
		r.RegisterServerName = path[len(path)-1]
		r.UnimplementedServerName = strings.Replace(r.RegisterServerName, "Register", "Unimplemented", 1)
	}

	if r.ClientName == "" && r.NewFunctionName != "" {
		n := strings.Split(fmt.Sprintf("%v", reflect.TypeOf(r.NewFunction).Out(0)), ".")[1]
		r.ClientName = n
	}

	if r.StructName == "" {
		r.StructName = reflect.TypeOf(r.Struct).Elem().Name()
	}

	if r.ListFunction != nil && !r.SkipFetch {
		path := strings.Split(runtime.FuncForPC(reflect.ValueOf(r.ListFunction).Pointer()).Name(), ".")
		r.ListFunctionName = path[len(path)-1]
		// https://stackoverflow.com/questions/32925344/why-is-there-a-fm-suffix-when-getting-a-functions-name-in-go
		r.ListFunctionName = strings.Split(r.ListFunctionName, "-")[0]
		r.RequestStructName = reflect.TypeOf(r.ListFunction).In(1).Elem().Name()

		switch {
		case r.RegisterServer != nil:
			server := reflect.TypeOf(r.RegisterServer).In(1)
			method, _ := server.MethodByName(r.ListFunctionName)
			r.ResponseStructName = method.Type.Out(0).Elem().Name()
		case r.ListFunctionName == "Get":
			r.ResponseStructName = r.StructName
		default:
			r.ResponseStructName = r.StructName + r.ListFunctionName
		}
	}

	if r.ResponseStruct != nil {
		r.ResponseStructName = reflect.TypeOf(r.ResponseStruct).Elem().Name()
	}

	if r.MockListStruct == "" {
		r.MockListStruct = strcase.ToCamel(r.StructName)
	}

	if r.MockImports == nil {
		r.MockImports = []string{reflect.TypeOf(r.Struct).Elem().PkgPath()}
	}

	extraColumns := r.ExtraColumns
	if needsProjectIDColumn(r) {
		extraColumns = append([]codegen.ColumnDefinition{recipes.ProjectIdColumn}, r.ExtraColumns...)
	}

	opts := []codegen.TableOption{
		codegen.WithSkipFields(r.SkipFields),
		codegen.WithExtraColumns(extraColumns),
		codegen.WithTypeTransformer(func(field reflect.StructField) (schema.ValueType, error) {
			switch reflect.New(field.Type).Elem().Interface().(type) {
			case *timestamppb.Timestamp,
				timestamppb.Timestamp:
				return schema.TypeTimestamp, nil
			case *durationpb.Duration,
				durationpb.Duration:
				return schema.TypeInt, nil
			case protoreflect.Enum:
				return schema.TypeString, nil
			default:
				return schema.TypeInvalid, nil
			}
		}),
		codegen.WithResolverTransformer(func(field reflect.StructField, path string) (string, error) {
			switch reflect.New(field.Type).Elem().Interface().(type) {
			case *timestamppb.Timestamp,
				timestamppb.Timestamp:
				return `client.ResolveProtoTimestamp("` + path + `")`, nil
			case *durationpb.Duration,
				durationpb.Duration:
				return `client.ResolveProtoDuration("` + path + `")`, nil
			case protoreflect.Enum:
				return `client.ResolveProtoEnum("` + path + `")`, nil
			default:
				return "", nil
			}
		}),
	}

	if r.NameTransformer != nil {
		opts = append(opts, codegen.WithNameTransformer(r.NameTransformer))
	}

	r.Table, err = codegen.NewTableFromStruct(
		fmt.Sprintf("gcp_%s_%s", r.Service, r.SubService),
		r.Struct,
		opts...,
	)
	if err != nil {
		log.Fatal(fmt.Errorf("failed to create table for %s: %w", r.StructName, err))
	}
	if r.Multiplex == nil {
		if r.ServiceDNS == "" {
			r.Table.Multiplex = "client.ProjectMultiplex"
		} else {
			if _, ok := client.GcpServices[r.ServiceDNS]; !ok {
				panic("unknown service DNS: " + r.ServiceDNS)
			}
			r.Table.Multiplex = "client.ProjectMultiplexEnabledServices(\"" + r.ServiceDNS + "\")"
		}

	} else {
		r.Table.Multiplex = *r.Multiplex
	}

	for _, f := range r.PrimaryKeys {
		for i := range r.Table.Columns {
			if r.Table.Columns[i].Name == f {
				r.Table.Columns[i].Options.PrimaryKey = true
			}
		}
	}

	r.Table.Description = r.Description

	r.Table.Resolver = "fetch" + strcase.ToCamel(r.SubService)
	if r.PreResourceResolver != "" {
		r.Table.PreResourceResolver = r.PreResourceResolver
	}
	if r.Relations != nil {
		r.Table.Relations = r.Relations
	}
	mainTemplate := r.Template + ".go.tpl"
	if mock {
		if r.MockTemplate == "" {
			mainTemplate = r.Template + "_mock.go.tpl"
		} else {
			mainTemplate = r.MockTemplate + ".go.tpl"
		}
	}
	tpl, err := template.New(mainTemplate).Funcs(template.FuncMap{
		"ToCamel": strcase.ToCamel,
		"ToLower": strings.ToLower,
	}).ParseFS(gcpTemplatesFS, "templates/"+mainTemplate)
	if err != nil {
		log.Fatal(fmt.Errorf("failed to parse gcp templates: %w", err))
	}
	tpl, err = tpl.ParseFS(codegen.TemplatesFS, "templates/*.go.tpl")
	if err != nil {
		log.Fatal(fmt.Errorf("failed to parse sdk template: %w", err))
	}
	var buff bytes.Buffer
	if err := tpl.Execute(&buff, r); err != nil {
		log.Fatal(fmt.Errorf("failed to execute template: %w", err))
	}
	filePath := path.Join(dir, "../resources/services", r.Service)
	if err := os.MkdirAll(filePath, os.ModePerm); err != nil {
		log.Fatal(err)
	}
	if mock {
		filePath = path.Join(filePath, r.SubService+"_mock_test.go")
	} else {
		filePath = path.Join(filePath, r.SubService+".go")
	}

	content := buff.Bytes()
	formattedContent, err := format.Source(buff.Bytes())
	if err != nil {
		log.Printf("failed to format %s\n", filePath)
	} else {
		content = formattedContent
	}
	// if err != nil {
	// 	fmt.Println(buff.String())
	// 	log.Fatal(fmt.Errorf("failed to format code for %s: %w", filePath, err))
	// }
	if err := os.WriteFile(filePath, content, 0644); err != nil {
		log.Fatal(fmt.Errorf("failed to write file %s: %w", filePath, err))
	}
=======
>>>>>>> 0af54d80
}<|MERGE_RESOLUTION|>--- conflicted
+++ resolved
@@ -63,199 +63,4 @@
 	if err := os.WriteFile(filePath, content, 0644); err != nil {
 		log.Fatal(fmt.Errorf("failed to write file %s: %w", filePath, err))
 	}
-<<<<<<< HEAD
-}
-
-func needsProjectIDColumn(r recipes.Resource) bool {
-	return r.Multiplex != &recipes.OrgMultiplex
-}
-
-func generateResource(r recipes.Resource, mock bool) {
-	var err error
-	_, filename, _, ok := runtime.Caller(0)
-	if !ok {
-		log.Fatal("Failed to get caller information")
-	}
-	dir := path.Dir(filename)
-
-	if r.NewFunction != nil {
-		path := strings.Split(runtime.FuncForPC(reflect.ValueOf(r.NewFunction).Pointer()).Name(), ".")
-		r.NewFunctionName = path[len(path)-1]
-	}
-	if r.RegisterServer != nil {
-		path := strings.Split(runtime.FuncForPC(reflect.ValueOf(r.RegisterServer).Pointer()).Name(), ".")
-		r.RegisterServerName = path[len(path)-1]
-		r.UnimplementedServerName = strings.Replace(r.RegisterServerName, "Register", "Unimplemented", 1)
-	}
-
-	if r.ClientName == "" && r.NewFunctionName != "" {
-		n := strings.Split(fmt.Sprintf("%v", reflect.TypeOf(r.NewFunction).Out(0)), ".")[1]
-		r.ClientName = n
-	}
-
-	if r.StructName == "" {
-		r.StructName = reflect.TypeOf(r.Struct).Elem().Name()
-	}
-
-	if r.ListFunction != nil && !r.SkipFetch {
-		path := strings.Split(runtime.FuncForPC(reflect.ValueOf(r.ListFunction).Pointer()).Name(), ".")
-		r.ListFunctionName = path[len(path)-1]
-		// https://stackoverflow.com/questions/32925344/why-is-there-a-fm-suffix-when-getting-a-functions-name-in-go
-		r.ListFunctionName = strings.Split(r.ListFunctionName, "-")[0]
-		r.RequestStructName = reflect.TypeOf(r.ListFunction).In(1).Elem().Name()
-
-		switch {
-		case r.RegisterServer != nil:
-			server := reflect.TypeOf(r.RegisterServer).In(1)
-			method, _ := server.MethodByName(r.ListFunctionName)
-			r.ResponseStructName = method.Type.Out(0).Elem().Name()
-		case r.ListFunctionName == "Get":
-			r.ResponseStructName = r.StructName
-		default:
-			r.ResponseStructName = r.StructName + r.ListFunctionName
-		}
-	}
-
-	if r.ResponseStruct != nil {
-		r.ResponseStructName = reflect.TypeOf(r.ResponseStruct).Elem().Name()
-	}
-
-	if r.MockListStruct == "" {
-		r.MockListStruct = strcase.ToCamel(r.StructName)
-	}
-
-	if r.MockImports == nil {
-		r.MockImports = []string{reflect.TypeOf(r.Struct).Elem().PkgPath()}
-	}
-
-	extraColumns := r.ExtraColumns
-	if needsProjectIDColumn(r) {
-		extraColumns = append([]codegen.ColumnDefinition{recipes.ProjectIdColumn}, r.ExtraColumns...)
-	}
-
-	opts := []codegen.TableOption{
-		codegen.WithSkipFields(r.SkipFields),
-		codegen.WithExtraColumns(extraColumns),
-		codegen.WithTypeTransformer(func(field reflect.StructField) (schema.ValueType, error) {
-			switch reflect.New(field.Type).Elem().Interface().(type) {
-			case *timestamppb.Timestamp,
-				timestamppb.Timestamp:
-				return schema.TypeTimestamp, nil
-			case *durationpb.Duration,
-				durationpb.Duration:
-				return schema.TypeInt, nil
-			case protoreflect.Enum:
-				return schema.TypeString, nil
-			default:
-				return schema.TypeInvalid, nil
-			}
-		}),
-		codegen.WithResolverTransformer(func(field reflect.StructField, path string) (string, error) {
-			switch reflect.New(field.Type).Elem().Interface().(type) {
-			case *timestamppb.Timestamp,
-				timestamppb.Timestamp:
-				return `client.ResolveProtoTimestamp("` + path + `")`, nil
-			case *durationpb.Duration,
-				durationpb.Duration:
-				return `client.ResolveProtoDuration("` + path + `")`, nil
-			case protoreflect.Enum:
-				return `client.ResolveProtoEnum("` + path + `")`, nil
-			default:
-				return "", nil
-			}
-		}),
-	}
-
-	if r.NameTransformer != nil {
-		opts = append(opts, codegen.WithNameTransformer(r.NameTransformer))
-	}
-
-	r.Table, err = codegen.NewTableFromStruct(
-		fmt.Sprintf("gcp_%s_%s", r.Service, r.SubService),
-		r.Struct,
-		opts...,
-	)
-	if err != nil {
-		log.Fatal(fmt.Errorf("failed to create table for %s: %w", r.StructName, err))
-	}
-	if r.Multiplex == nil {
-		if r.ServiceDNS == "" {
-			r.Table.Multiplex = "client.ProjectMultiplex"
-		} else {
-			if _, ok := client.GcpServices[r.ServiceDNS]; !ok {
-				panic("unknown service DNS: " + r.ServiceDNS)
-			}
-			r.Table.Multiplex = "client.ProjectMultiplexEnabledServices(\"" + r.ServiceDNS + "\")"
-		}
-
-	} else {
-		r.Table.Multiplex = *r.Multiplex
-	}
-
-	for _, f := range r.PrimaryKeys {
-		for i := range r.Table.Columns {
-			if r.Table.Columns[i].Name == f {
-				r.Table.Columns[i].Options.PrimaryKey = true
-			}
-		}
-	}
-
-	r.Table.Description = r.Description
-
-	r.Table.Resolver = "fetch" + strcase.ToCamel(r.SubService)
-	if r.PreResourceResolver != "" {
-		r.Table.PreResourceResolver = r.PreResourceResolver
-	}
-	if r.Relations != nil {
-		r.Table.Relations = r.Relations
-	}
-	mainTemplate := r.Template + ".go.tpl"
-	if mock {
-		if r.MockTemplate == "" {
-			mainTemplate = r.Template + "_mock.go.tpl"
-		} else {
-			mainTemplate = r.MockTemplate + ".go.tpl"
-		}
-	}
-	tpl, err := template.New(mainTemplate).Funcs(template.FuncMap{
-		"ToCamel": strcase.ToCamel,
-		"ToLower": strings.ToLower,
-	}).ParseFS(gcpTemplatesFS, "templates/"+mainTemplate)
-	if err != nil {
-		log.Fatal(fmt.Errorf("failed to parse gcp templates: %w", err))
-	}
-	tpl, err = tpl.ParseFS(codegen.TemplatesFS, "templates/*.go.tpl")
-	if err != nil {
-		log.Fatal(fmt.Errorf("failed to parse sdk template: %w", err))
-	}
-	var buff bytes.Buffer
-	if err := tpl.Execute(&buff, r); err != nil {
-		log.Fatal(fmt.Errorf("failed to execute template: %w", err))
-	}
-	filePath := path.Join(dir, "../resources/services", r.Service)
-	if err := os.MkdirAll(filePath, os.ModePerm); err != nil {
-		log.Fatal(err)
-	}
-	if mock {
-		filePath = path.Join(filePath, r.SubService+"_mock_test.go")
-	} else {
-		filePath = path.Join(filePath, r.SubService+".go")
-	}
-
-	content := buff.Bytes()
-	formattedContent, err := format.Source(buff.Bytes())
-	if err != nil {
-		log.Printf("failed to format %s\n", filePath)
-	} else {
-		content = formattedContent
-	}
-	// if err != nil {
-	// 	fmt.Println(buff.String())
-	// 	log.Fatal(fmt.Errorf("failed to format code for %s: %w", filePath, err))
-	// }
-	if err := os.WriteFile(filePath, content, 0644); err != nil {
-		log.Fatal(fmt.Errorf("failed to write file %s: %w", filePath, err))
-	}
-=======
->>>>>>> 0af54d80
 }