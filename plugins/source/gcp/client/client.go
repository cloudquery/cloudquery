--- conflicted
+++ resolved
@@ -83,16 +83,10 @@
 		return nil, err
 	}
 
-<<<<<<< HEAD
-	if len(projects) == 0 {
-		c.logger.Info().Msg("No project_ids specified, assuming all active projects")
+	if len(projects) == 0 && len(gcpSpec.FolderIDs) == 0 {
+		c.logger.Info().Msg("No project_ids or folder_ids specified, assuming all active projects")
 		var err error
 		projects, err = getProjectsV1(ctx, gcpSpec.Filter, options...)
-=======
-	if len(projects) == 0 && len(gcpSpec.FolderIDs) == 0 {
-		c.logger.Info().Msg("No project_ids or folder_ids specified, assuming all active projects")
-		projects, err = getProjectsV1(ctx, options...)
->>>>>>> 89b885da
 		if err != nil {
 			return nil, fmt.Errorf("failed to get projects: %w", err)
 		}
