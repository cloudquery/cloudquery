--- conflicted
+++ resolved
@@ -169,11 +169,7 @@
 		}
 		c.ClientOptions = append(c.ClientOptions, option.WithCredentialsJSON(serviceAccountKeyJSON))
 	}
-<<<<<<< HEAD
-
-	if !gcpSpec.HierarchyDiscovery.isNull() {
-		err = c.resolveDiscovery(ctx, gcpSpec)
-=======
+
 	if gcpSpec.ServiceAccountImpersonation != nil && gcpSpec.ServiceAccountImpersonation.TargetPrincipal != "" {
 		// Base credentials sourced from ADC or provided client options.
 		ts, err := impersonate.CredentialsTokenSource(ctx, impersonate.CredentialsConfig{
@@ -189,64 +185,9 @@
 		}
 		c.ClientOptions = append(c.ClientOptions, option.WithTokenSource(ts))
 	}
-	if len(gcpSpec.ProjectFilter) > 0 && len(gcpSpec.FolderIDs) > 0 {
-		return nil, fmt.Errorf("project_filter and folder_ids are mutually exclusive")
-	}
-
-	projectsClient, err := resourcemanager.NewProjectsClient(ctx, c.ClientOptions...)
-	if err != nil {
-		return nil, fmt.Errorf("failed to create projects client: %w", err)
-	}
-	foldersClient, err := resourcemanager.NewFoldersClient(ctx, c.ClientOptions...)
-	if err != nil {
-		return nil, fmt.Errorf("failed to create folders client: %w", err)
-	}
-
-	switch {
-	case len(projects) == 0 && len(gcpSpec.FolderIDs) == 0 && len(gcpSpec.ProjectFilter) == 0:
-		c.logger.Info().Msg("No project_ids, folder_ids, or project_filter specified - assuming all active projects")
-		projects, err = getProjectsV1(ctx, c.ClientOptions...)
-		if err != nil {
-			return nil, fmt.Errorf("failed to get projects: %w", err)
-		}
-
-	case len(gcpSpec.FolderIDs) > 0:
-		var folderIds []string
-
-		for _, parentFolder := range gcpSpec.FolderIDs {
-			c.logger.Info().Msg("Listing folders...")
-			childFolders, err := listFolders(ctx, foldersClient, parentFolder, *gcpSpec.FolderRecursionDepth)
-			if err != nil {
-				return nil, fmt.Errorf("failed to list folders: %w", err)
-			}
-			folderIds = append(folderIds, childFolders...)
-		}
-
-		logFolderIds(&c.logger, folderIds)
-
-		c.logger.Info().Msg("listing folder projects...")
-		folderProjects, err := listProjectsInFolders(ctx, projectsClient, folderIds)
-		projects = setUnion(projects, folderProjects)
-		if err != nil {
-			return nil, fmt.Errorf("failed to list projects: %w", err)
-		}
-
-	case len(gcpSpec.ProjectFilter) > 0:
-		c.logger.Info().Msg("Listing projects with filter...")
-		projectsWithFilter, err := getProjectsV1WithFilter(ctx, gcpSpec.ProjectFilter, c.ClientOptions...)
-		if err != nil {
-			return nil, fmt.Errorf("failed to get projects with filter: %w", err)
-		}
-
-		projects = setUnion(projects, projectsWithFilter)
-	}
-
-	if len(gcpSpec.OrganizationIDs) == 0 && len(gcpSpec.OrganizationFilter) == 0 {
-		c.logger.Info().Msg("No organization_ids or organization_filter specified - assuming all organizations")
-		c.logger.Info().Msg("Listing organizations...")
-
-		organizations, err = getOrganizations(ctx, "", c.ClientOptions...)
->>>>>>> 7795b376
+
+	if !gcpSpec.HierarchyDiscovery.isNull() {
+		err = c.resolveDiscovery(ctx, gcpSpec)
 		if err != nil {
 			return nil, err
 		}
