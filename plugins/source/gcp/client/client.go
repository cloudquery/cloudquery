--- conflicted
+++ resolved
@@ -276,11 +276,7 @@
 		c.ProjectId = projects[0]
 	}
 	if gcpSpec.EnabledServicesOnly {
-<<<<<<< HEAD
 		if err := c.configureEnabledServices(ctx, *gcpSpec.DiscoveryConcurrency); err != nil {
-=======
-		if err := c.configureEnabledServices(ctx, int(s.Concurrency)); err != nil {
->>>>>>> 75b97858
 			return nil, err
 		}
 	}
