package client

import (
	"context"
	"encoding/json"
	"fmt"
<<<<<<< HEAD
	"sync"
=======
>>>>>>> bf8c212c
	"time"

	resourcemanager "cloud.google.com/go/resourcemanager/apiv3"
	"cloud.google.com/go/resourcemanager/apiv3/resourcemanagerpb"
	serviceusage "cloud.google.com/go/serviceusage/apiv1"
	"github.com/cloudquery/plugin-sdk/schema"
	"github.com/cloudquery/plugin-sdk/specs"
	"github.com/googleapis/gax-go/v2"
<<<<<<< HEAD
=======
	grpczerolog "github.com/grpc-ecosystem/go-grpc-middleware/providers/zerolog/v2"
	"github.com/grpc-ecosystem/go-grpc-middleware/v2/interceptors/logging"
>>>>>>> bf8c212c
	"github.com/rs/zerolog"
	"golang.org/x/sync/errgroup"
	"golang.org/x/sync/semaphore"
	crmv1 "google.golang.org/api/cloudresourcemanager/v1"
	"google.golang.org/api/iterator"
	"google.golang.org/api/option"
<<<<<<< HEAD
	pb "google.golang.org/genproto/googleapis/api/serviceusage/v1"
=======
	"google.golang.org/grpc"
>>>>>>> bf8c212c
	"google.golang.org/grpc/codes"
)

const maxProjectIdsToLog int = 100

type Client struct {
	projects      []string
	ClientOptions []option.ClientOption
	CallOptions   []gax.CallOption
	// this is set by table client multiplexer

	CallOptions     []gax.CallOption
	ProjectId       string
	EnabledServices map[string]map[GcpService]bool
	// Logger
	logger zerolog.Logger
}

type GcpService string

const (
	BigQueryService             GcpService = "bigquery.googleapis.com"
	CloudBillingService         GcpService = "cloudbilling.googleapis.com"
	CloudFunctionsService       GcpService = "cloudfunctions.googleapis.com"
	CloudKmsService             GcpService = "cloudkms.googleapis.com"
	CloudResourceManagerService GcpService = "cloudresourcemanager.googleapis.com"
	ComputeService              GcpService = "compute.googleapis.com"
	DnsService                  GcpService = "dns.googleapis.com"
	DomainsService              GcpService = "domains.googleapis.com"
	IamService                  GcpService = "iam.googleapis.com"
	KubernetesService           GcpService = "container.googleapis.com"
	LoggingService              GcpService = "logging.googleapis.com"
	MonitoringService           GcpService = "monitoring.googleapis.com"
	SqlAdminService             GcpService = "sqladmin.googleapis.com"
	StorageService              GcpService = "storage-api.googleapis.com"
	ContainerAnalysisService    GcpService = "containeranalysis.googleapis.com"
	RediService                 GcpService = "redis.googleapis.com"
)

//revive:disable:modifies-value-receiver

// withProject allows multiplexer to create a new client with given subscriptionId
func (c *Client) withProject(project string) *Client {
	newClient := *c
	newClient.logger = c.logger.With().Str("project_id", project).Logger()
	newClient.ProjectId = project
	return &newClient
}

func isValidJson(content []byte) error {
	var v map[string]interface{}
	err := json.Unmarshal(content, &v)
	if err != nil {
		return err
	}
	return nil
}

func (c *Client) ID() string {
	return c.ProjectId
}

func (c *Client) Logger() *zerolog.Logger {
	return &c.logger
}

func New(ctx context.Context, logger zerolog.Logger, s specs.Source) (schema.ClientMeta, error) {
	var err error
	c := Client{
<<<<<<< HEAD
		logger:          logger,
		EnabledServices: map[string]map[GcpService]bool{},
		// plugin: p,
=======
		logger: logger,
>>>>>>> bf8c212c
	}
	var gcpSpec Spec
	if err := s.UnmarshalSpec(&gcpSpec); err != nil {
		return nil, fmt.Errorf("failed to unmarshal gcp spec: %w", err)
	}

	gcpSpec.setDefaults()
	projects := gcpSpec.ProjectIDs
	if gcpSpec.BackoffRetries > 0 {
		c.CallOptions = append(c.CallOptions, gax.WithRetry(func() gax.Retryer {
			return &Retrier{
				backoff: gax.Backoff{
					Max: time.Duration(gcpSpec.BackoffDelay) * time.Second,
				},
				maxRetries: gcpSpec.BackoffRetries,
				codes:      []codes.Code{codes.ResourceExhausted},
			}
		}))
	}
<<<<<<< HEAD
=======
	unaryInterceptor := grpc.WithUnaryInterceptor(logging.UnaryClientInterceptor(grpczerolog.InterceptorLogger(logger)))
	streamInterceptor := grpc.WithStreamInterceptor(logging.StreamClientInterceptor(grpczerolog.InterceptorLogger(logger)))
>>>>>>> bf8c212c

	serviceAccountKeyJSON := []byte(gcpSpec.ServiceAccountKeyJSON)
	// Add a fake request reason because it is not possible to pass nil options
	c.ClientOptions = append(c.ClientOptions,
		option.WithRequestReason("cloudquery resource fetch"),
		// we disable telemetry to boost performance and be on the same side with telemtry
		option.WithTelemetryDisabled(),
		option.WithGRPCDialOption(
			unaryInterceptor,
		),
		option.WithGRPCDialOption(
			streamInterceptor,
		))
	if len(serviceAccountKeyJSON) != 0 {
		if err := isValidJson(serviceAccountKeyJSON); err != nil {
			return nil, fmt.Errorf("invalid json at service_account_key_json: %w", err)
		}
		c.ClientOptions = append(c.ClientOptions, option.WithCredentialsJSON(serviceAccountKeyJSON))
	}

	if len(gcpSpec.ProjectFilter) > 0 && len(gcpSpec.FolderIDs) > 0 {
		return nil, fmt.Errorf("project_filter and folder_ids are mutually exclusive")
	}

	projectsClient, err := resourcemanager.NewProjectsClient(ctx, c.ClientOptions...)
	if err != nil {
		return nil, fmt.Errorf("failed to create projects client: %w", err)
	}
	foldersClient, err := resourcemanager.NewFoldersClient(ctx, c.ClientOptions...)
	if err != nil {
		return nil, fmt.Errorf("failed to create folders client: %w", err)
	}

	switch {
	case len(projects) == 0 && len(gcpSpec.FolderIDs) == 0 && len(gcpSpec.ProjectFilter) == 0:
		c.logger.Info().Msg("No project_ids, folder_ids, or project_filter specified - assuming all active projects")
		projects, err = getProjectsV1(ctx, c.ClientOptions...)
		if err != nil {
			return nil, fmt.Errorf("failed to get projects: %w", err)
		}

	case len(gcpSpec.FolderIDs) > 0:
		var folderIds []string

		for _, parentFolder := range gcpSpec.FolderIDs {
			c.logger.Info().Msg("Listing folders...")
			childFolders, err := listFolders(ctx, foldersClient, parentFolder, *gcpSpec.FolderRecursionDepth)
			if err != nil {
				return nil, fmt.Errorf("failed to list folders: %w", err)
			}
			folderIds = append(folderIds, childFolders...)
		}

		logFolderIds(&c.logger, folderIds)

		c.logger.Info().Msg("listing folder projects...")
		folderProjects, err := listProjectsInFolders(ctx, projectsClient, folderIds)
		projects = setUnion(projects, folderProjects)
		if err != nil {
			return nil, fmt.Errorf("failed to list projects: %w", err)
		}

	case len(gcpSpec.ProjectFilter) > 0:
		c.logger.Info().Msg("Listing projects with filter...")
		projectsWithFilter, err := getProjectsV1WithFilter(ctx, gcpSpec.ProjectFilter, c.ClientOptions...)
		if err != nil {
			return nil, fmt.Errorf("failed to get projects with filter: %w", err)
		}

		projects = setUnion(projects, projectsWithFilter)
	}

	logProjectIds(&logger, projects)

	if len(projects) == 0 {
		return nil, fmt.Errorf("no active projects")
	}

	c.projects = projects
	if len(projects) == 1 {
		c.ProjectId = projects[0]
	}
	if gcpSpec.EnabledServicesOnly {
		if err := c.configureEnabledServices(); err != nil {
			// TODO: log why we failed to grab enabled services
			return nil, err
		}
	}

	return &c, nil
}

func logFolderIds(logger *zerolog.Logger, folderIds []string) {
	// If there are too many folders, just log the first maxProjectIdsToLog.
	if len(folderIds) > maxProjectIdsToLog {
		logger.Info().Interface("folder_ids", folderIds[:maxProjectIdsToLog]).Msgf("Found %d folders. First %d: ", len(folderIds), maxProjectIdsToLog)
		logger.Debug().Interface("folder_ids", folderIds).Msg("All folders: ")
	} else {
		logger.Info().Interface("folder_ids", folderIds).Msgf("Found %d projects in folders", len(folderIds))
	}
}

func logProjectIds(logger *zerolog.Logger, projectIds []string) {
	// If there are too many folders, just log the first maxProjectIdsToLog.
	if len(projectIds) > maxProjectIdsToLog {
		logger.Info().Interface("projects", projectIds[:maxProjectIdsToLog]).Msgf("Found %d projects. First %d: ", len(projectIds), maxProjectIdsToLog)
		logger.Debug().Interface("projects", projectIds).Msg("All projects: ")
	} else {
		logger.Info().Interface("projects", projectIds).Msgf("Found %d projects in folders", len(projectIds))
	}
}

// getProjectsV1 requires the `resourcemanager.projects.get` permission to list projects
func getProjectsV1(ctx context.Context, options ...option.ClientOption) ([]string, error) {
	var (
		projects []string
	)
	service, err := crmv1.NewService(ctx, options...)
	if err != nil {
		return nil, fmt.Errorf("failed to create cloudresourcemanager service: %w", err)
	}

	call := service.Projects.List().Filter("lifecycleState=ACTIVE").Context(ctx)
	for {
		output, err := call.Do()
		if err != nil {
			return nil, err
		}
		for _, project := range output.Projects {
			projects = append(projects, project.ProjectId)
		}
		if output.NextPageToken == "" {
			break
		}
		call.PageToken(output.NextPageToken)
	}

	if len(projects) == 0 {
		return nil, fmt.Errorf("no active projects")
	}

	return projects, nil
}

func getProjectsV1WithFilter(ctx context.Context, filter string, options ...option.ClientOption) ([]string, error) {
	var (
		projects []string
	)
	service, err := crmv1.NewService(ctx, options...)
	if err != nil {
		return nil, fmt.Errorf("failed to create cloudresourcemanager service: %w", err)
	}

	call := service.Projects.List().Filter(filter).Context(ctx)
	for {
		output, err := call.Do()
		if err != nil {
			return nil, err
		}
		for _, project := range output.Projects {
			if project.LifecycleState == "ACTIVE" {
				projects = append(projects, project.ProjectId)
			}
		}
		if output.NextPageToken == "" {
			break
		}
		call.PageToken(output.NextPageToken)
	}

	return projects, nil
}

// listFolders recursively lists the folders in the 'parent' folder. Includes the 'parent' folder itself.
// recursionDepth is the depth of folders to recurse - where 0 means not to recurse any folders.
func listFolders(ctx context.Context, folderClient *resourcemanager.FoldersClient, parent string, recursionDepth int) ([]string, error) {
	folders := []string{
		parent,
	}
	if recursionDepth <= 0 {
		return folders, nil
	}

	it := folderClient.ListFolders(ctx, &resourcemanagerpb.ListFoldersRequest{
		Parent: parent,
	})

	for {
		child, err := it.Next()

		if err == iterator.Done {
			break
		}
		if err != nil {
			return nil, err
		}

		if child.State == resourcemanagerpb.Folder_ACTIVE {
			childFolders, err := listFolders(ctx, folderClient, child.Name, recursionDepth-1)
			if err != nil {
				return nil, err
			}
			folders = append(folders, childFolders...)
		}
	}

	return folders, nil
}

func listProjectsInFolders(ctx context.Context, projectClient *resourcemanager.ProjectsClient, folders []string) ([]string, error) {
	var projects []string
	for _, folder := range folders {
		it := projectClient.ListProjects(ctx, &resourcemanagerpb.ListProjectsRequest{
			Parent: folder,
		})

		for {
			project, err := it.Next()

			if err == iterator.Done {
				break
			}
			if err != nil {
				return nil, err
			}

			if project.State == resourcemanagerpb.Project_ACTIVE {
				projects = append(projects, project.ProjectId)
			}
		}
	}

	return projects, nil
}

func setUnion(a []string, b []string) []string {
	set := make(map[string]struct{}, len(a)+len(b)) // alloc max
	for _, s := range a {
		set[s] = struct{}{}
	}
	for _, s := range b {
		set[s] = struct{}{}
	}

	union := make([]string, 0, len(set))
	for s := range set {
		union = append(union, s)
	}
	return union
}

func (c *Client) configureEnabledServices() error {
	var esLock sync.Mutex
	g, ctx := errgroup.WithContext(context.Background())
	maxGoroutines := 10
	goroutinesSem := semaphore.NewWeighted(int64(maxGoroutines))
	for _, p := range c.projects {
		project := p
		if err := goroutinesSem.Acquire(ctx, 1); err != nil {
			return err
		}
		g.Go(func() error {
			defer goroutinesSem.Release(1)
			cl := c.withProject(project)
			svc, err := cl.fetchEnabledServices(ctx)
			esLock.Lock()
			c.EnabledServices[project] = svc
			esLock.Unlock()
			return err
		})
	}
	return g.Wait()
}

func (c *Client) fetchEnabledServices(ctx context.Context) (map[GcpService]bool, error) {
	enabled := make(map[GcpService]bool)
	req := &pb.ListServicesRequest{
		Parent:   "projects/" + c.ProjectId,
		PageSize: 200,
		Filter:   "state:ENABLED",
	}
	gcpClient, err := serviceusage.NewClient(ctx, c.ClientOptions...)
	if err != nil {
		return nil, err
	}
	it := gcpClient.ListServices(ctx, req, c.CallOptions...)
	for {
		resp, err := it.Next()
		if err == iterator.Done {
			break
		}
		if err != nil {
			return nil, err
		}

		item := resp.GetConfig()
		serviceName := GcpService(item.Name)

		enabled[serviceName] = true
	}
	return enabled, nil
}<|MERGE_RESOLUTION|>--- conflicted
+++ resolved
@@ -4,10 +4,7 @@
 	"context"
 	"encoding/json"
 	"fmt"
-<<<<<<< HEAD
 	"sync"
-=======
->>>>>>> bf8c212c
 	"time"
 
 	resourcemanager "cloud.google.com/go/resourcemanager/apiv3"
@@ -16,28 +13,17 @@
 	"github.com/cloudquery/plugin-sdk/schema"
 	"github.com/cloudquery/plugin-sdk/specs"
 	"github.com/googleapis/gax-go/v2"
-<<<<<<< HEAD
-=======
 	grpczerolog "github.com/grpc-ecosystem/go-grpc-middleware/providers/zerolog/v2"
-	"github.com/grpc-ecosystem/go-grpc-middleware/v2/interceptors/logging"
->>>>>>> bf8c212c
 	"github.com/rs/zerolog"
 	"golang.org/x/sync/errgroup"
-	"golang.org/x/sync/semaphore"
 	crmv1 "google.golang.org/api/cloudresourcemanager/v1"
 	"google.golang.org/api/iterator"
 	"google.golang.org/api/option"
-<<<<<<< HEAD
 	pb "google.golang.org/genproto/googleapis/api/serviceusage/v1"
-=======
 	"google.golang.org/grpc"
->>>>>>> bf8c212c
 	"google.golang.org/grpc/codes"
-)
-
-const maxProjectIdsToLog int = 100
-
-type Client struct {
+
+
 	projects      []string
 	ClientOptions []option.ClientOption
 	CallOptions   []gax.CallOption
@@ -101,13 +87,9 @@
 func New(ctx context.Context, logger zerolog.Logger, s specs.Source) (schema.ClientMeta, error) {
 	var err error
 	c := Client{
-<<<<<<< HEAD
 		logger:          logger,
 		EnabledServices: map[string]map[GcpService]bool{},
 		// plugin: p,
-=======
-		logger: logger,
->>>>>>> bf8c212c
 	}
 	var gcpSpec Spec
 	if err := s.UnmarshalSpec(&gcpSpec); err != nil {
@@ -127,11 +109,8 @@
 			}
 		}))
 	}
-<<<<<<< HEAD
-=======
 	unaryInterceptor := grpc.WithUnaryInterceptor(logging.UnaryClientInterceptor(grpczerolog.InterceptorLogger(logger)))
 	streamInterceptor := grpc.WithStreamInterceptor(logging.StreamClientInterceptor(grpczerolog.InterceptorLogger(logger)))
->>>>>>> bf8c212c
 
 	serviceAccountKeyJSON := []byte(gcpSpec.ServiceAccountKeyJSON)
 	// Add a fake request reason because it is not possible to pass nil options
