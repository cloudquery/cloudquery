--- conflicted
+++ resolved
@@ -485,12 +485,7 @@
 func (c *Client) configureEnabledServices(ctx context.Context, concurrency int) error {
 	var esLock sync.Mutex
 	g, ctx := errgroup.WithContext(ctx)
-<<<<<<< HEAD
 	g.SetLimit(concurrency)
-=======
-	g.SetLimit(int(concurrency))
-
->>>>>>> a849aea5
 	for _, p := range c.projects {
 		project := p
 		g.Go(func() error {
