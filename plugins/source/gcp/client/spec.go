package client

import "fmt"

type ResourceDiscovery struct {
	IncludeListId []string `json:"include_list_id"`
	ExcludeListId []string `json:"exclude_list_id"`
	IncludeFilter []string `json:"include_filter"`
	ExcludeFilter []string `json:"exclude_filter"`
}

// If entire object is nil then all projects will be included in the sync
// If only exclude statements are defined then all of that resource will found and exclusions will be applied
type HierarchyDiscovery struct {
	// if an organization is listed as excluded, all projects and folders under that organization will be excluded
	// if an organization is listed as included, all project and folder underneath it will be included, unless otherwise excluded
	// If no organizations are specified, then organizations will not be included or excluded on the basis of organizations this also means that no orgs will be used to multiplex
	// Explicit include/exclude lists will only be applied after any filter statements have been executed
	Organizations ResourceDiscovery `json:"organizations"`

	// if a folder is listed as excluded, all projects and folders under that folder will be excluded
	// if a folder is listed as included, all project and folder underneath it will be included, unless otherwise excluded
	// if no folders are specified, then folders will not be included or excluded on the basis of organizations this also means that no folders will be used to multiplex
	// Explicit include/exclude lists will only be applied after any filter statements have been executed
	Folders ResourceDiscovery `json:"folders"`

	// Explicit include/exclude lists will only be applied after any filter statements have been executed
	Projects ResourceDiscovery `json:"projects"`
}

// Spec defines GCP source plugin Spec
type Spec struct {
<<<<<<< HEAD
	ProjectIDs            []string `json:"project_ids"`
	ServiceAccountKeyJSON string   `json:"service_account_key_json"`
	FolderFilter          string   `json:"folder_filter"`
	FolderIDs             []string `json:"folder_ids"`
	FolderRecursionDepth  *int     `json:"folder_recursion_depth"`
	ProjectFilter         string   `json:"project_filter"`
	BackoffDelay          int      `json:"backoff_delay"`
	BackoffRetries        int      `json:"backoff_retries"`
	DiscoveryConcurrency  *int     `json:"discovery_concurrency"`
	EnabledServicesOnly   bool     `json:"enabled_services_only"`
	OrganizationIDs       []string `json:"organization_ids"`
	OrganizationFilter    string   `json:"organization_filter"`

	// Experimental
	HierarchyDiscovery HierarchyDiscovery `json:"hierarchy_discovery"`
=======
	ProjectIDs                  []string           `json:"project_ids"`
	ServiceAccountKeyJSON       string             `json:"service_account_key_json"`
	FolderIDs                   []string           `json:"folder_ids"`
	FolderRecursionDepth        *int               `json:"folder_recursion_depth"`
	ProjectFilter               string             `json:"project_filter"`
	BackoffDelay                int                `json:"backoff_delay"`
	BackoffRetries              int                `json:"backoff_retries"`
	DiscoveryConcurrency        *int               `json:"discovery_concurrency"`
	EnabledServicesOnly         bool               `json:"enabled_services_only"`
	OrganizationIDs             []string           `json:"organization_ids"`
	OrganizationFilter          string             `json:"organization_filter"`
	ServiceAccountImpersonation *CredentialsConfig `json:"service_account_impersonation"`
}

type CredentialsConfig struct {
	// TargetPrincipal is the email address of the service account to
	// impersonate. Required.
	TargetPrincipal string `json:"target_principal"`
	// Scopes that the impersonated credential should have. Required.
	Scopes []string `json:"scopes"`
	// Delegates are the service account email addresses in a delegation chain.
	// Each service account must be granted roles/iam.serviceAccountTokenCreator
	// on the next service account in the chain. Optional.
	Delegates []string `json:"delegates"`
	// Subject is the sub field of a JWT. This field should only be set if you
	// wish to impersonate as a user. This feature is useful when using domain
	// wide delegation. Optional.
	Subject string `json:"subject"`
>>>>>>> 7795b376
}

func (spec *Spec) validate() error {
	if !spec.HierarchyDiscovery.isNull() {
		if len(spec.ProjectIDs) > 0 {
			return fmt.Errorf("cannot specify both project_ids and projects")
		}
		if spec.FolderFilter != "" {
			return fmt.Errorf("cannot specify both folder_filter and projects")
		}
		if spec.ProjectFilter != "" {
			return fmt.Errorf("cannot specify both project_filter and projects")
		}

		if len(spec.OrganizationIDs) > 0 {
			return fmt.Errorf("cannot specify both organization_ids and projects")
		}
		if spec.OrganizationFilter != "" {
			return fmt.Errorf("cannot specify both organization_filter and projects")
		}
	}
	return nil
}
func (spec *Spec) setDefaults() {
	var defaultRecursionDepth = 100
	if spec.FolderRecursionDepth == nil {
		spec.FolderRecursionDepth = &defaultRecursionDepth
	}

	var defaultDiscoveryConcurrency = 100
	if spec.DiscoveryConcurrency == nil {
		spec.DiscoveryConcurrency = &defaultDiscoveryConcurrency
	}
<<<<<<< HEAD
}

func (rd ResourceDiscovery) isIncludeNull() bool {
	if len(rd.IncludeListId) > 0 {
		return false
	}
	if len(rd.IncludeFilter) > 0 {
		return false
	}
	return true
}

func (rd ResourceDiscovery) isExcludeNull() bool {
	if len(rd.ExcludeFilter) > 0 {
		return false
	}
	if len(rd.ExcludeListId) > 0 {
		return false
	}
	return true
}

func (rd ResourceDiscovery) isNull() bool {
	return rd.isIncludeNull() && rd.isExcludeNull()
}

func (hd HierarchyDiscovery) isNull() bool {
	return hd.Organizations.isNull() && hd.Projects.isNull() && hd.Folders.isNull()
=======
	if spec.ServiceAccountImpersonation != nil {
		if len(spec.ServiceAccountImpersonation.Scopes) == 0 {
			spec.ServiceAccountImpersonation.Scopes = []string{"https://www.googleapis.com/auth/cloud-platform"}
		}
	}
>>>>>>> 7795b376
}<|MERGE_RESOLUTION|>--- conflicted
+++ resolved
@@ -30,25 +30,9 @@
 
 // Spec defines GCP source plugin Spec
 type Spec struct {
-<<<<<<< HEAD
-	ProjectIDs            []string `json:"project_ids"`
-	ServiceAccountKeyJSON string   `json:"service_account_key_json"`
-	FolderFilter          string   `json:"folder_filter"`
-	FolderIDs             []string `json:"folder_ids"`
-	FolderRecursionDepth  *int     `json:"folder_recursion_depth"`
-	ProjectFilter         string   `json:"project_filter"`
-	BackoffDelay          int      `json:"backoff_delay"`
-	BackoffRetries        int      `json:"backoff_retries"`
-	DiscoveryConcurrency  *int     `json:"discovery_concurrency"`
-	EnabledServicesOnly   bool     `json:"enabled_services_only"`
-	OrganizationIDs       []string `json:"organization_ids"`
-	OrganizationFilter    string   `json:"organization_filter"`
-
-	// Experimental
-	HierarchyDiscovery HierarchyDiscovery `json:"hierarchy_discovery"`
-=======
 	ProjectIDs                  []string           `json:"project_ids"`
 	ServiceAccountKeyJSON       string             `json:"service_account_key_json"`
+	FolderFilter                string             `json:"folder_filter"`
 	FolderIDs                   []string           `json:"folder_ids"`
 	FolderRecursionDepth        *int               `json:"folder_recursion_depth"`
 	ProjectFilter               string             `json:"project_filter"`
@@ -59,6 +43,9 @@
 	OrganizationIDs             []string           `json:"organization_ids"`
 	OrganizationFilter          string             `json:"organization_filter"`
 	ServiceAccountImpersonation *CredentialsConfig `json:"service_account_impersonation"`
+
+	// Experimental
+	HierarchyDiscovery HierarchyDiscovery `json:"hierarchy_discovery"`
 }
 
 type CredentialsConfig struct {
@@ -75,7 +62,6 @@
 	// wish to impersonate as a user. This feature is useful when using domain
 	// wide delegation. Optional.
 	Subject string `json:"subject"`
->>>>>>> 7795b376
 }
 
 func (spec *Spec) validate() error {
@@ -109,7 +95,11 @@
 	if spec.DiscoveryConcurrency == nil {
 		spec.DiscoveryConcurrency = &defaultDiscoveryConcurrency
 	}
-<<<<<<< HEAD
+	if spec.ServiceAccountImpersonation != nil {
+		if len(spec.ServiceAccountImpersonation.Scopes) == 0 {
+			spec.ServiceAccountImpersonation.Scopes = []string{"https://www.googleapis.com/auth/cloud-platform"}
+		}
+	}
 }
 
 func (rd ResourceDiscovery) isIncludeNull() bool {
@@ -138,11 +128,4 @@
 
 func (hd HierarchyDiscovery) isNull() bool {
 	return hd.Organizations.isNull() && hd.Projects.isNull() && hd.Folders.isNull()
-=======
-	if spec.ServiceAccountImpersonation != nil {
-		if len(spec.ServiceAccountImpersonation.Scopes) == 0 {
-			spec.ServiceAccountImpersonation.Scopes = []string{"https://www.googleapis.com/auth/cloud-platform"}
-		}
-	}
->>>>>>> 7795b376
 }