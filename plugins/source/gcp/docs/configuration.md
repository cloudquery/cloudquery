# GCP Source Plugin Configuration Reference

## GCP Spec

This is the top level spec used by GCP Source Plugin

- `project_ids` ([]string) (default: empty. will use all available projects available to the current authenticated account)

  specify specific projects to connect to.

- `service_account_key_json` (string)

  GCP service account key content. Using service accounts is not recommended, but if it is used it is better to use env variable expansion

<<<<<<< HEAD
- `project_filter` (string)

  Query to limit the projects that are synced. Default value is `lifecycleState=ACTIVE`. For syntax and example queries refer to API Reference [here](https://cloud.google.com/resource-manager/reference/rest/v1/projects/list#google.cloudresourcemanager.v1.Projects.ListProjects)
=======
- `folder_ids` ([]string) (default: empty).
  
  cloudquery will `sync` from all the projects in the specified folders, recursively. `folder_ids` must be of the format
  `folders/<folder_id>` or `organizations/<organization_id>`. This feature requires the `resourcemanager.folders.list` permission. 
  By default cloudquery will also `sync` from subfolders recursively (up to depth 100) - to reduce this, set `folder_recursion_depth` to a lower value (or 0 to disable recursion completely).

- `folder_recursion_depth` (int) (default: 100).
  
  the maximum depth to recurse into subfolders. 0 means no recursion (only the top-level projects in folders will be used for `sync`).
>>>>>>> 89b885da
<|MERGE_RESOLUTION|>--- conflicted
+++ resolved
@@ -12,11 +12,10 @@
 
   GCP service account key content. Using service accounts is not recommended, but if it is used it is better to use env variable expansion
 
-<<<<<<< HEAD
 - `project_filter` (string)
 
   Query to limit the projects that are synced. Default value is `lifecycleState=ACTIVE`. For syntax and example queries refer to API Reference [here](https://cloud.google.com/resource-manager/reference/rest/v1/projects/list#google.cloudresourcemanager.v1.Projects.ListProjects)
-=======
+  
 - `folder_ids` ([]string) (default: empty).
   
   cloudquery will `sync` from all the projects in the specified folders, recursively. `folder_ids` must be of the format
@@ -25,5 +24,4 @@
 
 - `folder_recursion_depth` (int) (default: 100).
   
-  the maximum depth to recurse into subfolders. 0 means no recursion (only the top-level projects in folders will be used for `sync`).
->>>>>>> 89b885da
+  the maximum depth to recurse into subfolders. 0 means no recursion (only the top-level projects in folders will be used for `sync`).