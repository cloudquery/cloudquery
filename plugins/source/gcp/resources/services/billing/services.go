--- conflicted
+++ resolved
@@ -16,16 +16,10 @@
 
 func Services() *schema.Table {
 	return &schema.Table{
-<<<<<<< HEAD
-		Name:      "gcp_billing_services",
-		Resolver:  fetchServices,
-		Multiplex: client.ProjectMultiplex("cloudbilling.googleapis.com"),
-=======
 		Name:        "gcp_billing_services",
 		Description: `https://cloud.google.com/billing/docs/reference/rest/v1/services/list#Service`,
 		Resolver:    fetchServices,
-		Multiplex:   client.ProjectMultiplex,
->>>>>>> 6ef92cba
+		Multiplex:   client.ProjectMultiplex("cloudbilling.googleapis.com"),
 		Columns: []schema.Column{
 			{
 				Name:     "project_id",
