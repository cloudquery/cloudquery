--- conflicted
+++ resolved
@@ -16,16 +16,10 @@
 
 func UrlMaps() *schema.Table {
 	return &schema.Table{
-<<<<<<< HEAD
-		Name:      "gcp_compute_url_maps",
-		Resolver:  fetchUrlMaps,
-		Multiplex: client.ProjectMultiplex("compute.googleapis.com"),
-=======
 		Name:        "gcp_compute_url_maps",
 		Description: `https://cloud.google.com/compute/docs/reference/rest/v1/urlMaps#UrlMap`,
 		Resolver:    fetchUrlMaps,
-		Multiplex:   client.ProjectMultiplex,
->>>>>>> 6ef92cba
+		Multiplex:   client.ProjectMultiplex("compute.googleapis.com"),
 		Columns: []schema.Column{
 			{
 				Name:     "project_id",
