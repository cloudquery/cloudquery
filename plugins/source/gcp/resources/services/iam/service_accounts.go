package iam

import (
	"context"
	"google.golang.org/api/iterator"

	pb "cloud.google.com/go/iam/admin/apiv1/adminpb"

	"github.com/cloudquery/plugin-sdk/schema"
	"github.com/cloudquery/plugin-sdk/transformers"
	"github.com/cloudquery/plugins/source/gcp/client"
<<<<<<< HEAD

	"cloud.google.com/go/iam/admin/apiv1"
=======
	pb "google.golang.org/api/iam/v1"
>>>>>>> d1398a5a
)

func ServiceAccounts() *schema.Table {
	return &schema.Table{
		Name:        "gcp_iam_service_accounts",
		Description: `https://cloud.google.com/iam/docs/reference/rest/v1/projects.serviceAccounts#ServiceAccount`,
		Resolver:    fetchServiceAccounts,
		Multiplex:   client.ProjectMultiplexEnabledServices("iam.googleapis.com"),
		Transform:   transformers.TransformWithStruct(&pb.ServiceAccount{}, client.Options()...),
		Columns: []schema.Column{
			{
				Name:     "project_id",
				Type:     schema.TypeString,
				Resolver: client.ResolveProject,
			},
			{
<<<<<<< HEAD
				Name:     "name",
				Type:     schema.TypeString,
				Resolver: schema.PathResolver("Name"),
			},
			{
=======
>>>>>>> d1398a5a
				Name:     "unique_id",
				Type:     schema.TypeString,
				Resolver: schema.PathResolver("UniqueId"),
				CreationOptions: schema.ColumnCreationOptions{
					PrimaryKey: true,
				},
<<<<<<< HEAD
			},
			{
				Name:     "email",
				Type:     schema.TypeString,
				Resolver: schema.PathResolver("Email"),
			},
			{
				Name:     "display_name",
				Type:     schema.TypeString,
				Resolver: schema.PathResolver("DisplayName"),
			},
			{
				Name:     "etag",
				Type:     schema.TypeIntArray,
				Resolver: schema.PathResolver("Etag"),
			},
			{
				Name:     "description",
				Type:     schema.TypeString,
				Resolver: schema.PathResolver("Description"),
			},
			{
				Name:     "oauth2_client_id",
				Type:     schema.TypeString,
				Resolver: schema.PathResolver("Oauth2ClientId"),
			},
			{
				Name:     "disabled",
				Type:     schema.TypeBool,
				Resolver: schema.PathResolver("Disabled"),
=======
>>>>>>> d1398a5a
			},
		},
		Relations: []*schema.Table{
			ServiceAccountKeys(),
		},
	}
}

func fetchServiceAccounts(ctx context.Context, meta schema.ClientMeta, parent *schema.Resource, res chan<- any) error {
	c := meta.(*client.Client)
	req := &pb.ListServiceAccountsRequest{
		Name: "projects/" + c.ProjectId,
	}
	gcpClient, err := admin.NewIamClient(ctx, c.ClientOptions...)
	if err != nil {
		return err
	}
	it := gcpClient.ListServiceAccounts(ctx, req, c.CallOptions...)
	for {
		resp, err := it.Next()
		if err == iterator.Done {
			break
		}
		if err != nil {
			return err
		}

		res <- resp

	}
	return nil
}<|MERGE_RESOLUTION|>--- conflicted
+++ resolved
@@ -2,6 +2,7 @@
 
 import (
 	"context"
+
 	"google.golang.org/api/iterator"
 
 	pb "cloud.google.com/go/iam/admin/apiv1/adminpb"
@@ -9,12 +10,8 @@
 	"github.com/cloudquery/plugin-sdk/schema"
 	"github.com/cloudquery/plugin-sdk/transformers"
 	"github.com/cloudquery/plugins/source/gcp/client"
-<<<<<<< HEAD
 
-	"cloud.google.com/go/iam/admin/apiv1"
-=======
-	pb "google.golang.org/api/iam/v1"
->>>>>>> d1398a5a
+	admin "cloud.google.com/go/iam/admin/apiv1"
 )
 
 func ServiceAccounts() *schema.Table {
@@ -31,53 +28,12 @@
 				Resolver: client.ResolveProject,
 			},
 			{
-<<<<<<< HEAD
-				Name:     "name",
-				Type:     schema.TypeString,
-				Resolver: schema.PathResolver("Name"),
-			},
-			{
-=======
->>>>>>> d1398a5a
 				Name:     "unique_id",
 				Type:     schema.TypeString,
 				Resolver: schema.PathResolver("UniqueId"),
 				CreationOptions: schema.ColumnCreationOptions{
 					PrimaryKey: true,
 				},
-<<<<<<< HEAD
-			},
-			{
-				Name:     "email",
-				Type:     schema.TypeString,
-				Resolver: schema.PathResolver("Email"),
-			},
-			{
-				Name:     "display_name",
-				Type:     schema.TypeString,
-				Resolver: schema.PathResolver("DisplayName"),
-			},
-			{
-				Name:     "etag",
-				Type:     schema.TypeIntArray,
-				Resolver: schema.PathResolver("Etag"),
-			},
-			{
-				Name:     "description",
-				Type:     schema.TypeString,
-				Resolver: schema.PathResolver("Description"),
-			},
-			{
-				Name:     "oauth2_client_id",
-				Type:     schema.TypeString,
-				Resolver: schema.PathResolver("Oauth2ClientId"),
-			},
-			{
-				Name:     "disabled",
-				Type:     schema.TypeBool,
-				Resolver: schema.PathResolver("Disabled"),
-=======
->>>>>>> d1398a5a
 			},
 		},
 		Relations: []*schema.Table{
