--- conflicted
+++ resolved
@@ -4,7 +4,7 @@
 	"github.com/cloudquery/plugin-sdk/schema"
 	"github.com/cloudquery/plugin-sdk/transformers"
 	"github.com/cloudquery/plugins/source/gcp/client"
-	pb "google.golang.org/api/iam/v2beta"
+	pb "google.golang.org/genproto/googleapis/iam/v2"
 )
 
 func DenyPolicies() *schema.Table {
@@ -13,71 +13,13 @@
 		Description: `https://cloud.google.com/iam/docs/reference/rest/v2beta/policies#Policy`,
 		Resolver:    fetchDenyPolicies,
 		Multiplex:   client.ProjectMultiplexEnabledServices("iam.googleapis.com"),
-		Transform:   transformers.TransformWithStruct(&pb.GoogleIamV2betaPolicy{}, client.Options()...),
+		Transform:   transformers.TransformWithStruct(&pb.Policy{}, client.Options()...),
 		Columns: []schema.Column{
 			{
 				Name:     "project_id",
 				Type:     schema.TypeString,
 				Resolver: client.ResolveProject,
 			},
-<<<<<<< HEAD
-			{
-				Name:     "name",
-				Type:     schema.TypeString,
-				Resolver: schema.PathResolver("Name"),
-			},
-			{
-				Name:     "uid",
-				Type:     schema.TypeString,
-				Resolver: schema.PathResolver("Uid"),
-			},
-			{
-				Name:     "kind",
-				Type:     schema.TypeString,
-				Resolver: schema.PathResolver("Kind"),
-			},
-			{
-				Name:     "display_name",
-				Type:     schema.TypeString,
-				Resolver: schema.PathResolver("DisplayName"),
-			},
-			{
-				Name:     "annotations",
-				Type:     schema.TypeJSON,
-				Resolver: schema.PathResolver("Annotations"),
-			},
-			{
-				Name:     "etag",
-				Type:     schema.TypeString,
-				Resolver: schema.PathResolver("Etag"),
-			},
-			{
-				Name:     "create_time",
-				Type:     schema.TypeTimestamp,
-				Resolver: client.ResolveProtoTimestamp("CreateTime"),
-			},
-			{
-				Name:     "update_time",
-				Type:     schema.TypeTimestamp,
-				Resolver: client.ResolveProtoTimestamp("UpdateTime"),
-			},
-			{
-				Name:     "delete_time",
-				Type:     schema.TypeTimestamp,
-				Resolver: client.ResolveProtoTimestamp("DeleteTime"),
-			},
-			{
-				Name:     "rules",
-				Type:     schema.TypeJSON,
-				Resolver: schema.PathResolver("Rules"),
-			},
-			{
-				Name:     "managing_authority",
-				Type:     schema.TypeString,
-				Resolver: schema.PathResolver("ManagingAuthority"),
-			},
-=======
->>>>>>> d1398a5a
 		},
 	}
 }