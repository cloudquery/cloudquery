// Code generated by codegen; DO NOT EDIT.

package domains

import (
	"context"
	"google.golang.org/api/iterator"

	pb "cloud.google.com/go/domains/apiv1beta1/domainspb"

	"github.com/cloudquery/plugin-sdk/schema"
	"github.com/cloudquery/plugins/source/gcp/client"

	"cloud.google.com/go/domains/apiv1beta1"

	"fmt"
)

func Registrations() *schema.Table {
	return &schema.Table{
<<<<<<< HEAD
		Name:      "gcp_domains_registrations",
		Resolver:  fetchRegistrations,
		Multiplex: client.ProjectMultiplex("domains.googleapis.com"),
=======
		Name:        "gcp_domains_registrations",
		Description: `https://cloud.google.com/domains/docs/reference/rest/v1beta1/projects.locations.registrations#Registration`,
		Resolver:    fetchRegistrations,
		Multiplex:   client.ProjectMultiplex,
>>>>>>> 6ef92cba
		Columns: []schema.Column{
			{
				Name:     "project_id",
				Type:     schema.TypeString,
				Resolver: client.ResolveProject,
			},
			{
				Name:     "name",
				Type:     schema.TypeString,
				Resolver: schema.PathResolver("Name"),
			},
			{
				Name:     "domain_name",
				Type:     schema.TypeString,
				Resolver: schema.PathResolver("DomainName"),
			},
			{
				Name:     "create_time",
				Type:     schema.TypeTimestamp,
				Resolver: client.ResolveProtoTimestamp("CreateTime"),
			},
			{
				Name:     "expire_time",
				Type:     schema.TypeTimestamp,
				Resolver: client.ResolveProtoTimestamp("ExpireTime"),
			},
			{
				Name:     "state",
				Type:     schema.TypeString,
				Resolver: client.ResolveProtoEnum("State"),
			},
			{
				Name:     "issues",
				Type:     schema.TypeIntArray,
				Resolver: schema.PathResolver("Issues"),
			},
			{
				Name:     "labels",
				Type:     schema.TypeJSON,
				Resolver: schema.PathResolver("Labels"),
			},
			{
				Name:     "management_settings",
				Type:     schema.TypeJSON,
				Resolver: schema.PathResolver("ManagementSettings"),
			},
			{
				Name:     "dns_settings",
				Type:     schema.TypeJSON,
				Resolver: schema.PathResolver("DnsSettings"),
			},
			{
				Name:     "contact_settings",
				Type:     schema.TypeJSON,
				Resolver: schema.PathResolver("ContactSettings"),
			},
			{
				Name:     "pending_contact_settings",
				Type:     schema.TypeJSON,
				Resolver: schema.PathResolver("PendingContactSettings"),
			},
			{
				Name:     "supported_privacy",
				Type:     schema.TypeIntArray,
				Resolver: schema.PathResolver("SupportedPrivacy"),
			},
		},
	}
}

func fetchRegistrations(ctx context.Context, meta schema.ClientMeta, parent *schema.Resource, res chan<- interface{}) error {
	c := meta.(*client.Client)
	req := &pb.ListRegistrationsRequest{
		Parent: fmt.Sprintf("projects/%s/locations/-", c.ProjectId),
	}
	gcpClient, err := domains.NewClient(ctx, c.ClientOptions...)
	if err != nil {
		return err
	}
	it := gcpClient.ListRegistrations(ctx, req, c.CallOptions...)
	for {
		resp, err := it.Next()
		if err == iterator.Done {
			break
		}
		if err != nil {
			return err
		}

		res <- resp

	}
	return nil
}<|MERGE_RESOLUTION|>--- conflicted
+++ resolved
@@ -18,16 +18,10 @@
 
 func Registrations() *schema.Table {
 	return &schema.Table{
-<<<<<<< HEAD
-		Name:      "gcp_domains_registrations",
-		Resolver:  fetchRegistrations,
-		Multiplex: client.ProjectMultiplex("domains.googleapis.com"),
-=======
 		Name:        "gcp_domains_registrations",
 		Description: `https://cloud.google.com/domains/docs/reference/rest/v1beta1/projects.locations.registrations#Registration`,
 		Resolver:    fetchRegistrations,
-		Multiplex:   client.ProjectMultiplex,
->>>>>>> 6ef92cba
+		Multiplex:   client.ProjectMultiplex("domains.googleapis.com"),
 		Columns: []schema.Column{
 			{
 				Name:     "project_id",
