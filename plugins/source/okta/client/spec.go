package client

import (
<<<<<<< HEAD
	_ "embed"
	"fmt"
	"os"
=======
	"errors"
>>>>>>> e6716aa3
	"time"

	"github.com/cloudquery/plugin-sdk/v4/configtype"
	"github.com/invopop/jsonschema"
	"github.com/rs/zerolog"
)

type (
	Spec struct {
		// Token for Okta API access.
		// You can set this with an `OKTA_API_TOKEN` environment variable.
		Token string `json:"token"`

		// Specify the Okta domain you are fetching from.
		// [Visit this link](https://developer.okta.com/docs/guides/find-your-domain/findorg/) to find your Okta domain.
		Domain    string     `json:"domain" jsonschema:"required,pattern=^https?://[^\n<>]+\\.okta\\.com$"`
		RateLimit *RateLimit `json:"rate_limit"`

		// Enables debug logs within the Okta SDK.
		Debug bool `json:"debug,omitempty" jsonschema:"default=false"`

		// Number of concurrent requests to be made to Okta API.
		Concurrency int `json:"concurrency" jsonschema:"minimum=1,default=10000"`
	}
	RateLimit struct {
		//  Max backoff interval to be used.
		// If the value specified is less than the default one, the default one is used.
		MaxBackoff configtype.Duration `json:"max_backoff,omitempty"`

		// Max retries to be performed.
		MaxRetries int32 `json:"max_retries,omitempty" jsonschema:"minimum=2,default=2"`
	}
)

<<<<<<< HEAD
const (
	OktaAPIToken = "OKTA_API_TOKEN"
)

//go:embed schema.json
var JSONSchema string

=======
>>>>>>> e6716aa3
func (s *Spec) SetDefaults(logger *zerolog.Logger) {
	const (
		minRetries = int32(2)
		minBackOff = 30 * time.Second
	)

	if s.RateLimit == nil {
		s.RateLimit = new(RateLimit)
	}

	if s.RateLimit.MaxRetries < minRetries {
		s.RateLimit.MaxRetries = minRetries
	}

	if s.RateLimit.MaxBackoff.Duration() < minBackOff {
		s.RateLimit.MaxBackoff = configtype.NewDuration(minBackOff)
	}

	if s.Concurrency < 1 {
		s.Concurrency = 10000
	}
}

func (s Spec) Validate() error {
	if len(s.Token) == 0 {
		return errors.New("missing \"token\" in plugin configuration")
	}

	const exampleDomain = "https://<CHANGE_THIS_TO_YOUR_OKTA_DOMAIN>.okta.com"
	switch s.Domain {
	case "", exampleDomain:
		return errors.New("missing \"domain\" in plugin configuration")
	}

	return nil
}

func (RateLimit) JSONSchemaExtend(sc *jsonschema.Schema) {
	sc.Properties.Value("max_backoff").Default = "30s"
}<|MERGE_RESOLUTION|>--- conflicted
+++ resolved
@@ -1,13 +1,10 @@
 package client
 
 import (
-<<<<<<< HEAD
 	_ "embed"
 	"fmt"
 	"os"
-=======
 	"errors"
->>>>>>> e6716aa3
 	"time"
 
 	"github.com/cloudquery/plugin-sdk/v4/configtype"
@@ -42,16 +39,9 @@
 	}
 )
 
-<<<<<<< HEAD
-const (
-	OktaAPIToken = "OKTA_API_TOKEN"
-)
-
 //go:embed schema.json
 var JSONSchema string
 
-=======
->>>>>>> e6716aa3
 func (s *Spec) SetDefaults(logger *zerolog.Logger) {
 	const (
 		minRetries = int32(2)
