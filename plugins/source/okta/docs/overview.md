---
name: Okta
stage: GA
title: Okta Source Plugin
description: CloudQuery Okta source plugin documentation
---
# Okta Source Plugin

:badge

The CloudQuery Okta plugin extracts data from your Okta domain and loads it into any supported CloudQuery destination (e.g. PostgreSQL, BigQuery, Snowflake, and [more](/docs/plugins/destinations/overview)).

## Authentication

:authentication

## Configuration

The following example sets up the Okta plugin, and connects it to a postgresql destination:

:configuration

:::callout{type="info"}
Make sure you use [environment variable expansion](/docs/advanced-topics/environment-variable-substitution) in production instead of committing the credentials to the configuration file directly.
:::

- `domain` (`string`) (required)

  Specify the Okta domain you are fetching from.
  [Visit this link](https://developer.okta.com/docs/guides/find-your-domain/findorg/) to find your Okta domain.

- `token` (`string`) (required)

  Token for Okta API access.

- `debug` (`bool`) (optional) (default: `false`)

  Enables debug logs within the Okta SDK.
  :::callout{type="warning"}
  This feature will result in sensitive information being logged!
  :::

- `concurrency` (`integer`) (optional) (default: `10000`)

  Number of concurrent requests to be made to Okta API.

- `rate_limit` ([Rate limit](#rate-limit-spec) spec) (optional) (default: see [rate limit](#rate-limit-spec) spec defaults)

  Rate limit configuration.

### Rate limit spec

<<<<<<< HEAD
- `max_backoff` (`duration`, optional. Default: `30s`)
=======
- `max_backoff` (`duration`) (optional) (default: `5s`)
>>>>>>> e6716aa3

  Max backoff interval to be used.
  If the value specified is less than the default one, the default one is used.

<<<<<<< HEAD
- `max_retries` (`integer`, optional. Default: `2`)
=======
- `max_retries` (`integer`) (optional) (default: `3`)
>>>>>>> e6716aa3

  Max retries to be performed.
  If the value specified is less than the default one, the default one is used.

## Example Queries

### List all users in Okta

```sql copy
select 
  id,
  profile->>'firstName' as first_name,
  profile->>'lastName' as last_name,
  profile->>'email' as email,
  status
from okta_users;
```

### List all active users

```sql copy
select
  id,
  profile->>'firstName' as first_name,
  profile->>'lastName' as last_name,
  profile->>'email' as email,
  status from okta_users
where
  status = 'ACTIVE';
```

### List active Okta applications

```sql copy
select
  id,
  name
from
  okta_applications
where status = 'ACTIVE';
```

### List active Okta applications, ordered by number of users

```sql copy
select 
  a.id,
  a.name,
  a.status,
  count(u) 
from okta_applications a 
  left join okta_application_users u 
    on u.app_id = a.id 
group by a.id, a.name
order by count desc;
```<|MERGE_RESOLUTION|>--- conflicted
+++ resolved
@@ -50,20 +50,12 @@
 
 ### Rate limit spec
 
-<<<<<<< HEAD
-- `max_backoff` (`duration`, optional. Default: `30s`)
-=======
-- `max_backoff` (`duration`) (optional) (default: `5s`)
->>>>>>> e6716aa3
+- `max_backoff` (`duration`) (optional) (default: `30s`)
 
   Max backoff interval to be used.
   If the value specified is less than the default one, the default one is used.
 
-<<<<<<< HEAD
-- `max_retries` (`integer`, optional. Default: `2`)
-=======
-- `max_retries` (`integer`) (optional) (default: `3`)
->>>>>>> e6716aa3
+- `max_retries` (`integer`) (optional) (default: `2`)
 
   Max retries to be performed.
   If the value specified is less than the default one, the default one is used.
