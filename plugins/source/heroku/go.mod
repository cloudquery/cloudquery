--- conflicted
+++ resolved
@@ -72,12 +72,4 @@
 	google.golang.org/genproto v0.0.0-20220801145646-83ce21fca29f // indirect
 	google.golang.org/protobuf v1.28.1 // indirect
 	gopkg.in/yaml.v2 v2.4.0 // indirect
-<<<<<<< HEAD
-	gopkg.in/yaml.v3 v3.0.1 // indirect
-	honnef.co/go/tools v0.3.3 // indirect
-)
-
-replace github.com/cloudquery/plugin-sdk v0.1.1 => /Users/hermanschaaf/code/cloudquery/plugin-sdk
-=======
-)
->>>>>>> b9dd743d
+)