test
dist
<<<<<<< HEAD
homebrew
=======
/homebrew
>>>>>>> 77c931a5
<|MERGE_RESOLUTION|>--- conflicted
+++ resolved
@@ -1,7 +1,3 @@
 test
 dist
-<<<<<<< HEAD
-homebrew
-=======
-/homebrew
->>>>>>> 77c931a5
+/homebrew