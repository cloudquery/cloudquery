package cognito

import (
	"context"

	"github.com/apache/arrow/go/v13/arrow"
	"github.com/aws/aws-sdk-go-v2/service/cognitoidentity"
	"github.com/aws/aws-sdk-go-v2/service/cognitoidentity/types"
	"github.com/cloudquery/cloudquery/plugins/source/aws/client"
	"github.com/cloudquery/plugin-sdk/v3/schema"
	"github.com/cloudquery/plugin-sdk/v3/transformers"
)

func IdentityPools() *schema.Table {
	tableName := "aws_cognito_identity_pools"
	return &schema.Table{
		Name:                tableName,
		Description:         `https://docs.aws.amazon.com/cognitoidentity/latest/APIReference/API_DescribeIdentityPool.html`,
		Resolver:            fetchCognitoIdentityPools,
		PreResourceResolver: getIdentityPool,
		Multiplex:           client.ServiceAccountRegionMultiplexer(tableName, "cognito-identity"),
		Transform: transformers.TransformWithStruct(
			&cognitoidentity.DescribeIdentityPoolOutput{},
			transformers.WithNameTransformer(client.CreateReplaceTransformer(map[string]string{"ar_ns": "arns"})),
		),
		Columns: []schema.Column{
			client.DefaultAccountIDColumn(true),
			client.DefaultRegionColumn(true),
			{
				Name:     "arn",
				Type:     arrow.BinaryTypes.String,
				Resolver: resolveIdentityPoolARN(),
			},
			{
				Name:       "id",
				Type:       arrow.BinaryTypes.String,
				Resolver:   schema.PathResolver("IdentityPoolId"),
				PrimaryKey: true,
			},
			{
<<<<<<< HEAD
				Name:     "saml_provider_arns",
				Type:     schema.TypeStringArray,
=======
				Name:     "saml_provider_ar_ns",
				Type:     arrow.ListOf(arrow.BinaryTypes.String),
>>>>>>> 4898a646
				Resolver: schema.PathResolver("SamlProviderARNs"),
			},
		},
	}
}

func fetchCognitoIdentityPools(ctx context.Context, meta schema.ClientMeta, parent *schema.Resource, res chan<- any) error {
	c := meta.(*client.Client)
	svc := c.Services().Cognitoidentity
	params := cognitoidentity.ListIdentityPoolsInput{
		// we want max results to reduce List calls as much as possible, services limited to less than or equal to 60"
		MaxResults: 60,
	}
	paginator := cognitoidentity.NewListIdentityPoolsPaginator(svc, &params)
	for paginator.HasMorePages() {
		page, err := paginator.NextPage(ctx, func(options *cognitoidentity.Options) {
			options.Region = c.Region
		})
		if err != nil {
			return err
		}
		res <- page.IdentityPools
	}
	return nil
}

func getIdentityPool(ctx context.Context, meta schema.ClientMeta, resource *schema.Resource) error {
	c := meta.(*client.Client)
	svc := c.Services().Cognitoidentity
	item := resource.Item.(types.IdentityPoolShortDescription)

	ipo, err := svc.DescribeIdentityPool(ctx, &cognitoidentity.DescribeIdentityPoolInput{IdentityPoolId: item.IdentityPoolId}, func(options *cognitoidentity.Options) {
		options.Region = c.Region
	})
	if err != nil {
		return err
	}

	resource.Item = ipo
	return nil
}

func resolveIdentityPoolARN() schema.ColumnResolver {
	return client.ResolveARN(client.CognitoIdentityService, func(resource *schema.Resource) ([]string, error) {
		return []string{"identitypool", *resource.Item.(*cognitoidentity.DescribeIdentityPoolOutput).IdentityPoolId}, nil
	})
}<|MERGE_RESOLUTION|>--- conflicted
+++ resolved
@@ -38,13 +38,8 @@
 				PrimaryKey: true,
 			},
 			{
-<<<<<<< HEAD
 				Name:     "saml_provider_arns",
-				Type:     schema.TypeStringArray,
-=======
-				Name:     "saml_provider_ar_ns",
 				Type:     arrow.ListOf(arrow.BinaryTypes.String),
->>>>>>> 4898a646
 				Resolver: schema.PathResolver("SamlProviderARNs"),
 			},
 		},
