package codecommit

import (
	"context"

	sdkTypes "github.com/cloudquery/plugin-sdk/v4/types"

	"github.com/aws/aws-sdk-go-v2/aws"
	"github.com/aws/aws-sdk-go-v2/service/codecommit"
	"github.com/aws/aws-sdk-go-v2/service/codecommit/types"
	"github.com/cloudquery/cloudquery/plugins/source/aws/client"
	"github.com/cloudquery/plugin-sdk/v4/schema"
	"github.com/cloudquery/plugin-sdk/v4/transformers"
)

func Repositories() *schema.Table {
	tableName := "aws_codecommit_repositories"
	return &schema.Table{
		Name:        tableName,
		Description: `https://docs.aws.amazon.com/codecommit/latest/APIReference/API_RepositoryMetadata.html`,
		Resolver:    fetchRepositories,
		Multiplex:   client.ServiceAccountRegionMultiplexer(tableName, "codecommit"),
		Transform:   transformers.TransformWithStruct(&types.RepositoryMetadata{}, transformers.WithPrimaryKeys("Arn")),
		Columns: []schema.Column{
			client.DefaultAccountIDColumn(false),
			client.DefaultRegionColumn(false),
			{
				Name:     "tags",
				Type:     sdkTypes.ExtensionTypes.JSON,
				Resolver: resolveCodecommitTags,
			},
		},
	}
}

func fetchRepositories(ctx context.Context, meta schema.ClientMeta, parent *schema.Resource, res chan<- any) error {
	cl := meta.(*client.Client)
<<<<<<< HEAD
	svc := cl.Services("codecommit").Codecommit
	// Note: this API doesn't support limiting the number of results in a single call and the nested BatchRepositories doesn't have a listed limit
	// So we are assuming that the number of repositories is not too large and we can fetch (`BatchGet`) all of their details in a single call
=======
	svc := cl.Services().Codecommit
>>>>>>> eccc32a7
	config := codecommit.ListRepositoriesInput{}
	paginator := codecommit.NewListRepositoriesPaginator(svc, &config)
	for paginator.HasMorePages() {
		page, err := paginator.NextPage(ctx, func(options *codecommit.Options) {
			options.Region = cl.Region
		})
		if err != nil {
			return err
		}
		if len(page.Repositories) == 0 {
			continue
		}
		maxBatchGetRepositories := 100
		for i := 0; i < len(page.Repositories); i += maxBatchGetRepositories {
			end := i + maxBatchGetRepositories
			if end > len(page.Repositories) {
				end = len(page.Repositories)
			}
			repoNames := make([]string, len(page.Repositories[i:end]))
			for i, repo := range page.Repositories {
				repoNames[i] = *repo.RepositoryName
			}
			repositoryOutput, err := svc.BatchGetRepositories(ctx, &codecommit.BatchGetRepositoriesInput{RepositoryNames: repoNames}, func(options *codecommit.Options) {
				options.Region = cl.Region
			})
			if err != nil {
				return err
			}
			res <- repositoryOutput.Repositories
		}
	}
	return nil
}

func resolveCodecommitTags(ctx context.Context, meta schema.ClientMeta, r *schema.Resource, c schema.Column) error {
	cl := meta.(*client.Client)
	svc := cl.Services("codecommit").Codecommit
	params := codecommit.ListTagsForResourceInput{ResourceArn: r.Item.(types.RepositoryMetadata).Arn}
	tags := make(map[string]string)
	for {
		output, err := svc.ListTagsForResource(ctx, &params, func(options *codecommit.Options) {
			options.Region = cl.Region
		})
		if err != nil {
			if cl.IsNotFoundError(err) {
				return nil
			}
			return err
		}
		for key, value := range output.Tags {
			tags[key] = value
		}

		if aws.ToString(output.NextToken) == "" {
			break
		}
		params.NextToken = output.NextToken
	}
	return r.Set(c.Name, tags)
}<|MERGE_RESOLUTION|>--- conflicted
+++ resolved
@@ -35,13 +35,9 @@
 
 func fetchRepositories(ctx context.Context, meta schema.ClientMeta, parent *schema.Resource, res chan<- any) error {
 	cl := meta.(*client.Client)
-<<<<<<< HEAD
 	svc := cl.Services("codecommit").Codecommit
 	// Note: this API doesn't support limiting the number of results in a single call and the nested BatchRepositories doesn't have a listed limit
 	// So we are assuming that the number of repositories is not too large and we can fetch (`BatchGet`) all of their details in a single call
-=======
-	svc := cl.Services().Codecommit
->>>>>>> eccc32a7
 	config := codecommit.ListRepositoriesInput{}
 	paginator := codecommit.NewListRepositoriesPaginator(svc, &config)
 	for paginator.HasMorePages() {
