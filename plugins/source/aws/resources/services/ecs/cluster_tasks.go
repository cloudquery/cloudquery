package ecs

import (
	"context"

	"github.com/cloudquery/plugin-sdk/v4/transformers"
	sdkTypes "github.com/cloudquery/plugin-sdk/v4/types"

	"github.com/apache/arrow/go/v13/arrow"
	"github.com/aws/aws-sdk-go-v2/aws"
	"github.com/aws/aws-sdk-go-v2/service/ecs"
	"github.com/aws/aws-sdk-go-v2/service/ecs/types"
	"github.com/cloudquery/cloudquery/plugins/source/aws/client"
	"github.com/cloudquery/cloudquery/plugins/source/aws/client/tableoptions"
	"github.com/cloudquery/plugin-sdk/v4/schema"
)

func clusterTasks() *schema.Table {
	tableName := "aws_ecs_cluster_tasks"
	return &schema.Table{
		Name:        tableName,
		Description: `https://docs.aws.amazon.com/AmazonECS/latest/APIReference/API_Task.html`,
		Resolver:    fetchEcsClusterTasks,
		Transform:   transformers.TransformWithStruct(&types.Task{}),
		Columns: []schema.Column{
			client.DefaultAccountIDColumn(false),
			client.DefaultRegionColumn(false),
			{
				Name:       "arn",
				Type:       arrow.BinaryTypes.String,
				Resolver:   schema.PathResolver("TaskArn"),
				PrimaryKey: true,
			},
			{
				Name:     "tags",
				Type:     sdkTypes.ExtensionTypes.JSON,
				Resolver: client.ResolveTags,
			},
			{
				Name:     "task_protection",
				Type:     sdkTypes.ExtensionTypes.JSON,
				Resolver: getEcsTaskProtection,
			},
		},
	}
}

func fetchEcsClusterTasks(ctx context.Context, meta schema.ClientMeta, parent *schema.Resource, res chan<- any) error {
	cluster := parent.Item.(types.Cluster)

	cl := meta.(*client.Client)
<<<<<<< HEAD
	svc := cl.Services("ecs").Ecs
	config := ecs.ListTasksInput{
		Cluster: cluster.ClusterArn,
=======
	svc := cl.Services().Ecs
	var allConfigs []tableoptions.CustomListTasksOpts
	if cl.Spec.TableOptions.ECSTasks != nil && cl.Spec.TableOptions.ECSTasks.ListTasksOpts != nil {
		allConfigs = cl.Spec.TableOptions.ECSTasks.ListTasksOpts
	} else {
		allConfigs = []tableoptions.CustomListTasksOpts{{ListTasksInput: ecs.ListTasksInput{MaxResults: aws.Int32(100)}}}
>>>>>>> eccc32a7
	}
	for _, config := range allConfigs {
		config.Cluster = cluster.ClusterArn
		paginator := ecs.NewListTasksPaginator(svc, &config.ListTasksInput)
		for paginator.HasMorePages() {
			page, err := paginator.NextPage(ctx, func(options *ecs.Options) {
				options.Region = cl.Region
			})
			if err != nil {
				return err
			}
			if len(page.TaskArns) == 0 {
				continue
			}
			describeServicesInput := ecs.DescribeTasksInput{
				Cluster: cluster.ClusterArn,
				Tasks:   page.TaskArns,
				Include: []types.TaskField{types.TaskFieldTags},
			}
			describeTasks, err := svc.DescribeTasks(ctx, &describeServicesInput, func(options *ecs.Options) {
				options.Region = cl.Region
			})
			if err != nil {
				return err
			}
			res <- describeTasks.Tasks
		}
	}
	return nil
}

func getEcsTaskProtection(ctx context.Context, meta schema.ClientMeta, resource *schema.Resource, c schema.Column) error {
	cl := meta.(*client.Client)
	svc := cl.Services("ecs").Ecs
	task := resource.Item.(types.Task)
	resp, err := svc.GetTaskProtection(ctx, &ecs.GetTaskProtectionInput{
		Cluster: task.ClusterArn,
		Tasks:   []string{aws.ToString(task.TaskArn)},
	}, func(options *ecs.Options) {
		options.Region = cl.Region
	})
	if err != nil {
		return err
	}
	if len(resp.Failures) > 0 {
		// This indicates that a task has been deleted in between the listing time and now
		return nil
	}
	return resource.Set(c.Name, resp.ProtectedTasks)
}<|MERGE_RESOLUTION|>--- conflicted
+++ resolved
@@ -49,18 +49,12 @@
 	cluster := parent.Item.(types.Cluster)
 
 	cl := meta.(*client.Client)
-<<<<<<< HEAD
 	svc := cl.Services("ecs").Ecs
-	config := ecs.ListTasksInput{
-		Cluster: cluster.ClusterArn,
-=======
-	svc := cl.Services().Ecs
 	var allConfigs []tableoptions.CustomListTasksOpts
 	if cl.Spec.TableOptions.ECSTasks != nil && cl.Spec.TableOptions.ECSTasks.ListTasksOpts != nil {
 		allConfigs = cl.Spec.TableOptions.ECSTasks.ListTasksOpts
 	} else {
 		allConfigs = []tableoptions.CustomListTasksOpts{{ListTasksInput: ecs.ListTasksInput{MaxResults: aws.Int32(100)}}}
->>>>>>> eccc32a7
 	}
 	for _, config := range allConfigs {
 		config.Cluster = cluster.ClusterArn
