--- conflicted
+++ resolved
@@ -27,9 +27,6 @@
 		&ssm.DescribeParametersOutput{Parameters: []types.ParameterMetadata{pm}},
 		nil,
 	)
-<<<<<<< HEAD
-	return &client.Services{Ssm: mock}
-=======
 
 	mock.EXPECT().ListTagsForResource(
 		gomock.Any(),
@@ -42,8 +39,7 @@
 		&ssm.ListTagsForResourceOutput{TagList: tags},
 		nil,
 	)
-	return client.Services{Ssm: mock}
->>>>>>> 729c3e10
+	return &client.Services{Ssm: mock}
 }
 
 func TestParameters(t *testing.T) {
