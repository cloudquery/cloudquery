--- conflicted
+++ resolved
@@ -9,15 +9,11 @@
 	"github.com/aws/aws-sdk-go-v2/service/cloudformation"
 	"github.com/aws/aws-sdk-go-v2/service/cloudformation/types"
 	"github.com/cloudquery/cloudquery/plugins/source/aws/client"
-<<<<<<< HEAD
+
 	"github.com/cloudquery/plugin-sdk/v3/schema"
 	"github.com/cloudquery/plugin-sdk/v3/transformers"
 	cqtypes "github.com/cloudquery/plugin-sdk/v3/types"
-=======
-	"github.com/cloudquery/plugin-sdk/v2/schema"
-	"github.com/cloudquery/plugin-sdk/v2/transformers"
 	"github.com/ghodss/yaml"
->>>>>>> 4cc08176
 )
 
 func stackTemplates() *schema.Table {
@@ -41,17 +37,13 @@
 				// Might be deprecated in a future release.
 				// Contains the template converted to JSON.
 				Name:     "template_body",
-<<<<<<< HEAD
 				Type:     cqtypes.ExtensionTypes.JSON,
-=======
-				Type:     schema.TypeJSON,
 				Resolver: resolveTemplateBody,
 			},
 			{
 				// raw template body: could be either YAML or JSON
 				Name:     "template_body_text",
-				Type:     schema.TypeString,
->>>>>>> 4cc08176
+				Type:     arrow.BinaryTypes.String,
 				Resolver: schema.PathResolver("TemplateBody"),
 			},
 		},
