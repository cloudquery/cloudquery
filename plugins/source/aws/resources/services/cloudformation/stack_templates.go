package cloudformation

import (
	"context"
	"encoding/json"
	"fmt"

	"github.com/apache/arrow/go/v13/arrow"
	"github.com/aws/aws-sdk-go-v2/service/cloudformation"
	"github.com/aws/aws-sdk-go-v2/service/cloudformation/types"
	"github.com/cloudquery/cloudquery/plugins/source/aws/client"
<<<<<<< HEAD
	"github.com/cloudquery/plugin-sdk/v3/schema"
	"github.com/cloudquery/plugin-sdk/v3/transformers"
	sdkTypes "github.com/cloudquery/plugin-sdk/v3/types"
=======

	"github.com/cloudquery/plugin-sdk/v3/schema"
	"github.com/cloudquery/plugin-sdk/v3/transformers"
	cqtypes "github.com/cloudquery/plugin-sdk/v3/types"
>>>>>>> a09b0f39
	"github.com/ghodss/yaml"
)

func stackTemplates() *schema.Table {
	tableName := "aws_cloudformation_stack_templates"
	return &schema.Table{
		Name:        tableName,
		Description: `https://docs.aws.amazon.com/AWSCloudFormation/latest/APIReference/API_GetTemplate.html`,
		Resolver:    fetchCloudformationStackTemplates,
		Multiplex:   client.ServiceAccountRegionMultiplexer(tableName, "cloudformation"),
		Transform:   transformers.TransformWithStruct(&cloudformation.GetTemplateOutput{}, transformers.WithSkipFields("ResultMetadata")),
		Columns: []schema.Column{
			client.DefaultAccountIDColumn(false),
			client.DefaultRegionColumn(false),
			{
				Name:       "stack_arn",
				Type:       arrow.BinaryTypes.String,
				Resolver:   schema.ParentColumnResolver("arn"),
				PrimaryKey: true,
			},
			{
				// Might be deprecated in a future release.
				// Contains the template converted to JSON.
				Name:     "template_body",
<<<<<<< HEAD
				Type:     sdkTypes.ExtensionTypes.JSON,
=======
				Type:     cqtypes.ExtensionTypes.JSON,
>>>>>>> a09b0f39
				Resolver: resolveTemplateBody,
			},
			{
				// raw template body: could be either YAML or JSON
				Name:     "template_body_text",
				Type:     arrow.BinaryTypes.String,
				Resolver: schema.PathResolver("TemplateBody"),
			},
		},
	}
}

func fetchCloudformationStackTemplates(ctx context.Context, meta schema.ClientMeta, parent *schema.Resource, res chan<- any) error {
	stack := parent.Item.(types.Stack)
	config := cloudformation.GetTemplateInput{
		StackName: stack.StackName,
	}
	c := meta.(*client.Client)
	svc := c.Services().Cloudformation
	resp, err := svc.GetTemplate(ctx, &config, func(options *cloudformation.Options) {
		options.Region = c.Region
	})
	if err != nil {
		return err
	}
	res <- resp
	return nil
}

func resolveTemplateBody(_ context.Context, _ schema.ClientMeta, r *schema.Resource, c schema.Column) error {
	resp := r.Item.(*cloudformation.GetTemplateOutput)
	if resp.TemplateBody == nil {
		return nil
	}
	// this column was originally released as a JSON column, but it turns out that
	// the API can also return YAML. To maintain backwards-compatibility, we attempt
	// to parse the template body as JSON first, and if that fails, we try to parse
	// it as YAML. We return an error if both attempts fail.
	m := map[string]any{}
	err := json.Unmarshal([]byte(*resp.TemplateBody), &m)
	if err != nil {
		// this template might be YAML
		err = yaml.Unmarshal([]byte(*resp.TemplateBody), &m)
		if err != nil {
			return fmt.Errorf("failed to parse Cloudformation template body as either JSON or yaml: %w", err)
		}
	}
	return r.Set(c.Name, m)
}<|MERGE_RESOLUTION|>--- conflicted
+++ resolved
@@ -9,16 +9,10 @@
 	"github.com/aws/aws-sdk-go-v2/service/cloudformation"
 	"github.com/aws/aws-sdk-go-v2/service/cloudformation/types"
 	"github.com/cloudquery/cloudquery/plugins/source/aws/client"
-<<<<<<< HEAD
-	"github.com/cloudquery/plugin-sdk/v3/schema"
-	"github.com/cloudquery/plugin-sdk/v3/transformers"
-	sdkTypes "github.com/cloudquery/plugin-sdk/v3/types"
-=======
 
 	"github.com/cloudquery/plugin-sdk/v3/schema"
 	"github.com/cloudquery/plugin-sdk/v3/transformers"
 	cqtypes "github.com/cloudquery/plugin-sdk/v3/types"
->>>>>>> a09b0f39
 	"github.com/ghodss/yaml"
 )
 
@@ -43,11 +37,7 @@
 				// Might be deprecated in a future release.
 				// Contains the template converted to JSON.
 				Name:     "template_body",
-<<<<<<< HEAD
-				Type:     sdkTypes.ExtensionTypes.JSON,
-=======
 				Type:     cqtypes.ExtensionTypes.JSON,
->>>>>>> a09b0f39
 				Resolver: resolveTemplateBody,
 			},
 			{
