package cloudformation

import (
	"context"

	"github.com/aws/aws-sdk-go-v2/service/cloudformation"
	"github.com/aws/aws-sdk-go-v2/service/cloudformation/types"
	"github.com/cloudquery/cloudquery/plugins/source/aws/client"
	"github.com/cloudquery/plugin-sdk/v2/schema"
	"github.com/cloudquery/plugin-sdk/v2/transformers"
)

func Stacks() *schema.Table {
	tableName := "aws_cloudformation_stacks"
	return &schema.Table{
		Name:        tableName,
		Description: `https://docs.aws.amazon.com/AWSCloudFormation/latest/APIReference/API_Stack.html`,
		Resolver:    fetchCloudformationStacks,
		Multiplex:   client.ServiceAccountRegionMultiplexer(tableName, "cloudformation"),
		Transform:   transformers.TransformWithStruct(&types.Stack{}),
		Columns: []schema.Column{
			client.DefaultAccountIDColumn(false),
			client.DefaultRegionColumn(false),
			{
				Name:     "id",
				Type:     schema.TypeString,
				Resolver: schema.PathResolver("StackId"),
			},
			{
				Name:     "arn",
				Type:     schema.TypeString,
				Resolver: schema.PathResolver("StackId"),
				CreationOptions: schema.ColumnCreationOptions{
					PrimaryKey: true,
				},
			},
			{
				Name:     "tags",
				Type:     schema.TypeJSON,
				Resolver: client.ResolveTags,
			},
		},

		Relations: []*schema.Table{
			stackResources(),
<<<<<<< HEAD
			templateSummaries(),
=======
			stackTemplates(),
>>>>>>> 52b5e0f8
		},
	}
}

func fetchCloudformationStacks(ctx context.Context, meta schema.ClientMeta, _ *schema.Resource, res chan<- any) error {
	var config cloudformation.DescribeStacksInput
	c := meta.(*client.Client)
	svc := c.Services().Cloudformation
	paginator := cloudformation.NewDescribeStacksPaginator(svc, &config)
	for paginator.HasMorePages() {
		page, err := paginator.NextPage(ctx, func(options *cloudformation.Options) {
			options.Region = c.Region
		})
		if err != nil {
			return err
		}
		res <- page.Stacks
	}
	return nil
}<|MERGE_RESOLUTION|>--- conflicted
+++ resolved
@@ -43,11 +43,8 @@
 
 		Relations: []*schema.Table{
 			stackResources(),
-<<<<<<< HEAD
 			templateSummaries(),
-=======
 			stackTemplates(),
->>>>>>> 52b5e0f8
 		},
 	}
 }
