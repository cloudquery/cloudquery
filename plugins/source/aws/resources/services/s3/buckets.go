package s3

import (
	"context"
	"errors"

	"github.com/apache/arrow/go/v14/arrow"
	"github.com/aws/aws-sdk-go-v2/service/s3"
	"github.com/cloudquery/cloudquery/plugins/source/aws/client"
	"github.com/cloudquery/cloudquery/plugins/source/aws/resources/services/s3/models"
	"github.com/cloudquery/plugin-sdk/v4/schema"
	"github.com/cloudquery/plugin-sdk/v4/transformers"
)

func Buckets() *schema.Table {
	tableName := "aws_s3_buckets"
	return &schema.Table{
		Name:                "aws_s3_buckets",
		Resolver:            listS3Buckets,
		PreResourceResolver: resolveS3BucketsAttributes,
		Description:         `https://docs.aws.amazon.com/AmazonS3/latest/API/API_ListBuckets.html`,
		Transform:           transformers.TransformWithStruct(&models.WrappedBucket{}),
		Multiplex:           client.AccountMultiplex(tableName),
		Columns: []schema.Column{
			client.DefaultAccountIDColumn(false),
			{
				Name:       "arn",
				Type:       arrow.BinaryTypes.String,
				Resolver:   resolveBucketARN(),
				PrimaryKey: true,
			},
		},

		Relations: []*schema.Table{
			bucketCorsRules(),
			bucketEncryptionRules(),
			bucketGrants(),
			bucketLifecycles(),
			bucketNotificationConfigurations(),
			bucketObjectLockConfigurations(),
			bucketWebsites(),
			bucketLogging(),
			bucketOwnershipControls(),
			bucketReplications(),
			bucketPublicAccessBlock(),
			bucketVersionings(),
			bucketPolicies(),
		},
	}
}

func listS3Buckets(ctx context.Context, meta schema.ClientMeta, _ *schema.Resource, res chan<- any) error {
	cl := meta.(*client.Client)
	svc := cl.Services(client.AWSServiceS3).S3
	response, err := svc.ListBuckets(ctx, nil, func(o *s3.Options) {
		o.Region = listBucketRegion(cl)
	})
	if err != nil {
		return err
	}
	for _, bucket := range response.Buckets {
		res <- &models.WrappedBucket{
			Name:         bucket.Name,
			CreationDate: bucket.CreationDate,
		}
	}
	return nil
}

// listBucketRegion identifies the canonical region for S3 based on the partition
// in the future we might want to make this configurable if users are alright with the fact that performing this
// action in different regions will return different results
func listBucketRegion(cl *client.Client) string {
	switch cl.Partition {
	case "aws-cn":
		return "cn-north-1"
	case "aws-us-gov":
		return "us-gov-west-1"
	default:
		return "us-east-1"
	}
}

func resolveS3BucketsAttributes(ctx context.Context, meta schema.ClientMeta, r *schema.Resource) error {
	resource := r.Item.(*models.WrappedBucket)
	cl := meta.(*client.Client)
	svc := cl.Services(client.AWSServiceS3).S3

	output, err := svc.GetBucketLocation(ctx, &s3.GetBucketLocationInput{
		Bucket: resource.Name,
	}, func(o *s3.Options) {
		o.Region = listBucketRegion(cl)
	})
	if err != nil {
		if isBucketNotFoundError(cl, err) {
			return nil
		}
		return err
	}
	// AWS does not specify a region if bucket is in us-east-1, so as long as no error we can assume an empty string is us-east-1
	resource.Region = "us-east-1"
	if output != nil && output.LocationConstraint != "" {
		resource.Region = string(output.LocationConstraint)
	}
	if output != nil && output.LocationConstraint == "EU" {
		resource.Region = "eu-west-1"
	}
	var errAll []error

	resolvers := []func(context.Context, schema.ClientMeta, *models.WrappedBucket) error{
		resolveBucketPolicyStatus,
		resolveBucketTagging,
	}
	for _, resolver := range resolvers {
		if err := resolver(ctx, meta, resource); err != nil {
			// If we received any error other than NoSuchBucketError, we return as this indicates that the bucket has been deleted
			// and therefore no other attributes can be resolved
			if isBucketNotFoundError(cl, err) {
				r.Item = resource
				return errors.Join(errAll...)
			}
			// This enables 403 errors to be recorded, but not block subsequent resolver calls
			errAll = append(errAll, err)
		}
	}
	r.Item = resource
	return errors.Join(errAll...)
}

func resolveBucketPolicyStatus(ctx context.Context, meta schema.ClientMeta, resource *models.WrappedBucket) error {
	cl := meta.(*client.Client)
	svc := cl.Services(client.AWSServiceS3).S3
	policyStatusOutput, err := svc.GetBucketPolicyStatus(ctx, &s3.GetBucketPolicyStatusInput{Bucket: resource.Name}, func(o *s3.Options) {
		o.Region = resource.Region
	})
	// check if we got an error but its access denied we can continue
	if err != nil {
		if client.IsAWSError(err, "NoSuchBucketPolicy") {
			return nil
		}
		if client.IgnoreAccessDeniedServiceDisabled(err) {
			return nil
		}
		return err
	}
	if policyStatusOutput != nil {
		resource.PolicyStatus = policyStatusOutput.PolicyStatus
	}
	return nil
}

<<<<<<< HEAD
func resolveBucketVersioning(ctx context.Context, meta schema.ClientMeta, resource *models.WrappedBucket) error {
	cl := meta.(*client.Client)
	svc := cl.Services(client.AWSServiceS3).S3
	versioningOutput, err := svc.GetBucketVersioning(ctx, &s3.GetBucketVersioningInput{Bucket: resource.Name}, func(o *s3.Options) {
		o.Region = resource.Region
	})
	if err != nil {
		if client.IgnoreAccessDeniedServiceDisabled(err) {
			return nil
		}
		return err
	}
	resource.VersioningStatus = &versioningOutput.Status
	resource.VersioningMfaDelete = &versioningOutput.MFADelete
	return nil
}

func resolveBucketPublicAccessBlock(ctx context.Context, meta schema.ClientMeta, resource *models.WrappedBucket) error {
	cl := meta.(*client.Client)
	svc := cl.Services(client.AWSServiceS3).S3
	publicAccessOutput, err := svc.GetPublicAccessBlock(ctx, &s3.GetPublicAccessBlockInput{Bucket: resource.Name}, func(o *s3.Options) {
		o.Region = resource.Region
	})
	if err != nil {
		// If we received any error other than NoSuchPublicAccessBlockConfiguration, we return and error
		if isBucketNotFoundError(cl, err) {
			return nil
		}
		if client.IgnoreAccessDeniedServiceDisabled(err) {
			return nil
		}
		return err
	}
	resource.BlockPublicAcls = publicAccessOutput.PublicAccessBlockConfiguration.BlockPublicAcls
	resource.BlockPublicPolicy = publicAccessOutput.PublicAccessBlockConfiguration.BlockPublicPolicy
	resource.IgnorePublicAcls = publicAccessOutput.PublicAccessBlockConfiguration.IgnorePublicAcls
	resource.RestrictPublicBuckets = publicAccessOutput.PublicAccessBlockConfiguration.RestrictPublicBuckets
	return nil
}

func resolveBucketReplication(ctx context.Context, meta schema.ClientMeta, resource *models.WrappedBucket) error {
	cl := meta.(*client.Client)
	svc := cl.Services(client.AWSServiceS3).S3
	replicationOutput, err := svc.GetBucketReplication(ctx, &s3.GetBucketReplicationInput{Bucket: resource.Name}, func(o *s3.Options) {
		o.Region = resource.Region
	})

	if err != nil {
		// If we received any error other than ReplicationConfigurationNotFoundError, we return and error
		if client.IsAWSError(err, "ReplicationConfigurationNotFoundError") {
			return nil
		}
		if client.IgnoreAccessDeniedServiceDisabled(err) {
			return nil
		}
		return err
	}
	if replicationOutput.ReplicationConfiguration == nil {
		return nil
	}
	resource.ReplicationRole = replicationOutput.ReplicationConfiguration.Role
	resource.ReplicationRules = replicationOutput.ReplicationConfiguration.Rules
	return nil
}

=======
>>>>>>> b400d2a7
func resolveBucketTagging(ctx context.Context, meta schema.ClientMeta, resource *models.WrappedBucket) error {
	cl := meta.(*client.Client)
	svc := cl.Services(client.AWSServiceS3).S3
	taggingOutput, err := svc.GetBucketTagging(ctx, &s3.GetBucketTaggingInput{Bucket: resource.Name}, func(o *s3.Options) {
		o.Region = resource.Region
	})
	if err != nil {
		// If buckets tags are not set it will return an error instead of empty result
		if client.IsAWSError(err, "NoSuchTagSet") {
			return nil
		}
		if client.IgnoreAccessDeniedServiceDisabled(err) {
			return nil
		}
		return err
	}
	if taggingOutput == nil {
		return nil
	}
	tags := make(map[string]*string, len(taggingOutput.TagSet))
	for _, t := range taggingOutput.TagSet {
		tags[*t.Key] = t.Value
	}
	resource.Tags = tags
	return nil
}

func isBucketNotFoundError(cl *client.Client, err error) bool {
	if cl.IsNotFoundError(err) {
		return true
	}
	if err.Error() == "bucket not found" {
		return true
	}
	return false
}

func resolveBucketARN() schema.ColumnResolver {
	return client.ResolveARNGlobal(client.S3Service, func(resource *schema.Resource) ([]string, error) {
		return []string{*resource.Item.(*models.WrappedBucket).Name}, nil
	})
}<|MERGE_RESOLUTION|>--- conflicted
+++ resolved
@@ -149,74 +149,6 @@
 	return nil
 }
 
-<<<<<<< HEAD
-func resolveBucketVersioning(ctx context.Context, meta schema.ClientMeta, resource *models.WrappedBucket) error {
-	cl := meta.(*client.Client)
-	svc := cl.Services(client.AWSServiceS3).S3
-	versioningOutput, err := svc.GetBucketVersioning(ctx, &s3.GetBucketVersioningInput{Bucket: resource.Name}, func(o *s3.Options) {
-		o.Region = resource.Region
-	})
-	if err != nil {
-		if client.IgnoreAccessDeniedServiceDisabled(err) {
-			return nil
-		}
-		return err
-	}
-	resource.VersioningStatus = &versioningOutput.Status
-	resource.VersioningMfaDelete = &versioningOutput.MFADelete
-	return nil
-}
-
-func resolveBucketPublicAccessBlock(ctx context.Context, meta schema.ClientMeta, resource *models.WrappedBucket) error {
-	cl := meta.(*client.Client)
-	svc := cl.Services(client.AWSServiceS3).S3
-	publicAccessOutput, err := svc.GetPublicAccessBlock(ctx, &s3.GetPublicAccessBlockInput{Bucket: resource.Name}, func(o *s3.Options) {
-		o.Region = resource.Region
-	})
-	if err != nil {
-		// If we received any error other than NoSuchPublicAccessBlockConfiguration, we return and error
-		if isBucketNotFoundError(cl, err) {
-			return nil
-		}
-		if client.IgnoreAccessDeniedServiceDisabled(err) {
-			return nil
-		}
-		return err
-	}
-	resource.BlockPublicAcls = publicAccessOutput.PublicAccessBlockConfiguration.BlockPublicAcls
-	resource.BlockPublicPolicy = publicAccessOutput.PublicAccessBlockConfiguration.BlockPublicPolicy
-	resource.IgnorePublicAcls = publicAccessOutput.PublicAccessBlockConfiguration.IgnorePublicAcls
-	resource.RestrictPublicBuckets = publicAccessOutput.PublicAccessBlockConfiguration.RestrictPublicBuckets
-	return nil
-}
-
-func resolveBucketReplication(ctx context.Context, meta schema.ClientMeta, resource *models.WrappedBucket) error {
-	cl := meta.(*client.Client)
-	svc := cl.Services(client.AWSServiceS3).S3
-	replicationOutput, err := svc.GetBucketReplication(ctx, &s3.GetBucketReplicationInput{Bucket: resource.Name}, func(o *s3.Options) {
-		o.Region = resource.Region
-	})
-
-	if err != nil {
-		// If we received any error other than ReplicationConfigurationNotFoundError, we return and error
-		if client.IsAWSError(err, "ReplicationConfigurationNotFoundError") {
-			return nil
-		}
-		if client.IgnoreAccessDeniedServiceDisabled(err) {
-			return nil
-		}
-		return err
-	}
-	if replicationOutput.ReplicationConfiguration == nil {
-		return nil
-	}
-	resource.ReplicationRole = replicationOutput.ReplicationConfiguration.Role
-	resource.ReplicationRules = replicationOutput.ReplicationConfiguration.Rules
-	return nil
-}
-
-=======
->>>>>>> b400d2a7
 func resolveBucketTagging(ctx context.Context, meta schema.ClientMeta, resource *models.WrappedBucket) error {
 	cl := meta.(*client.Client)
 	svc := cl.Services(client.AWSServiceS3).S3
