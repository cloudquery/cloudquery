// Code generated by codegen; DO NOT EDIT.

package athena

import (
	"github.com/cloudquery/cloudquery/plugins/source/aws/client"
	"github.com/cloudquery/plugin-sdk/schema"
)

func DataCatalogs() *schema.Table {
	return &schema.Table{
<<<<<<< HEAD
		Name:        "aws_athena_data_catalogs",
		Description: "https://docs.aws.amazon.com/athena/latest/APIReference/API_DataCatalog.html",
		Resolver:    fetchAthenaDataCatalogs,
		Multiplex:   client.ServiceAccountRegionMultiplexer("athena"),
=======
		Name:                "aws_athena_data_catalogs",
		Resolver:            fetchAthenaDataCatalogs,
		PreResourceResolver: getDataCatalog,
		Multiplex:           client.ServiceAccountRegionMultiplexer("athena"),
>>>>>>> 7bb52b90
		Columns: []schema.Column{
			{
				Name:     "account_id",
				Type:     schema.TypeString,
				Resolver: client.ResolveAWSAccount,
			},
			{
				Name:     "region",
				Type:     schema.TypeString,
				Resolver: client.ResolveAWSRegion,
			},
			{
				Name:     "arn",
				Type:     schema.TypeString,
				Resolver: resolveAthenaDataCatalogArn,
				CreationOptions: schema.ColumnCreationOptions{
					PrimaryKey: true,
				},
			},
			{
				Name:     "tags",
				Type:     schema.TypeJSON,
				Resolver: resolveAthenaDataCatalogTags,
			},
			{
				Name:     "name",
				Type:     schema.TypeString,
				Resolver: schema.PathResolver("Name"),
			},
			{
				Name:     "type",
				Type:     schema.TypeString,
				Resolver: schema.PathResolver("Type"),
			},
			{
				Name:     "description",
				Type:     schema.TypeString,
				Resolver: schema.PathResolver("Description"),
			},
			{
				Name:     "parameters",
				Type:     schema.TypeJSON,
				Resolver: schema.PathResolver("Parameters"),
			},
		},

		Relations: []*schema.Table{
			DataCatalogDatabases(),
		},
	}
}<|MERGE_RESOLUTION|>--- conflicted
+++ resolved
@@ -9,17 +9,11 @@
 
 func DataCatalogs() *schema.Table {
 	return &schema.Table{
-<<<<<<< HEAD
-		Name:        "aws_athena_data_catalogs",
-		Description: "https://docs.aws.amazon.com/athena/latest/APIReference/API_DataCatalog.html",
-		Resolver:    fetchAthenaDataCatalogs,
-		Multiplex:   client.ServiceAccountRegionMultiplexer("athena"),
-=======
 		Name:                "aws_athena_data_catalogs",
+		Description:         "https://docs.aws.amazon.com/athena/latest/APIReference/API_DataCatalog.html",
 		Resolver:            fetchAthenaDataCatalogs,
 		PreResourceResolver: getDataCatalog,
 		Multiplex:           client.ServiceAccountRegionMultiplexer("athena"),
->>>>>>> 7bb52b90
 		Columns: []schema.Column{
 			{
 				Name:     "account_id",
