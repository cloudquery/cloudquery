package organizations

import (
	"context"

	"github.com/aws/aws-sdk-go-v2/service/organizations"
	"github.com/aws/aws-sdk-go-v2/service/organizations/types"
	"github.com/cloudquery/cloudquery/plugins/source/aws/client"
	"github.com/cloudquery/plugin-sdk/schema"
	"github.com/cloudquery/plugin-sdk/transformers"
)

func Accounts() *schema.Table {
	return &schema.Table{
		Name:        "aws_organizations_accounts",
		Description: `https://docs.aws.amazon.com/organizations/latest/APIReference/API_Account.html`,
		Resolver:    fetchOrganizationsAccounts,
<<<<<<< HEAD
		Transform:   transformers.TransformWithStruct(&types.Account{}, transformers.WithPrimaryKeys("Arn")),
		Multiplex:   client.AccountMultiplex,
=======
		Transform:   transformers.TransformWithStruct(&types.Account{}),
		Multiplex:   client.ServiceAccountRegionMultiplexer("organizations"),
>>>>>>> 9438bf21
		Columns: []schema.Column{
			client.DefaultAccountIDColumn(false),
			{
				Name:     "tags",
				Type:     schema.TypeJSON,
				Resolver: resolveAccountTags,
			},
		},
	}
}

func fetchOrganizationsAccounts(ctx context.Context, meta schema.ClientMeta, _ *schema.Resource, res chan<- any) error {
	c := meta.(*client.Client)
	svc := c.Services().Organizations
	var input organizations.ListAccountsInput
	paginator := organizations.NewListAccountsPaginator(svc, &input)
	for paginator.HasMorePages() {
		page, err := paginator.NextPage(ctx)
		if err != nil {
			return err
		}
		res <- page.Accounts
	}
	return nil
}
func resolveAccountTags(ctx context.Context, meta schema.ClientMeta, resource *schema.Resource, _ schema.Column) error {
	cl := meta.(*client.Client)
	account := resource.Item.(types.Account)
	var tags []types.Tag
	input := organizations.ListTagsForResourceInput{
		ResourceId: account.Id,
	}
	paginator := organizations.NewListTagsForResourcePaginator(cl.Services().Organizations, &input)
	for paginator.HasMorePages() {
		page, err := paginator.NextPage(ctx)
		if err != nil {
			return err
		}
		tags = append(tags, page.Tags...)
	}
	return resource.Set("tags", client.TagsToMap(tags))
}<|MERGE_RESOLUTION|>--- conflicted
+++ resolved
@@ -15,13 +15,8 @@
 		Name:        "aws_organizations_accounts",
 		Description: `https://docs.aws.amazon.com/organizations/latest/APIReference/API_Account.html`,
 		Resolver:    fetchOrganizationsAccounts,
-<<<<<<< HEAD
 		Transform:   transformers.TransformWithStruct(&types.Account{}, transformers.WithPrimaryKeys("Arn")),
-		Multiplex:   client.AccountMultiplex,
-=======
-		Transform:   transformers.TransformWithStruct(&types.Account{}),
 		Multiplex:   client.ServiceAccountRegionMultiplexer("organizations"),
->>>>>>> 9438bf21
 		Columns: []schema.Column{
 			client.DefaultAccountIDColumn(false),
 			{
