--- conflicted
+++ resolved
@@ -112,15 +112,9 @@
 }
 
 func getOU(ctx context.Context, meta schema.ClientMeta, resource *schema.Resource) error {
-<<<<<<< HEAD
-	c := meta.(*client.Client)
+	cl := meta.(*client.Client)
 	child := resource.Item.(includeParentChild)
-	svc := c.Services().Organizations
-=======
-	cl := meta.(*client.Client)
-	child := resource.Item.(types.Child)
 	svc := cl.Services().Organizations
->>>>>>> c008033f
 	ou, err := svc.DescribeOrganizationalUnit(ctx, &organizations.DescribeOrganizationalUnitInput{
 		OrganizationalUnitId: child.Id,
 	}, func(options *organizations.Options) {
