--- conflicted
+++ resolved
@@ -8,14 +8,9 @@
 	"github.com/aws/aws-sdk-go-v2/service/inspector2"
 	"github.com/aws/aws-sdk-go-v2/service/inspector2/types"
 	"github.com/cloudquery/cloudquery/plugins/source/aws/client"
-<<<<<<< HEAD
+	"github.com/cloudquery/cloudquery/plugins/source/aws/client/tableoptions"
 	"github.com/cloudquery/plugin-sdk/v3/schema"
 	"github.com/cloudquery/plugin-sdk/v3/transformers"
-=======
-	"github.com/cloudquery/cloudquery/plugins/source/aws/client/tableoptions"
-	"github.com/cloudquery/plugin-sdk/v2/schema"
-	"github.com/cloudquery/plugin-sdk/v2/transformers"
->>>>>>> 4cc08176
 )
 
 func Findings() *schema.Table {
@@ -29,15 +24,15 @@
 		Multiplex: client.ServiceAccountRegionMultiplexer(tableName, "inspector2"),
 		Columns: []schema.Column{
 			{
-				Name:            "request_account_id",
-				Type:            arrow.BinaryTypes.String,
-				Resolver:        client.ResolveAWSAccount,
+				Name:       "request_account_id",
+				Type:       arrow.BinaryTypes.String,
+				Resolver:   client.ResolveAWSAccount,
 				PrimaryKey: true,
 			},
 			{
-				Name:            "request_region",
-				Type:            arrow.BinaryTypes.String,
-				Resolver:        client.ResolveAWSRegion,
+				Name:       "request_region",
+				Type:       arrow.BinaryTypes.String,
+				Resolver:   client.ResolveAWSRegion,
 				PrimaryKey: true,
 			},
 			{
