package acmpca

import (
	"context"

	"github.com/apache/arrow/go/v13/arrow"
	"github.com/aws/aws-sdk-go-v2/service/acmpca"
	"github.com/aws/aws-sdk-go-v2/service/acmpca/types"
	"github.com/cloudquery/cloudquery/plugins/source/aws/client"
	"github.com/cloudquery/plugin-sdk/v3/schema"
	"github.com/cloudquery/plugin-sdk/v3/transformers"
<<<<<<< HEAD
	sdkTypes "github.com/cloudquery/plugin-sdk/v3/types"
=======
	cqtypes "github.com/cloudquery/plugin-sdk/v3/types"
>>>>>>> a09b0f39
)

func CertificateAuthorities() *schema.Table {
	tableName := "aws_acmpca_certificate_authorities"
	return &schema.Table{
		Name:        tableName,
		Description: `https://docs.aws.amazon.com/privateca/latest/APIReference/API_CertificateAuthority.html`,
		Resolver:    fetchAcmpcaCertificateAuthorities,
		Multiplex:   client.ServiceAccountRegionMultiplexer(tableName, "acm-pca"),
		Transform:   transformers.TransformWithStruct(&types.CertificateAuthority{}),
		Columns: []schema.Column{
			client.DefaultAccountIDColumn(false),
			client.DefaultRegionColumn(false),
			{
				Name:       "arn",
				Type:       arrow.BinaryTypes.String,
				Resolver:   schema.PathResolver("Arn"),
				PrimaryKey: true,
			},
			{
				Name:     "tags",
<<<<<<< HEAD
				Type:     sdkTypes.ExtensionTypes.JSON,
=======
				Type:     cqtypes.ExtensionTypes.JSON,
>>>>>>> a09b0f39
				Resolver: resolveCertificateAuthorityTags,
			},
		},
	}
}

func fetchAcmpcaCertificateAuthorities(ctx context.Context, meta schema.ClientMeta, parent *schema.Resource, res chan<- any) error {
	cl := meta.(*client.Client)
	svc := cl.Services().Acmpca
	paginator := acmpca.NewListCertificateAuthoritiesPaginator(svc, nil)
	for paginator.HasMorePages() {
		output, err := paginator.NextPage(ctx, func(o *acmpca.Options) {
			o.Region = cl.Region
		})
		if err != nil {
			return err
		}
		res <- output.CertificateAuthorities
	}
	return nil
}

func resolveCertificateAuthorityTags(ctx context.Context, meta schema.ClientMeta, resource *schema.Resource, c schema.Column) error {
	certAuthority := resource.Item.(types.CertificateAuthority)
	cl := meta.(*client.Client)
	svc := cl.Services().Acmpca
	out, err := svc.ListTags(ctx,
		&acmpca.ListTagsInput{CertificateAuthorityArn: certAuthority.Arn},
		func(o *acmpca.Options) {
			o.Region = cl.Region
		},
	)
	if err != nil {
		return err
	}
	return resource.Set(c.Name, client.TagsToMap(out.Tags))
}<|MERGE_RESOLUTION|>--- conflicted
+++ resolved
@@ -9,11 +9,7 @@
 	"github.com/cloudquery/cloudquery/plugins/source/aws/client"
 	"github.com/cloudquery/plugin-sdk/v3/schema"
 	"github.com/cloudquery/plugin-sdk/v3/transformers"
-<<<<<<< HEAD
-	sdkTypes "github.com/cloudquery/plugin-sdk/v3/types"
-=======
 	cqtypes "github.com/cloudquery/plugin-sdk/v3/types"
->>>>>>> a09b0f39
 )
 
 func CertificateAuthorities() *schema.Table {
@@ -35,11 +31,7 @@
 			},
 			{
 				Name:     "tags",
-<<<<<<< HEAD
-				Type:     sdkTypes.ExtensionTypes.JSON,
-=======
 				Type:     cqtypes.ExtensionTypes.JSON,
->>>>>>> a09b0f39
 				Resolver: resolveCertificateAuthorityTags,
 			},
 		},
