package iam

import (
	"context"
	"encoding/json"
	"net/url"

	"github.com/aws/aws-sdk-go-v2/service/iam"
	"github.com/aws/aws-sdk-go-v2/service/iam/types"
	"github.com/cloudquery/cloudquery/plugins/source/aws/client"
	"github.com/cloudquery/plugin-sdk/schema"
	"github.com/cloudquery/plugin-sdk/transformers"
)

func Roles() *schema.Table {
	tableName := "aws_iam_roles"
	return &schema.Table{
		Name:                tableName,
		Description:         `https://docs.aws.amazon.com/IAM/latest/APIReference/API_Role.html`,
		Resolver:            fetchIamRoles,
		PreResourceResolver: getRole,
		Transform:           transformers.TransformWithStruct(&types.Role{}, transformers.WithPrimaryKeys("Arn")),
		Multiplex:           client.ServiceAccountRegionMultiplexer(tableName, "iam"),
		Columns: []schema.Column{
			client.DefaultAccountIDColumn(true),
			{
<<<<<<< HEAD
=======
				Name:     "id",
				Type:     schema.TypeString,
				Resolver: schema.PathResolver("RoleId"),
				CreationOptions: schema.ColumnCreationOptions{
					PrimaryKey: true,
				},
			},
			{
>>>>>>> d122cf9c
				Name:     "assume_role_policy_document",
				Type:     schema.TypeJSON,
				Resolver: resolveRolesAssumeRolePolicyDocument,
			},
			{
				Name:     "tags",
				Type:     schema.TypeJSON,
				Resolver: client.ResolveTags,
			},
		},
		Relations: []*schema.Table{
			roleAttachedPolicies(),
<<<<<<< HEAD
			rolePolicies(),
=======
>>>>>>> d122cf9c
			roleLastAccessedDetails(),
			rolePolicies(),
		},
	}
}

func fetchIamRoles(ctx context.Context, meta schema.ClientMeta, parent *schema.Resource, res chan<- any) error {
	var config iam.ListRolesInput
	svc := meta.(*client.Client).Services().Iam
	paginator := iam.NewListRolesPaginator(svc, &config)
	for paginator.HasMorePages() {
		response, err := paginator.NextPage(ctx)
		if err != nil {
			return err
		}
		res <- response.Roles
	}
	return nil
}

func getRole(ctx context.Context, meta schema.ClientMeta, resource *schema.Resource) error {
	role := resource.Item.(types.Role)
	svc := meta.(*client.Client).Services().Iam
	roleDetails, err := svc.GetRole(ctx, &iam.GetRoleInput{
		RoleName: role.RoleName,
	})
	if err != nil {
		return err
	}
	resource.Item = roleDetails.Role
	return nil
}

func resolveRolesAssumeRolePolicyDocument(ctx context.Context, meta schema.ClientMeta, resource *schema.Resource, c schema.Column) error {
	r := resource.Item.(*types.Role)
	if r.AssumeRolePolicyDocument == nil {
		return nil
	}
	decodedDocument, err := url.QueryUnescape(*r.AssumeRolePolicyDocument)
	if err != nil {
		return err
	}
	var d map[string]any
	err = json.Unmarshal([]byte(decodedDocument), &d)
	if err != nil {
		return err
	}
	return resource.Set("assume_role_policy_document", d)
}<|MERGE_RESOLUTION|>--- conflicted
+++ resolved
@@ -24,17 +24,6 @@
 		Columns: []schema.Column{
 			client.DefaultAccountIDColumn(true),
 			{
-<<<<<<< HEAD
-=======
-				Name:     "id",
-				Type:     schema.TypeString,
-				Resolver: schema.PathResolver("RoleId"),
-				CreationOptions: schema.ColumnCreationOptions{
-					PrimaryKey: true,
-				},
-			},
-			{
->>>>>>> d122cf9c
 				Name:     "assume_role_policy_document",
 				Type:     schema.TypeJSON,
 				Resolver: resolveRolesAssumeRolePolicyDocument,
@@ -47,10 +36,6 @@
 		},
 		Relations: []*schema.Table{
 			roleAttachedPolicies(),
-<<<<<<< HEAD
-			rolePolicies(),
-=======
->>>>>>> d122cf9c
 			roleLastAccessedDetails(),
 			rolePolicies(),
 		},
