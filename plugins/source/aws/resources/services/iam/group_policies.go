--- conflicted
+++ resolved
@@ -50,23 +50,14 @@
 	}
 	paginator := iam.NewListGroupPoliciesPaginator(svc, &config)
 	for paginator.HasMorePages() {
-<<<<<<< HEAD
-		output, err := paginator.NextPage(ctx)
-=======
 		page, err := paginator.NextPage(ctx)
->>>>>>> 9ce7c1de
 		if err != nil {
 			if c.IsNotFoundError(err) {
 				return nil
 			}
 			return err
 		}
-<<<<<<< HEAD
-		res <- output.PolicyNames
-=======
-
 		res <- page.PolicyNames
->>>>>>> 9ce7c1de
 	}
 	return nil
 }
