package iam

import (
	"context"

	"github.com/aws/aws-sdk-go-v2/service/iam"
	"github.com/aws/aws-sdk-go-v2/service/iam/types"
	"github.com/cloudquery/cloudquery/plugins/source/aws/client"
	"github.com/cloudquery/cloudquery/plugins/source/aws/resources/services/iam/models"
	"github.com/cloudquery/plugin-sdk/schema"
	"github.com/cloudquery/plugin-sdk/transformers"
)

func userAccessKeys() *schema.Table {
	tableName := "aws_iam_user_access_keys"
	return &schema.Table{
		Name:                 tableName,
		Description:          `https://docs.aws.amazon.com/IAM/latest/APIReference/API_AccessKeyMetadata.html`,
		Resolver:             fetchIamUserAccessKeys,
		PostResourceResolver: postIamUserAccessKeyResolver,
		Transform:            transformers.TransformWithStruct(&models.AccessKeyWrapper{}, transformers.WithUnwrapAllEmbeddedStructs()),
		Multiplex:            client.ServiceAccountRegionMultiplexer(tableName, "iam"),
		Columns: []schema.Column{
			client.DefaultAccountIDColumn(true),
			{
				Name:     "user_arn",
				Type:     schema.TypeString,
				Resolver: schema.ParentColumnResolver("arn"),
				CreationOptions: schema.ColumnCreationOptions{
					PrimaryKey: true,
				},
			},
			{
				Name:     "access_key_id",
				Type:     schema.TypeString,
				Resolver: schema.PathResolver("AccessKeyId"),
				CreationOptions: schema.ColumnCreationOptions{
					PrimaryKey: true,
				},
			},
			{
				Name:     "user_id",
				Type:     schema.TypeString,
				Resolver: schema.ParentColumnResolver("id"),
			},
			{
				Name: "last_used",
				Type: schema.TypeTimestamp,
			},
			{
				Name: "last_used_service_name",
				Type: schema.TypeString,
			},
		},
	}
}

func fetchIamUserAccessKeys(ctx context.Context, meta schema.ClientMeta, parent *schema.Resource, res chan<- any) error {
	var config iam.ListAccessKeysInput
	p := parent.Item.(*types.User)
	svc := meta.(*client.Client).Services().Iam
	config.UserName = p.UserName
	paginator := iam.NewListAccessKeysPaginator(svc, &config)
	for paginator.HasMorePages() {
		page, err := paginator.NextPage(ctx)
		if err != nil {
			return err
		}
<<<<<<< HEAD

=======
>>>>>>> 9ce7c1de
		keys := make([]models.AccessKeyWrapper, len(page.AccessKeyMetadata))
		for i, key := range page.AccessKeyMetadata {
			switch i {
			case 0:
				keys[i] = models.AccessKeyWrapper{AccessKeyMetadata: key, LastRotated: *key.CreateDate}
			case 1:
				keys[i] = models.AccessKeyWrapper{AccessKeyMetadata: key, LastRotated: *key.CreateDate}
			default:
				keys[i] = models.AccessKeyWrapper{AccessKeyMetadata: key}
			}
		}
		res <- keys
	}
	return nil
}

func postIamUserAccessKeyResolver(ctx context.Context, meta schema.ClientMeta, resource *schema.Resource) error {
	r := resource.Item.(models.AccessKeyWrapper)
	if r.AccessKeyId == nil {
		return nil
	}
	svc := meta.(*client.Client).Services().Iam
	output, err := svc.GetAccessKeyLastUsed(ctx, &iam.GetAccessKeyLastUsedInput{AccessKeyId: r.AccessKeyId})
	if err != nil {
		return err
	}
	if output.AccessKeyLastUsed != nil {
		if err := resource.Set("last_used", output.AccessKeyLastUsed.LastUsedDate); err != nil {
			return err
		}
		if err := resource.Set("last_used_service_name", output.AccessKeyLastUsed.ServiceName); err != nil {
			return err
		}
	}
	return nil
}<|MERGE_RESOLUTION|>--- conflicted
+++ resolved
@@ -66,10 +66,6 @@
 		if err != nil {
 			return err
 		}
-<<<<<<< HEAD
-
-=======
->>>>>>> 9ce7c1de
 		keys := make([]models.AccessKeyWrapper, len(page.AccessKeyMetadata))
 		for i, key := range page.AccessKeyMetadata {
 			switch i {
