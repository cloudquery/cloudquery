package iam

import (
	"context"
	"encoding/json"
	"net/url"

	"github.com/aws/aws-sdk-go-v2/aws"
	"github.com/aws/aws-sdk-go-v2/service/iam"
	"github.com/aws/aws-sdk-go-v2/service/iam/types"
	"github.com/cloudquery/cloudquery/plugins/source/aws/client"
	"github.com/cloudquery/cq-provider-sdk/provider/diag"
	"github.com/cloudquery/cq-provider-sdk/provider/schema"
)

func IamPolicies() *schema.Table {
	return &schema.Table{
		Name:         "aws_iam_policies",
		Description:  "Contains information about a managed policy, including the policy's ARN, versions, and the number of principal entities (users, groups, and roles) that the policy is attached to.",
		Resolver:     fetchIamPolicies,
		Multiplex:    client.AccountMultiplex,
		IgnoreError:  client.IgnoreCommonErrors,
		DeleteFilter: client.DeleteAccountFilter,
		Options:      schema.TableCreationOptions{PrimaryKeys: []string{"account_id", "id"}},
		Columns: []schema.Column{
			{
				Name:        "account_id",
				Description: "The AWS Account ID of the resource.",
				Type:        schema.TypeString,
				Resolver:    client.ResolveAWSAccount,
			},
			{
				Name:        "arn",
				Description: "The Amazon Resource Name (ARN). ARNs are unique identifiers for AWS resources. For more information about ARNs, go to Amazon Resource Names (ARNs) (https://docs.aws.amazon.com/general/latest/gr/aws-arns-and-namespaces.html) in the AWS General Reference. ",
				Type:        schema.TypeString,
			},
			{
				Name:        "attachment_count",
				Description: "The number of principal entities (users, groups, and roles) that the policy is attached to. ",
				Type:        schema.TypeInt,
			},
			{
				Name:        "create_date",
				Description: "The date and time, in ISO 8601 date-time format (http://www.iso.org/iso/iso8601), when the policy was created. ",
				Type:        schema.TypeTimestamp,
			},
			{
				Name:        "default_version_id",
				Description: "The identifier for the version of the policy that is set as the default (operative) version. For more information about policy versions, see Versioning for managed policies (https://docs.aws.amazon.com/IAM/latest/UserGuide/policies-managed-versions.html) in the IAM User Guide. ",
				Type:        schema.TypeString,
			},
			{
				Name:          "description",
				Description:   "A friendly description of the policy. ",
				Type:          schema.TypeString,
				IgnoreInTests: true,
			},
			{
				Name:        "is_attachable",
				Description: "Specifies whether the policy can be attached to an IAM user, group, or role. ",
				Type:        schema.TypeBool,
			},
			{
				Name:        "path",
				Description: "The path to the policy. For more information about paths, see IAM identifiers (https://docs.aws.amazon.com/IAM/latest/UserGuide/Using_Identifiers.html) in the IAM User Guide. ",
				Type:        schema.TypeString,
			},
			{
				Name:        "permissions_boundary_usage_count",
				Description: "The number of entities (users and roles) for which the policy is used as the permissions boundary. For more information about permissions boundaries, see Permissions boundaries for IAM identities (https://docs.aws.amazon.com/IAM/latest/UserGuide/access_policies_boundaries.html) in the IAM User Guide. ",
				Type:        schema.TypeInt,
			},
			{
				Name:        "id",
				Description: "The stable and unique string identifying the policy. For more information about IDs, see IAM identifiers (https://docs.aws.amazon.com/IAM/latest/UserGuide/Using_Identifiers.html) in the IAM User Guide. ",
				Type:        schema.TypeString,
				Resolver:    schema.PathResolver("PolicyId"),
			},
			{
				Name:        "name",
				Description: "The friendly name (not ARN) identifying the policy. ",
				Type:        schema.TypeString,
				Resolver:    schema.PathResolver("PolicyName"),
			},
			{
				Name:        "update_date",
				Description: "The date and time, in ISO 8601 date-time format (http://www.iso.org/iso/iso8601), when the policy was last updated. When a policy has only one version, this field contains the date and time when the policy was created. When a policy has more than one version, this field contains the date and time when the most recent policy version was created. ",
				Type:        schema.TypeTimestamp,
			},
			{
				Name:        "tags",
				Description: "A list of tags that are attached to the role. For more information about tagging, see Tagging IAM resources (https://docs.aws.amazon.com/IAM/latest/UserGuide/id_tags.html) in the IAM User Guide. ",
				Type:        schema.TypeJSON,
				Resolver:    resolveIamPolicyTags,
			},
		},
		Relations: []*schema.Table{
			{
				Name:        "aws_iam_policy_versions",
				Description: "Contains information about a version of a managed policy.",
				Resolver:    schema.PathTableResolver("PolicyVersionList"),
				Columns: []schema.Column{
					{
						Name:        "policy_cq_id",
						Description: "Policy CloudQuery ID the policy versions belongs too.",
						Type:        schema.TypeUUID,
						Resolver:    schema.ParentIdResolver,
					},
					{
						Name:        "policy_id",
						Description: "Policy ID the policy versions belongs too.",
						Type:        schema.TypeString,
						Resolver:    schema.ParentResourceFieldResolver("id"),
					},
					{
						Name:        "create_date",
						Description: "The date and time, in ISO 8601 date-time format (http://www.iso.org/iso/iso8601), when the policy version was created. ",
						Type:        schema.TypeTimestamp,
					},
					{
						Name:        "document",
						Description: "The policy document. The policy document is returned in the response to the GetPolicyVersion and GetAccountAuthorizationDetails operations. It is not returned in the response to the CreatePolicyVersion or ListPolicyVersions operations. The policy document returned in this structure is URL-encoded compliant with RFC 3986 (https://tools.ietf.org/html/rfc3986). You can use a URL decoding method to convert the policy back to plain JSON text. For example, if you use Java, you can use the decode method of the java.net.URLDecoder utility class in the Java SDK. Other languages and SDKs provide similar functionality. ",
						Type:        schema.TypeJSON,
						Resolver:    resolveIamPolicyVersionDocument,
					},
					{
						Name:        "is_default_version",
						Description: "Specifies whether the policy version is set as the policy's default version. ",
						Type:        schema.TypeBool,
					},
					{
						Name:        "version_id",
						Description: "The identifier for the policy version. Policy version identifiers always begin with v (always lowercase). When a policy is created, the first policy version is v1. ",
						Type:        schema.TypeString,
					},
				},
			},
		},
	}
}

// ====================================================================================================================
//                                               Table Resolver Functions
// ====================================================================================================================
func fetchIamPolicies(ctx context.Context, meta schema.ClientMeta, parent *schema.Resource, res chan<- interface{}) error {
	var config iam.GetAccountAuthorizationDetailsInput
	svc := meta.(*client.Client).Services().IAM
	for {
		response, err := svc.GetAccountAuthorizationDetails(ctx, &config)
		if err != nil {
			return diag.WrapError(err)
		}
		res <- response.Policies
		if aws.ToString(response.Marker) == "" {
			break
		}
		config.Marker = response.Marker
	}
	return nil
}
func resolveIamPolicyVersionDocument(ctx context.Context, meta schema.ClientMeta, resource *schema.Resource, c schema.Column) error {
	r := resource.Item.(types.PolicyVersion)
	if r.Document != nil {
		decodedDocument, err := url.QueryUnescape(*r.Document)
		if err != nil {
			return diag.WrapError(err)
		}
		data := make(map[string]interface{})
		if err := json.Unmarshal([]byte(decodedDocument), &data); err != nil {
			return diag.WrapError(err)
		}
		return diag.WrapError(resource.Set("document", data))
	}
	return nil
}

func resolveIamPolicyTags(ctx context.Context, meta schema.ClientMeta, resource *schema.Resource, c schema.Column) error {
	r := resource.Item.(types.Policy)
	cl := meta.(*client.Client)
	svc := cl.Services().IAM
	response, err := svc.ListPolicyTags(ctx, &iam.ListPolicyTagsInput{PolicyArn: r.Arn})
	if err != nil {
		if cl.IsNotFoundError(err) {
<<<<<<< HEAD
			meta.Logger().Debug("ListPolicyTags: role does not exist", "err", err)
=======
			meta.Logger().Debug("ListPolicyTags: policy does not exist", "err", err)
>>>>>>> c4a3f50f
			return nil
		}
		return diag.WrapError(err)
	}
	tags := map[string]*string{}
	for _, t := range response.Tags {
		tags[*t.Key] = t.Value
	}
	return diag.WrapError(resource.Set("tags", tags))
}<|MERGE_RESOLUTION|>--- conflicted
+++ resolved
@@ -181,18 +181,10 @@
 	response, err := svc.ListPolicyTags(ctx, &iam.ListPolicyTagsInput{PolicyArn: r.Arn})
 	if err != nil {
 		if cl.IsNotFoundError(err) {
-<<<<<<< HEAD
-			meta.Logger().Debug("ListPolicyTags: role does not exist", "err", err)
-=======
-			meta.Logger().Debug("ListPolicyTags: policy does not exist", "err", err)
->>>>>>> c4a3f50f
+			meta.Logger().Debug("ListPolicyTags: Policy does not exist", "err", err)
 			return nil
 		}
 		return diag.WrapError(err)
 	}
-	tags := map[string]*string{}
-	for _, t := range response.Tags {
-		tags[*t.Key] = t.Value
-	}
-	return diag.WrapError(resource.Set("tags", tags))
+	return diag.WrapError(resource.Set("tags", client.TagsToMap(response.Tags)))
 }