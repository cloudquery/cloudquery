package wafv2

import (
	"context"
<<<<<<< HEAD

=======
>>>>>>> eb6ec008
	"github.com/aws/aws-sdk-go-v2/aws"
	"github.com/aws/aws-sdk-go-v2/service/wafv2"
	"github.com/aws/aws-sdk-go-v2/service/wafv2/types"
	"github.com/cloudquery/cloudquery/plugins/source/aws/client"
	"github.com/cloudquery/plugin-sdk/schema"
)

func fetchWafv2ManagedRuleGroups(ctx context.Context, meta schema.ClientMeta, parent *schema.Resource, res chan<- interface{}) error {
	c := meta.(*client.Client)
	service := c.Services().WafV2

	config := wafv2.ListAvailableManagedRuleGroupsInput{Scope: c.WAFScope}
	for {
		output, err := service.ListAvailableManagedRuleGroups(ctx, &config)
		if err != nil {
			return err
		}
		res <- output.ManagedRuleGroups

		if aws.ToString(output.NextMarker) == "" {
			break
		}
		config.NextMarker = output.NextMarker
	}
	return nil
}
func resolveManageRuleGroupProperties(ctx context.Context, meta schema.ClientMeta, resource *schema.Resource, col schema.Column) error {
	managedRuleGroupSum := resource.Item.(types.ManagedRuleGroupSummary)

	c := meta.(*client.Client)
	service := c.Services().WafV2

	// Resolve managed rule group via describe managed rule group
	output, err := service.DescribeManagedRuleGroup(ctx, &wafv2.DescribeManagedRuleGroupInput{
		Name:       managedRuleGroupSum.Name,
		VendorName: managedRuleGroupSum.VendorName,
		Scope:      c.WAFScope,
	}, func(options *wafv2.Options) {
		options.Region = c.Region
	})
	if err != nil {
		return err
	}
<<<<<<< HEAD
	return resource.Set(col.Name, output)
=======

	// Available labels
	labels := make([]string, len(descrManagedRuleGroup.AvailableLabels))
	for id, label := range descrManagedRuleGroup.AvailableLabels {
		labels[id] = aws.ToString(label.Name)
	}
	if err := resource.Set("available_labels", labels); err != nil {
		return err
	}
	// Consumed labels
	labels = make([]string, len(descrManagedRuleGroup.ConsumedLabels))
	for id, label := range descrManagedRuleGroup.ConsumedLabels {
		labels[id] = aws.ToString(label.Name)
	}
	if err := resource.Set("consumed_labels", labels); err != nil {
		return err
	}
	// Capacity
	if err := resource.Set("capacity", cast.ToInt(descrManagedRuleGroup.Capacity)); err != nil {
		return err
	}
	// Label namespace
	if err := resource.Set("label_namespace", aws.ToString(descrManagedRuleGroup.LabelNamespace)); err != nil {
		return err
	}
	// Rules
	if len(descrManagedRuleGroup.Rules) > 0 {
		if err := resource.Set("rules", descrManagedRuleGroup.Rules); err != nil {
			return err
		}
	}
	return nil
>>>>>>> eb6ec008
}<|MERGE_RESOLUTION|>--- conflicted
+++ resolved
@@ -2,10 +2,6 @@
 
 import (
 	"context"
-<<<<<<< HEAD
-
-=======
->>>>>>> eb6ec008
 	"github.com/aws/aws-sdk-go-v2/aws"
 	"github.com/aws/aws-sdk-go-v2/service/wafv2"
 	"github.com/aws/aws-sdk-go-v2/service/wafv2/types"
@@ -49,40 +45,5 @@
 	if err != nil {
 		return err
 	}
-<<<<<<< HEAD
 	return resource.Set(col.Name, output)
-=======
-
-	// Available labels
-	labels := make([]string, len(descrManagedRuleGroup.AvailableLabels))
-	for id, label := range descrManagedRuleGroup.AvailableLabels {
-		labels[id] = aws.ToString(label.Name)
-	}
-	if err := resource.Set("available_labels", labels); err != nil {
-		return err
-	}
-	// Consumed labels
-	labels = make([]string, len(descrManagedRuleGroup.ConsumedLabels))
-	for id, label := range descrManagedRuleGroup.ConsumedLabels {
-		labels[id] = aws.ToString(label.Name)
-	}
-	if err := resource.Set("consumed_labels", labels); err != nil {
-		return err
-	}
-	// Capacity
-	if err := resource.Set("capacity", cast.ToInt(descrManagedRuleGroup.Capacity)); err != nil {
-		return err
-	}
-	// Label namespace
-	if err := resource.Set("label_namespace", aws.ToString(descrManagedRuleGroup.LabelNamespace)); err != nil {
-		return err
-	}
-	// Rules
-	if len(descrManagedRuleGroup.Rules) > 0 {
-		if err := resource.Set("rules", descrManagedRuleGroup.Rules); err != nil {
-			return err
-		}
-	}
-	return nil
->>>>>>> eb6ec008
 }