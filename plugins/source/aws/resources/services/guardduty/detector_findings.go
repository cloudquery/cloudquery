package guardduty

import (
	"context"

	"github.com/aws/aws-sdk-go-v2/service/guardduty"
	"github.com/aws/aws-sdk-go-v2/service/guardduty/types"
	"github.com/cloudquery/cloudquery/plugins/source/aws/client"
	"github.com/cloudquery/cloudquery/plugins/source/aws/resources/services/guardduty/models"
	"github.com/cloudquery/plugin-sdk/schema"
	"github.com/cloudquery/plugin-sdk/transformers"
)

func detectorFindings() *schema.Table {
	tableName := "aws_guardduty_detector_findings"
	return &schema.Table{
		Name:        tableName,
		Description: `https://docs.aws.amazon.com/guardduty/latest/APIReference/API_Finding.html`,
		Resolver:    fetchDetectorFindings,
		Transform: transformers.TransformWithStruct(&types.Finding{},
			transformers.WithTypeTransformer(client.TimestampTypeTransformer),
			transformers.WithResolverTransformer(client.TimestampResolverTransformer),
			transformers.WithPrimaryKeys("Arn"),
		),
		Multiplex: client.ServiceAccountRegionMultiplexer(tableName, "guardduty"),
		Columns: []schema.Column{
			{
				Name:     "detector_arn",
				Type:     schema.TypeString,
				Resolver: schema.ParentColumnResolver("arn"),
				CreationOptions: schema.ColumnCreationOptions{
					PrimaryKey: true,
				},
			},
		},
	}
}

func fetchDetectorFindings(ctx context.Context, meta schema.ClientMeta, parent *schema.Resource, res chan<- any) error {
	detector := parent.Item.(*models.DetectorWrapper)

	c := meta.(*client.Client)
	svc := c.Services().Guardduty
	config := &guardduty.ListFindingsInput{
		DetectorId: &detector.Id,
	}
	paginator := guardduty.NewListFindingsPaginator(svc, config)
	for paginator.HasMorePages() {
		page, err := paginator.NextPage(ctx)
		if err != nil {
			return err
		}
		if len(page.FindingIds) == 0 {
			continue
		}

		f, err := svc.GetFindings(ctx, &guardduty.GetFindingsInput{
			DetectorId: &detector.Id,
			FindingIds: page.FindingIds,
		})
		if err != nil {
			return err
		}

		res <- f.Findings
<<<<<<< HEAD

		if aws.ToString(output.NextToken) == "" {
			return nil
		}
		config.NextToken = output.NextToken
=======
>>>>>>> 291650e4
	}
	return nil
}<|MERGE_RESOLUTION|>--- conflicted
+++ resolved
@@ -63,14 +63,6 @@
 		}
 
 		res <- f.Findings
-<<<<<<< HEAD
-
-		if aws.ToString(output.NextToken) == "" {
-			return nil
-		}
-		config.NextToken = output.NextToken
-=======
->>>>>>> 291650e4
 	}
 	return nil
 }