--- conflicted
+++ resolved
@@ -33,11 +33,8 @@
 
 		Relations: []*schema.Table{
 			configRuleCompliances(),
+			configRuleComplianceDetails(),
 			remediationConfigurations(),
-<<<<<<< HEAD
-			configRuleComplianceDetails(),
-=======
->>>>>>> ae5a460e
 		},
 	}
 }
