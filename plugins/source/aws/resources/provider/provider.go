package provider

import (
	"embed"

	"github.com/cloudquery/cloudquery/plugins/source/aws/client"
	"github.com/cloudquery/cloudquery/plugins/source/aws/resources/services/accessanalyzer"
	"github.com/cloudquery/cloudquery/plugins/source/aws/resources/services/acm"
	"github.com/cloudquery/cloudquery/plugins/source/aws/resources/services/apigateway"
	"github.com/cloudquery/cloudquery/plugins/source/aws/resources/services/apigatewayv2"
	"github.com/cloudquery/cloudquery/plugins/source/aws/resources/services/applicationautoscaling"
	"github.com/cloudquery/cloudquery/plugins/source/aws/resources/services/appsync"
	"github.com/cloudquery/cloudquery/plugins/source/aws/resources/services/athena"
	"github.com/cloudquery/cloudquery/plugins/source/aws/resources/services/autoscaling"
	"github.com/cloudquery/cloudquery/plugins/source/aws/resources/services/backup"
	"github.com/cloudquery/cloudquery/plugins/source/aws/resources/services/cloudformation"
	"github.com/cloudquery/cloudquery/plugins/source/aws/resources/services/cloudfront"
	"github.com/cloudquery/cloudquery/plugins/source/aws/resources/services/cloudtrail"
	"github.com/cloudquery/cloudquery/plugins/source/aws/resources/services/cloudwatch"
	"github.com/cloudquery/cloudquery/plugins/source/aws/resources/services/cloudwatchlogs"
	"github.com/cloudquery/cloudquery/plugins/source/aws/resources/services/codebuild"
	"github.com/cloudquery/cloudquery/plugins/source/aws/resources/services/codepipeline"
	"github.com/cloudquery/cloudquery/plugins/source/aws/resources/services/cognito"
	"github.com/cloudquery/cloudquery/plugins/source/aws/resources/services/config"
	"github.com/cloudquery/cloudquery/plugins/source/aws/resources/services/dax"
	"github.com/cloudquery/cloudquery/plugins/source/aws/resources/services/directconnect"
	"github.com/cloudquery/cloudquery/plugins/source/aws/resources/services/dms"
	"github.com/cloudquery/cloudquery/plugins/source/aws/resources/services/dynamodb"
	"github.com/cloudquery/cloudquery/plugins/source/aws/resources/services/ec2"
	"github.com/cloudquery/cloudquery/plugins/source/aws/resources/services/ecr"
	"github.com/cloudquery/cloudquery/plugins/source/aws/resources/services/ecs"
	"github.com/cloudquery/cloudquery/plugins/source/aws/resources/services/efs"
	"github.com/cloudquery/cloudquery/plugins/source/aws/resources/services/eks"
	"github.com/cloudquery/cloudquery/plugins/source/aws/resources/services/elasticache"
	"github.com/cloudquery/cloudquery/plugins/source/aws/resources/services/elasticbeanstalk"
	"github.com/cloudquery/cloudquery/plugins/source/aws/resources/services/elasticsearch"
	"github.com/cloudquery/cloudquery/plugins/source/aws/resources/services/elbv1"
	"github.com/cloudquery/cloudquery/plugins/source/aws/resources/services/elbv2"
	"github.com/cloudquery/cloudquery/plugins/source/aws/resources/services/emr"
	"github.com/cloudquery/cloudquery/plugins/source/aws/resources/services/eventbridge"
	"github.com/cloudquery/cloudquery/plugins/source/aws/resources/services/firehose"
	"github.com/cloudquery/cloudquery/plugins/source/aws/resources/services/fsx"
	"github.com/cloudquery/cloudquery/plugins/source/aws/resources/services/glue"
	"github.com/cloudquery/cloudquery/plugins/source/aws/resources/services/guardduty"
	"github.com/cloudquery/cloudquery/plugins/source/aws/resources/services/iam"
	"github.com/cloudquery/cloudquery/plugins/source/aws/resources/services/inspector"
	"github.com/cloudquery/cloudquery/plugins/source/aws/resources/services/inspector2"
	"github.com/cloudquery/cloudquery/plugins/source/aws/resources/services/iot"
	"github.com/cloudquery/cloudquery/plugins/source/aws/resources/services/kinesis"
	"github.com/cloudquery/cloudquery/plugins/source/aws/resources/services/kms"
	"github.com/cloudquery/cloudquery/plugins/source/aws/resources/services/lambda"
	"github.com/cloudquery/cloudquery/plugins/source/aws/resources/services/lightsail"
	"github.com/cloudquery/cloudquery/plugins/source/aws/resources/services/mq"
	"github.com/cloudquery/cloudquery/plugins/source/aws/resources/services/organizations"
	"github.com/cloudquery/cloudquery/plugins/source/aws/resources/services/qldb"
	"github.com/cloudquery/cloudquery/plugins/source/aws/resources/services/rds"
	"github.com/cloudquery/cloudquery/plugins/source/aws/resources/services/redshift"
	"github.com/cloudquery/cloudquery/plugins/source/aws/resources/services/resourcegroups"
	"github.com/cloudquery/cloudquery/plugins/source/aws/resources/services/route53"
	"github.com/cloudquery/cloudquery/plugins/source/aws/resources/services/s3"
	"github.com/cloudquery/cloudquery/plugins/source/aws/resources/services/sagemaker"
	"github.com/cloudquery/cloudquery/plugins/source/aws/resources/services/secretsmanager"
	"github.com/cloudquery/cloudquery/plugins/source/aws/resources/services/ses"
	"github.com/cloudquery/cloudquery/plugins/source/aws/resources/services/shield"
	"github.com/cloudquery/cloudquery/plugins/source/aws/resources/services/sns"
	"github.com/cloudquery/cloudquery/plugins/source/aws/resources/services/sqs"
	"github.com/cloudquery/cloudquery/plugins/source/aws/resources/services/ssm"
	"github.com/cloudquery/cloudquery/plugins/source/aws/resources/services/transfer"
	"github.com/cloudquery/cloudquery/plugins/source/aws/resources/services/waf"
	"github.com/cloudquery/cloudquery/plugins/source/aws/resources/services/wafregional"
	"github.com/cloudquery/cloudquery/plugins/source/aws/resources/services/wafv2"
	"github.com/cloudquery/cloudquery/plugins/source/aws/resources/services/workspaces"
	"github.com/cloudquery/cloudquery/plugins/source/aws/resources/services/xray"
	"github.com/cloudquery/cq-provider-sdk/provider"
	"github.com/cloudquery/cq-provider-sdk/provider/module"
	"github.com/cloudquery/cq-provider-sdk/provider/schema"
)

var (
	//go:embed moduledata/*
	moduleData embed.FS

	Version = "Development"
)

func Provider() *provider.Provider {
	return &provider.Provider{
		Name:             "aws",
		Version:          Version,
		Configure:        client.Configure,
		ErrorClassifier:  client.ErrorClassifier,
		ModuleInfoReader: module.EmbeddedReader(moduleData, "moduledata"),
		ResourceMap: map[string]*schema.Table{
			"accessanalyzer.analyzers":                   accessanalyzer.Analyzers(),
			"acm.certificates":                           acm.Certificates(),
			"apigateway.api_keys":                        apigateway.APIKeys(),
			"apigateway.client_certificates":             apigateway.ClientCertificates(),
			"apigateway.domain_names":                    apigateway.DomainNames(),
			"apigateway.rest_apis":                       apigateway.RestApis(),
			"apigateway.usage_plans":                     apigateway.UsagePlans(),
			"apigateway.vpc_links":                       apigateway.VpcLinks(),
<<<<<<< HEAD
			"apigatewayv2.apis":                          apigatewayv2.Apis(),
			"apigatewayv2.domain_names":                  apigatewayv2.DomainNames(),
			"apigatewayv2.vpc_links":                     apigatewayv2.VpcLinks(),
=======
			"apigatewayv2.apis":                          apigatewayv2.Apigatewayv2Apis(),
			"apigatewayv2.domain_names":                  apigatewayv2.Apigatewayv2DomainNames(),
			"apigatewayv2.vpc_links":                     apigatewayv2.Apigatewayv2VpcLinks(),
>>>>>>> 15bb1a6a
			"applicationautoscaling.policies":            applicationautoscaling.ApplicationautoscalingPolicies(),
			"appsync.graphql_apis":                       appsync.GraphqlApis(),
			"athena.data_catalogs":                       athena.DataCatalogs(),
			"athena.work_groups":                         athena.WorkGroups(),
			"autoscaling.groups":                         autoscaling.AutoscalingGroups(),
			"autoscaling.launch_configurations":          autoscaling.AutoscalingLaunchConfigurations(),
			"autoscaling.scheduled_actions":              autoscaling.AutoscalingScheduledActions(),
			"aws.regions":                                ec2.AwsRegions(),
			"backup.global_settings":                     backup.GlobalSettings(),
			"backup.plans":                               backup.Plans(),
			"backup.region_settings":                     backup.RegionSettings(),
			"backup.vaults":                              backup.Vaults(),
			"cloudformation.stacks":                      cloudformation.Stacks(),
			"cloudfront.cache_policies":                  cloudfront.CloudfrontCachePolicies(),
			"cloudfront.distributions":                   cloudfront.CloudfrontDistributions(),
			"cloudtrail.trails":                          cloudtrail.CloudtrailTrails(),
			"cloudwatch.alarms":                          cloudwatch.CloudwatchAlarms(),
			"cloudwatchlogs.filters":                     cloudwatchlogs.CloudwatchlogsFilters(),
			"cloudwatchlogs.log_groups":                  cloudwatchlogs.LogGroups(),
			"codebuild.projects":                         codebuild.CodebuildProjects(),
			"codepipeline.pipelines":                     codepipeline.Pipelines(),
			"codepipeline.webhooks":                      codepipeline.Webhooks(),
			"cognito.identity_pools":                     cognito.CognitoIdentityPools(),
			"cognito.user_pools":                         cognito.CognitoUserPools(),
			"config.configuration_recorders":             config.ConfigConfigurationRecorders(),
			"config.conformance_packs":                   config.ConfigConformancePack(),
			"dax.clusters":                               dax.DaxClusters(),
			"directconnect.connections":                  directconnect.DirectconnectConnections(),
			"directconnect.gateways":                     directconnect.DirectconnectGateways(),
			"directconnect.lags":                         directconnect.DirectconnectLags(),
			"directconnect.virtual_gateways":             directconnect.DirectconnectVirtualGateways(),
			"directconnect.virtual_interfaces":           directconnect.DirectconnectVirtualInterfaces(),
			"dms.replication_instances":                  dms.DmsReplicationInstances(),
			"dynamodb.tables":                            dynamodb.DynamodbTables(),
			"ec2.byoip_cidrs":                            ec2.Ec2ByoipCidrs(),
			"ec2.customer_gateways":                      ec2.Ec2CustomerGateways(),
			"ec2.ebs_snapshots":                          ec2.Ec2EbsSnapshots(),
			"ec2.ebs_volumes":                            ec2.Ec2EbsVolumes(),
			"ec2.egress_only_internet_gateways":          ec2.EgressOnlyInternetGateways(),
			"ec2.eips":                                   ec2.Ec2Eips(),
			"ec2.flow_logs":                              ec2.Ec2FlowLogs(),
			"ec2.hosts":                                  ec2.Hosts(),
			"ec2.images":                                 ec2.Ec2Images(),
			"ec2.instance_statuses":                      ec2.Ec2InstanceStatuses(),
			"ec2.instance_types":                         ec2.InstanceTypes(),
			"ec2.instances":                              ec2.Ec2Instances(),
			"ec2.internet_gateways":                      ec2.Ec2InternetGateways(),
			"ec2.key_pairs":                              ec2.KeyPairs(),
			"ec2.nat_gateways":                           ec2.Ec2NatGateways(),
			"ec2.network_acls":                           ec2.Ec2NetworkAcls(),
			"ec2.network_interfaces":                     ec2.NetworkInterfaces(),
			"ec2.regional_config":                        ec2.Ec2RegionalConfig(),
			"ec2.route_tables":                           ec2.Ec2RouteTables(),
			"ec2.security_groups":                        ec2.Ec2SecurityGroups(),
			"ec2.subnets":                                ec2.Ec2Subnets(),
			"ec2.transit_gateways":                       ec2.Ec2TransitGateways(),
			"ec2.vpc_endpoint_service_configurations":    ec2.Ec2VpcEndpointServiceConfigurations(),
			"ec2.vpc_endpoint_services":                  ec2.Ec2VpcEndpointServices(),
			"ec2.vpc_endpoints":                          ec2.Ec2VpcEndpoints(),
			"ec2.vpc_peering_connections":                ec2.Ec2VpcPeeringConnections(),
			"ec2.vpcs":                                   ec2.Ec2Vpcs(),
			"ec2.vpn_gateways":                           ec2.Ec2VpnGateways(),
			"ecr.repositories":                           ecr.Repositories(),
			"ecs.clusters":                               ecs.Clusters(),
			"ecs.task_definitions":                       ecs.EcsTaskDefinitions(),
			"efs.filesystems":                            efs.EfsFilesystems(),
			"eks.clusters":                               eks.EksClusters(),
			"elasticache.clusters":                       elasticache.Clusters(),
			"elasticache.engine_versions":                elasticache.EngineVersions(),
			"elasticache.global_replication_groups":      elasticache.GlobalReplicationGroups(),
			"elasticache.parameter_groups":               elasticache.ParameterGroups(),
			"elasticache.replication_groups":             elasticache.ReplicationGroups(),
			"elasticache.reserved_cache_nodes":           elasticache.ReservedCacheNodes(),
			"elasticache.reserved_cache_nodes_offerings": elasticache.ReservedCacheNodesOfferings(),
			"elasticache.service_updates":                elasticache.ServiceUpdates(),
			"elasticache.snapshots":                      elasticache.Snapshots(),
			"elasticache.subnet_groups":                  elasticache.SubnetGroups(),
			"elasticache.user_groups":                    elasticache.UserGroups(),
			"elasticache.users":                          elasticache.Users(),
			"elasticbeanstalk.application_versions":      elasticbeanstalk.ApplicationVersions(),
			"elasticbeanstalk.applications":              elasticbeanstalk.ElasticbeanstalkApplications(),
			"elasticbeanstalk.environments":              elasticbeanstalk.ElasticbeanstalkEnvironments(),
			"elasticsearch.domains":                      elasticsearch.ElasticsearchDomains(),
			"elbv1.load_balancers":                       elbv1.Elbv1LoadBalancers(),
			"elbv2.load_balancers":                       elbv2.Elbv2LoadBalancers(),
			"elbv2.target_groups":                        elbv2.Elbv2TargetGroups(),
			"emr.block_public_access_configs":            emr.EmrBlockPublicAccessConfigs(),
			"emr.clusters":                               emr.EmrClusters(),
			"eventbridge.event_buses":                    eventbridge.EventBuses(),
			"fsx.backups":                                fsx.Backups(),
			"fsx.data_repo_associations":                 fsx.DataRepoAssociations(),
			"fsx.data_repo_tasks":                        fsx.DataRepoTasks(),
			"fsx.filesystems":                            fsx.Filesystems(),
			"fsx.snapshots":                              fsx.Snapshots(),
			"fsx.storage_vms":                            fsx.StorageVms(),
			"fsx.volumes":                                fsx.Volumes(),
			"glue.classifiers":                           glue.Classifiers(),
			"glue.connections":                           glue.Connections(),
			"glue.crawlers":                              glue.Crawlers(),
			"glue.databases":                             glue.Databases(),
			"glue.datacatalog_encryption_settings":       glue.DatacatalogEncryptionSettings(),
			"glue.dev_endpoints":                         glue.DevEndpoints(),
			"glue.jobs":                                  glue.Jobs(),
			"glue.ml_transforms":                         glue.MlTransforms(),
			"glue.registries":                            glue.Registries(),
			"glue.triggers":                              glue.Triggers(),
			"glue.security_configurations":               glue.SecurityConfigurations(),
			"glue.workflows":                             glue.Workflows(),
			"guardduty.detectors":                        guardduty.GuarddutyDetectors(),
			"iam.accounts":                               iam.IamAccounts(),
			"iam.groups":                                 iam.IamGroups(),
			"iam.openid_connect_identity_providers":      iam.IamOpenidConnectIdentityProviders(),
			"iam.password_policies":                      iam.IamPasswordPolicies(),
			"iam.policies":                               iam.IamPolicies(),
			"iam.roles":                                  iam.IamRoles(),
			"iam.saml_identity_providers":                iam.IamSamlIdentityProviders(),
			"iam.server_certificates":                    iam.IamServerCertificates(),
			"iam.users":                                  iam.IamUsers(),
			"iam.virtual_mfa_devices":                    iam.IamVirtualMfaDevices(),
			"inspector.findings":                         inspector.Findings(),
			"inspector2.findings":                        inspector2.Findings(),
			"iot.billing_groups":                         iot.IotBillingGroups(),
			"iot.ca_certificates":                        iot.IotCaCertificates(),
			"iot.certificates":                           iot.IotCertificates(),
			"iot.policies":                               iot.IotPolicies(),
			"iot.streams":                                iot.IotStreams(),
			"iot.thing_groups":                           iot.IotThingGroups(),
			"iot.thing_types":                            iot.IotThingTypes(),
			"iot.things":                                 iot.IotThings(),
			"iot.topic_rules":                            iot.IotTopicRules(),
			"kinesis.data_streams":                       kinesis.Streams(),
			"firehose.delivery_streams":                  firehose.DeliveryStreams(),
			"kms.keys":                                   kms.Keys(),
			"lambda.functions":                           lambda.Functions(),
			"lambda.layers":                              lambda.LambdaLayers(),
			"lambda.runtimes":                            lambda.LambdaRuntimes(),
			"lightsail.alarms":                           lightsail.Alarms(),
			"lightsail.buckets":                          lightsail.Buckets(),
			"lightsail.certificates":                     lightsail.Certificates(),
			"lightsail.container_services":               lightsail.ContainerServices(),
			"lightsail.database_snapshots":               lightsail.DatabaseSnapshots(),
			"lightsail.databases":                        lightsail.Databases(),
			"lightsail.disks":                            lightsail.Disks(),
			"lightsail.distributions":                    lightsail.Distributions(),
			"lightsail.instance_snapshots":               lightsail.InstanceSnapshots(),
			"lightsail.instances":                        lightsail.Instances(),
			"lightsail.load_balancers":                   lightsail.LoadBalancers(),
			"lightsail.static_ips":                       lightsail.StaticIps(),
			"mq.brokers":                                 mq.Brokers(),
			"organizations.accounts":                     organizations.Accounts(),
			"qldb.ledgers":                               qldb.Ledgers(),
			"rds.certificates":                           rds.RdsCertificates(),
			"rds.cluster_parameter_groups":               rds.RdsClusterParameterGroups(),
			"rds.cluster_snapshots":                      rds.RdsClusterSnapshots(),
			"rds.clusters":                               rds.RdsClusters(),
			"rds.db_parameter_groups":                    rds.RdsDbParameterGroups(),
			"rds.db_security_groups":                     rds.RdsDbSecurityGroups(),
			"rds.db_snapshots":                           rds.RdsDbSnapshots(),
			"rds.db_subnet_groups":                       rds.RdsSubnetGroups(),
			"rds.event_subscriptions":                    rds.RdsEventSubscriptions(),
			"rds.instances":                              rds.RdsInstances(),
			"redshift.clusters":                          redshift.RedshiftClusters(),
			"redshift.event_subscriptions":               redshift.EventSubscriptions(),
			"redshift.subnet_groups":                     redshift.RedshiftSubnetGroups(),
			"resourcegroups.resource_groups":             resourcegroups.ResourceGroups(),
			"route53.domains":                            route53.Route53Domains(),
			"route53.health_checks":                      route53.Route53HealthChecks(),
			"route53.hosted_zones":                       route53.Route53HostedZones(),
			"route53.reusable_delegation_sets":           route53.Route53ReusableDelegationSets(),
			"route53.traffic_policies":                   route53.Route53TrafficPolicies(),
			"s3.accounts":                                s3.Accounts(),
			"s3.buckets":                                 s3.Buckets(),
			"sagemaker.endpoint_configurations":          sagemaker.SagemakerEndpointConfigurations(),
			"sagemaker.models":                           sagemaker.SagemakerModels(),
			"sagemaker.notebook_instances":               sagemaker.SagemakerNotebookInstances(),
			"sagemaker.training_jobs":                    sagemaker.SagemakerTrainingJobs(),
			"secretsmanager.secrets":                     secretsmanager.SecretsmanagerSecrets(),
			"ses.templates":                              ses.Templates(),
			"shield.attacks":                             shield.Attacks(),
			"shield.protections_groups":                  shield.ProtectionGroups(),
			"shield.protections":                         shield.Protections(),
			"shield.subscriptions":                       shield.Subscriptions(),
			"sns.subscriptions":                          sns.Subscriptions(),
			"sns.topics":                                 sns.Topics(),
			"sqs.queues":                                 sqs.Queues(),
			"ssm.documents":                              ssm.SsmDocuments(),
			"ssm.instances":                              ssm.SsmInstances(),
			"ssm.parameters":                             ssm.Parameters(),
			"transfer.servers":                           transfer.Servers(),
			"waf.rule_groups":                            waf.WafRuleGroups(),
			"waf.rules":                                  waf.WafRules(),
			"waf.subscribed_rule_groups":                 waf.WafSubscribedRuleGroups(),
			"waf.web_acls":                               waf.WafWebAcls(),
			"wafregional.rate_based_rules":               wafregional.RateBasedRules(),
			"wafregional.rule_groups":                    wafregional.RuleGroups(),
			"wafregional.rules":                          wafregional.Rules(),
			"wafregional.web_acls":                       wafregional.WebAcls(),
			"wafv2.ipsets":                               wafv2.Ipsets(),
			"wafv2.managed_rule_groups":                  wafv2.Wafv2ManagedRuleGroups(),
			"wafv2.regex_pattern_sets":                   wafv2.RegexPatternSets(),
			"wafv2.rule_groups":                          wafv2.Wafv2RuleGroups(),
			"wafv2.web_acls":                             wafv2.Wafv2WebAcls(),
			"workspaces.directories":                     workspaces.Directories(),
			"workspaces.workspaces":                      workspaces.Workspaces(),
			"xray.encryption_config":                     xray.EncryptionConfigs(),
			"xray.groups":                                xray.Groups(),
			"xray.sampling_rules":                        xray.SamplingRules(),
			//"iot.security_profiles": 				 iot.IotSecurityProfiles(), //TODO disabled because of api error NotFoundException: No method found matching route security-profiles for http method GET.
		},
		Config: func() provider.Config {
			return &client.Config{}
		},
	}
}<|MERGE_RESOLUTION|>--- conflicted
+++ resolved
@@ -99,15 +99,9 @@
 			"apigateway.rest_apis":                       apigateway.RestApis(),
 			"apigateway.usage_plans":                     apigateway.UsagePlans(),
 			"apigateway.vpc_links":                       apigateway.VpcLinks(),
-<<<<<<< HEAD
 			"apigatewayv2.apis":                          apigatewayv2.Apis(),
 			"apigatewayv2.domain_names":                  apigatewayv2.DomainNames(),
 			"apigatewayv2.vpc_links":                     apigatewayv2.VpcLinks(),
-=======
-			"apigatewayv2.apis":                          apigatewayv2.Apigatewayv2Apis(),
-			"apigatewayv2.domain_names":                  apigatewayv2.Apigatewayv2DomainNames(),
-			"apigatewayv2.vpc_links":                     apigatewayv2.Apigatewayv2VpcLinks(),
->>>>>>> 15bb1a6a
 			"applicationautoscaling.policies":            applicationautoscaling.ApplicationautoscalingPolicies(),
 			"appsync.graphql_apis":                       appsync.GraphqlApis(),
 			"athena.data_catalogs":                       athena.DataCatalogs(),
