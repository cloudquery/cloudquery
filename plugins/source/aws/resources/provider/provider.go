--- conflicted
+++ resolved
@@ -279,15 +279,9 @@
 			"shield.protections_groups":                  shield.ProtectionGroups(),
 			"shield.protections":                         shield.Protections(),
 			"shield.subscriptions":                       shield.Subscriptions(),
-<<<<<<< HEAD
-			"sns.subscriptions":                          sns.SnsSubscriptions(),
-			"sns.topics":                                 sns.SnsTopics(),
-			"sqs.queues":                                 sqs.Queues(),
-=======
 			"sns.subscriptions":                          sns.Subscriptions(),
 			"sns.topics":                                 sns.Topics(),
-			"sqs.queues":                                 sqs.SQSQueues(),
->>>>>>> 63887e7c
+			"sqs.queues":                                 sqs.Queues(),
 			"ssm.documents":                              ssm.SsmDocuments(),
 			"ssm.instances":                              ssm.SsmInstances(),
 			"ssm.parameters":                             ssm.Parameters(),
