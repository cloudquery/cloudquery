package recipes

import (
	"github.com/aws/aws-sdk-go-v2/service/organizations/types"
	"github.com/cloudquery/plugin-sdk/codegen"
	"github.com/cloudquery/plugin-sdk/schema"
)

func OrganizationsResources() []*Resource {
	resources := []*Resource{
		{
<<<<<<< HEAD
			SubService:  "accounts",
			Struct:      &types.Account{},
			Description: "https://docs.aws.amazon.com/organizations/latest/APIReference/API_Account.html",
			SkipFields:  []string{"Arn"},
			Multiplex:   `client.ServiceAccountRegionMultiplexer("dax")`,
=======
			SubService: "accounts",
			Struct:     &types.Account{},
			SkipFields: []string{"Arn"},
			Multiplex:  `client.AccountMultiplex`,
>>>>>>> d9ac06a4
			ExtraColumns: append(
				defaultAccountColumns,
				[]codegen.ColumnDefinition{
					{
						Name:     "arn",
						Type:     schema.TypeString,
						Resolver: `schema.PathResolver("Arn")`,
						Options:  schema.ColumnCreationOptions{PrimaryKey: true},
					},
					{
						Name:     "tags",
						Type:     schema.TypeJSON,
						Resolver: `resolveAccountTags`,
					},
				}...),
		},
	}

	for _, r := range resources {
		r.Service = "organizations"
	}
	return resources
}<|MERGE_RESOLUTION|>--- conflicted
+++ resolved
@@ -9,18 +9,11 @@
 func OrganizationsResources() []*Resource {
 	resources := []*Resource{
 		{
-<<<<<<< HEAD
 			SubService:  "accounts",
 			Struct:      &types.Account{},
 			Description: "https://docs.aws.amazon.com/organizations/latest/APIReference/API_Account.html",
 			SkipFields:  []string{"Arn"},
-			Multiplex:   `client.ServiceAccountRegionMultiplexer("dax")`,
-=======
-			SubService: "accounts",
-			Struct:     &types.Account{},
-			SkipFields: []string{"Arn"},
 			Multiplex:  `client.AccountMultiplex`,
->>>>>>> d9ac06a4
 			ExtraColumns: append(
 				defaultAccountColumns,
 				[]codegen.ColumnDefinition{
