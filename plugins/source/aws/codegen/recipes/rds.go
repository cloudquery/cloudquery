package recipes

import (
	"github.com/aws/aws-sdk-go-v2/service/rds/types"
	"github.com/cloudquery/plugin-sdk/codegen"
	"github.com/cloudquery/plugin-sdk/schema"
)

func RDSResources() []*Resource {
	resources := []*Resource{
		{
			SubService:  "certificates",
			Struct:      &types.Certificate{},
			Description: "https://docs.aws.amazon.com/AmazonRDS/latest/APIReference/API_Certificate.html",
			SkipFields:  []string{"CertificateArn"},
			ExtraColumns: append(
				defaultRegionalColumns,
				[]codegen.ColumnDefinition{
					{
						Name:     "arn",
						Type:     schema.TypeString,
						Resolver: `schema.PathResolver("CertificateArn")`,
						Options:  schema.ColumnCreationOptions{PrimaryKey: true},
					},
				}...),
		},
		{
			SubService:  "cluster_parameter_groups",
			Struct:      &types.DBClusterParameterGroup{},
			Description: "https://docs.aws.amazon.com/AmazonRDS/latest/APIReference/API_DBClusterParameterGroup.html",
			SkipFields:  []string{"DBClusterParameterGroupArn"},
			ExtraColumns: append(
				defaultRegionalColumns,
				[]codegen.ColumnDefinition{
					{
						Name:     "arn",
						Type:     schema.TypeString,
						Resolver: `schema.PathResolver("DBClusterParameterGroupArn")`,
						Options:  schema.ColumnCreationOptions{PrimaryKey: true},
					},
					{
						Name:     "tags",
						Type:     schema.TypeJSON,
						Resolver: `resolveRdsClusterParameterGroupTags`,
					},
				}...),
			Relations: []string{"ClusterParameterGroupParameters()"},
		},
		{
			SubService:  "cluster_parameter_group_parameters",
			Struct:      &types.Parameter{},
			Description: "https://docs.aws.amazon.com/AmazonRDS/latest/APIReference/API_Parameter.html",
			SkipFields:  []string{},
			ExtraColumns: append(
				defaultRegionalColumns,
				[]codegen.ColumnDefinition{
					{
						Name:     "cluster_parameter_group_arn",
						Type:     schema.TypeString,
						Resolver: `schema.ParentColumnResolver("arn")`,
					},
				}...),
		},
		{
<<<<<<< HEAD
			SubService:  "cluster_snapshots",
			Struct:      &types.DBClusterSnapshot{},
			Description: "https://docs.aws.amazon.com/AmazonRDS/latest/APIReference/API_DBClusterSnapshot.html",
			SkipFields:  []string{"DBClusterSnapshotArn"},
=======
			SubService: "cluster_snapshots",
			Struct:     &types.DBClusterSnapshot{},
			SkipFields: []string{"DBClusterSnapshotArn", "TagList"},
>>>>>>> 1a79f7cc
			ExtraColumns: append(
				defaultRegionalColumns,
				[]codegen.ColumnDefinition{
					{
						Name:     "arn",
						Type:     schema.TypeString,
						Resolver: `schema.PathResolver("DBClusterSnapshotArn")`,
						Options:  schema.ColumnCreationOptions{PrimaryKey: true},
					},
					{
						Name:     "tags",
						Type:     schema.TypeJSON,
						Resolver: `resolveRDSClusterSnapshotTags`,
					},
					{
						Name:     "attributes",
						Type:     schema.TypeJSON,
						Resolver: `resolveRDSClusterSnapshotAttributes`,
					},
				}...),
		},
		{
<<<<<<< HEAD
			SubService:  "clusters",
			Struct:      &types.DBCluster{},
			Description: "https://docs.aws.amazon.com/AmazonRDS/latest/APIReference/API_DBCluster.html",
			SkipFields:  []string{"DBClusterArn"},
=======
			SubService: "clusters",
			Struct:     &types.DBCluster{},
			SkipFields: []string{"DBClusterArn", "TagList"},
>>>>>>> 1a79f7cc
			ExtraColumns: append(
				defaultRegionalColumns,
				[]codegen.ColumnDefinition{
					{
						Name:     "arn",
						Type:     schema.TypeString,
						Resolver: `schema.PathResolver("DBClusterArn")`,
						Options:  schema.ColumnCreationOptions{PrimaryKey: true},
					},
					{
						Name:     "tags",
						Type:     schema.TypeJSON,
						Resolver: `resolveRdsClusterTags`,
					},
				}...),
		},
		{
			SubService:  "db_parameter_groups",
			Struct:      &types.DBParameterGroup{},
			Description: "https://docs.aws.amazon.com/AmazonRDS/latest/APIReference/API_DBParameterGroup.html",
			SkipFields:  []string{"DBParameterGroupArn"},
			ExtraColumns: append(
				defaultRegionalColumns,
				[]codegen.ColumnDefinition{
					{
						Name:     "arn",
						Type:     schema.TypeString,
						Resolver: `schema.PathResolver("DBParameterGroupArn")`,
						Options:  schema.ColumnCreationOptions{PrimaryKey: true},
					},
					{
						Name:     "tags",
						Type:     schema.TypeJSON,
						Resolver: `resolveRdsDbParameterGroupTags`,
					},
				}...),
			Relations: []string{"DbParameterGroupDbParameters()"},
		},
		{
			SubService:  "db_parameter_group_db_parameters",
			Struct:      &types.Parameter{},
			Description: "https://docs.aws.amazon.com/AmazonRDS/latest/APIReference/API_Parameter.html",
			SkipFields:  []string{},
			ExtraColumns: append(
				defaultRegionalColumns,
				[]codegen.ColumnDefinition{
					{
						Name:     "db_parameter_group_arn",
						Type:     schema.TypeString,
						Resolver: `schema.ParentColumnResolver("arn")`,
					},
				}...),
		},
		{
			SubService:  "db_security_groups",
			Struct:      &types.DBSecurityGroup{},
			Description: "https://docs.aws.amazon.com/AmazonRDS/latest/APIReference/API_DBSecurityGroup.html",
			SkipFields:  []string{"DBSecurityGroupArn"},
			ExtraColumns: append(
				defaultRegionalColumns,
				[]codegen.ColumnDefinition{
					{
						Name:     "arn",
						Type:     schema.TypeString,
						Resolver: `schema.PathResolver("DBSecurityGroupArn")`,
						Options:  schema.ColumnCreationOptions{PrimaryKey: true},
					},
					{
						Name:     "tags",
						Type:     schema.TypeJSON,
						Resolver: `resolveRdsDbSecurityGroupTags`,
					},
				}...),
		},
		{
<<<<<<< HEAD
			SubService:  "db_snapshots",
			Struct:      &types.DBSnapshot{},
			Description: "https://docs.aws.amazon.com/AmazonRDS/latest/APIReference/API_DBSnapshot.html",
			SkipFields:  []string{"DBSnapshotArn"},
=======
			SubService: "db_snapshots",
			Struct:     &types.DBSnapshot{},
			SkipFields: []string{"DBSnapshotArn", "TagList"},
>>>>>>> 1a79f7cc
			ExtraColumns: append(
				defaultRegionalColumns,
				[]codegen.ColumnDefinition{
					{
						Name:     "arn",
						Type:     schema.TypeString,
						Resolver: `schema.PathResolver("DBSnapshotArn")`,
						Options:  schema.ColumnCreationOptions{PrimaryKey: true},
					},
					{
						Name:     "tags",
						Type:     schema.TypeJSON,
						Resolver: `resolveRDSDBSnapshotTags`,
					},
					{
						Name:     "attributes",
						Type:     schema.TypeJSON,
						Resolver: `resolveRDSDBSnapshotAttributes`,
					},
				}...),
		},
		{
			SubService:  "event_subscriptions",
			Struct:      &types.EventSubscription{},
			Description: "https://docs.aws.amazon.com/AmazonRDS/latest/APIReference/API_EventSubscription.html",
			SkipFields:  []string{"EventSubscriptionArn"},
			ExtraColumns: append(
				defaultRegionalColumns,
				[]codegen.ColumnDefinition{
					{
						Name:     "arn",
						Type:     schema.TypeString,
						Resolver: `schema.PathResolver("EventSubscriptionArn")`,
						Options:  schema.ColumnCreationOptions{PrimaryKey: true},
					},
					{
						Name:     "tags",
						Type:     schema.TypeJSON,
						Resolver: `resolveRDSEventSubscriptionTags`,
					},
				}...),
		},
		{
<<<<<<< HEAD
			SubService:  "instances",
			Struct:      &types.DBInstance{},
			Description: "https://docs.aws.amazon.com/AmazonRDS/latest/APIReference/API_DBInstance.html",
			SkipFields:  []string{"DBInstanceArn", "ProcessorFeatures", "Tags"},
=======
			SubService: "instances",
			Struct:     &types.DBInstance{},
			SkipFields: []string{"DBInstanceArn", "ProcessorFeatures", "TagList"},
>>>>>>> 1a79f7cc
			ExtraColumns: append(
				defaultRegionalColumns,
				[]codegen.ColumnDefinition{
					{
						Name:     "arn",
						Type:     schema.TypeString,
						Resolver: `schema.PathResolver("DBInstanceArn")`,
						Options:  schema.ColumnCreationOptions{PrimaryKey: true},
					},
					{
						Name:     "processor_features",
						Type:     schema.TypeJSON,
						Resolver: `resolveRdsInstanceProcessorFeatures`,
					},
					{
						Name:     "tags",
						Type:     schema.TypeJSON,
						Resolver: `resolveRdsInstanceTags`,
					},
				}...),
		},
		{
			SubService:  "subnet_groups",
			Struct:      &types.DBSubnetGroup{},
			Description: "https://docs.aws.amazon.com/AmazonRDS/latest/APIReference/API_DBSubnetGroup.html",
			SkipFields:  []string{"DBSubnetGroupArn"},
			ExtraColumns: append(
				defaultRegionalColumns,
				[]codegen.ColumnDefinition{
					{
						Name:     "arn",
						Type:     schema.TypeString,
						Resolver: `schema.PathResolver("DBSubnetGroupArn")`,
						Options:  schema.ColumnCreationOptions{PrimaryKey: true},
					},
				}...),
		},
	}

	// set default values
	for _, r := range resources {
		r.Service = "rds"
		r.Multiplex = `client.ServiceAccountRegionMultiplexer("rds")`
	}
	return resources
}<|MERGE_RESOLUTION|>--- conflicted
+++ resolved
@@ -62,16 +62,10 @@
 				}...),
 		},
 		{
-<<<<<<< HEAD
 			SubService:  "cluster_snapshots",
 			Struct:      &types.DBClusterSnapshot{},
 			Description: "https://docs.aws.amazon.com/AmazonRDS/latest/APIReference/API_DBClusterSnapshot.html",
-			SkipFields:  []string{"DBClusterSnapshotArn"},
-=======
-			SubService: "cluster_snapshots",
-			Struct:     &types.DBClusterSnapshot{},
-			SkipFields: []string{"DBClusterSnapshotArn", "TagList"},
->>>>>>> 1a79f7cc
+			SkipFields:  []string{"DBClusterSnapshotArn", "TagList"},
 			ExtraColumns: append(
 				defaultRegionalColumns,
 				[]codegen.ColumnDefinition{
@@ -94,16 +88,10 @@
 				}...),
 		},
 		{
-<<<<<<< HEAD
 			SubService:  "clusters",
 			Struct:      &types.DBCluster{},
 			Description: "https://docs.aws.amazon.com/AmazonRDS/latest/APIReference/API_DBCluster.html",
-			SkipFields:  []string{"DBClusterArn"},
-=======
-			SubService: "clusters",
-			Struct:     &types.DBCluster{},
-			SkipFields: []string{"DBClusterArn", "TagList"},
->>>>>>> 1a79f7cc
+			SkipFields:  []string{"DBClusterArn", "TagList"},
 			ExtraColumns: append(
 				defaultRegionalColumns,
 				[]codegen.ColumnDefinition{
@@ -179,16 +167,10 @@
 				}...),
 		},
 		{
-<<<<<<< HEAD
 			SubService:  "db_snapshots",
 			Struct:      &types.DBSnapshot{},
 			Description: "https://docs.aws.amazon.com/AmazonRDS/latest/APIReference/API_DBSnapshot.html",
-			SkipFields:  []string{"DBSnapshotArn"},
-=======
-			SubService: "db_snapshots",
-			Struct:     &types.DBSnapshot{},
-			SkipFields: []string{"DBSnapshotArn", "TagList"},
->>>>>>> 1a79f7cc
+			SkipFields:  []string{"DBSnapshotArn", "TagList"},
 			ExtraColumns: append(
 				defaultRegionalColumns,
 				[]codegen.ColumnDefinition{
@@ -232,16 +214,10 @@
 				}...),
 		},
 		{
-<<<<<<< HEAD
 			SubService:  "instances",
 			Struct:      &types.DBInstance{},
 			Description: "https://docs.aws.amazon.com/AmazonRDS/latest/APIReference/API_DBInstance.html",
-			SkipFields:  []string{"DBInstanceArn", "ProcessorFeatures", "Tags"},
-=======
-			SubService: "instances",
-			Struct:     &types.DBInstance{},
-			SkipFields: []string{"DBInstanceArn", "ProcessorFeatures", "TagList"},
->>>>>>> 1a79f7cc
+			SkipFields:  []string{"DBInstanceArn", "ProcessorFeatures", "TagList"},
 			ExtraColumns: append(
 				defaultRegionalColumns,
 				[]codegen.ColumnDefinition{
