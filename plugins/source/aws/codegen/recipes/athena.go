package recipes

import (
	"github.com/aws/aws-sdk-go-v2/service/athena/types"
	"github.com/cloudquery/plugin-sdk/codegen"
	"github.com/cloudquery/plugin-sdk/schema"
)

func AthenaResources() []*Resource {
	resources := []*Resource{
		{
<<<<<<< HEAD
			SubService:  "data_catalogs",
			Struct:      &types.DataCatalog{},
			Description: "https://docs.aws.amazon.com/athena/latest/APIReference/API_DataCatalog.html",
			SkipFields:  []string{},
=======
			SubService:          "data_catalogs",
			Struct:              &types.DataCatalog{},
			SkipFields:          []string{},
			PreResourceResolver: "getDataCatalog",
>>>>>>> 7bb52b90
			ExtraColumns: append(
				defaultRegionalColumns,
				[]codegen.ColumnDefinition{
					{
						Name:     "arn",
						Type:     schema.TypeString,
						Resolver: `resolveAthenaDataCatalogArn`,
						Options:  schema.ColumnCreationOptions{PrimaryKey: true},
					},
					{
						Name:     "tags",
						Type:     schema.TypeJSON,
						Resolver: `resolveAthenaDataCatalogTags`,
					},
				}...),
			Relations: []string{
				"DataCatalogDatabases()",
			},
		},
		{
			SubService:  "data_catalog_databases",
			Struct:      &types.Database{},
			Description: "https://docs.aws.amazon.com/athena/latest/APIReference/API_Database.html",
			SkipFields:  []string{"Name"},
			ExtraColumns: append(
				defaultRegionalColumns,
				[]codegen.ColumnDefinition{
					{
						Name:     "data_catalog_arn",
						Type:     schema.TypeString,
						Resolver: `schema.ParentColumnResolver("arn")`,
						Options:  schema.ColumnCreationOptions{PrimaryKey: true},
					},
					{
						Name:     "name",
						Type:     schema.TypeString,
						Resolver: `schema.PathResolver("Name")`,
						Options:  schema.ColumnCreationOptions{PrimaryKey: true},
					},
				}...),
			Relations: []string{
				"DataCatalogDatabaseTables()",
			},
		},
		{
			SubService:  "data_catalog_database_tables",
			Struct:      &types.TableMetadata{},
			Description: "https://docs.aws.amazon.com/athena/latest/APIReference/API_TableMetadata.html",
			SkipFields:  []string{"Name"},
			ExtraColumns: append(
				defaultRegionalColumns,
				[]codegen.ColumnDefinition{
					{
						Name:     "data_catalog_arn",
						Type:     schema.TypeString,
						Resolver: `schema.ParentColumnResolver("data_catalog_arn")`,
						Options:  schema.ColumnCreationOptions{PrimaryKey: true},
					},
					{
						Name:     "data_catalog_database_name",
						Type:     schema.TypeString,
						Resolver: `schema.ParentColumnResolver("name")`,
						Options:  schema.ColumnCreationOptions{PrimaryKey: true},
					},
					{
						Name:     "name",
						Type:     schema.TypeString,
						Resolver: `schema.PathResolver("Name")`,
						Options:  schema.ColumnCreationOptions{PrimaryKey: true},
					},
				}...),
		},
		{
<<<<<<< HEAD
			SubService:  "work_groups",
			Struct:      &types.WorkGroup{},
			Description: "https://docs.aws.amazon.com/athena/latest/APIReference/API_WorkGroup.html",
			SkipFields:  []string{},
=======
			SubService:          "work_groups",
			Struct:              &types.WorkGroup{},
			SkipFields:          []string{},
			PreResourceResolver: "getWorkGroup",
>>>>>>> 7bb52b90
			ExtraColumns: append(
				defaultRegionalColumns,
				[]codegen.ColumnDefinition{
					{
						Name:     "arn",
						Type:     schema.TypeString,
						Resolver: `resolveAthenaWorkGroupArn`,
						Options:  schema.ColumnCreationOptions{PrimaryKey: true},
					},
					{
						Name:     "tags",
						Type:     schema.TypeJSON,
						Resolver: `resolveAthenaWorkGroupTags`,
					},
				}...),
			Relations: []string{
				"WorkGroupPreparedStatements()",
				"WorkGroupQueryExecutions()",
				"WorkGroupNamedQueries()",
			},
		},
		{
			SubService:  "work_group_prepared_statements",
			Struct:      &types.PreparedStatement{},
			Description: "https://docs.aws.amazon.com/athena/latest/APIReference/API_PreparedStatement.html",
			SkipFields:  []string{},
			ExtraColumns: append(
				defaultRegionalColumns,
				[]codegen.ColumnDefinition{
					{
						Name:     "work_group_arn",
						Type:     schema.TypeString,
						Resolver: `schema.ParentColumnResolver("arn")`,
					},
				}...),
		},
		{
			SubService:  "work_group_query_executions",
			Struct:      &types.QueryExecution{},
			Description: "https://docs.aws.amazon.com/athena/latest/APIReference/API_QueryExecution.html",
			SkipFields:  []string{},
			ExtraColumns: append(
				defaultRegionalColumns,
				[]codegen.ColumnDefinition{
					{
						Name:     "work_group_arn",
						Type:     schema.TypeString,
						Resolver: `schema.ParentColumnResolver("arn")`,
					},
				}...),
		},
		{
			SubService:  "work_group_named_queries",
			Struct:      &types.NamedQuery{},
			Description: "https://docs.aws.amazon.com/athena/latest/APIReference/API_NamedQuery.html",
			SkipFields:  []string{},
			ExtraColumns: append(
				defaultRegionalColumns,
				[]codegen.ColumnDefinition{
					{
						Name:     "work_group_arn",
						Type:     schema.TypeString,
						Resolver: `schema.ParentColumnResolver("arn")`,
					},
				}...),
		},
	}

	// set default values
	for _, r := range resources {
		r.Service = "athena"
		r.Multiplex = `client.ServiceAccountRegionMultiplexer("athena")`
	}
	return resources
}<|MERGE_RESOLUTION|>--- conflicted
+++ resolved
@@ -9,17 +9,11 @@
 func AthenaResources() []*Resource {
 	resources := []*Resource{
 		{
-<<<<<<< HEAD
-			SubService:  "data_catalogs",
-			Struct:      &types.DataCatalog{},
-			Description: "https://docs.aws.amazon.com/athena/latest/APIReference/API_DataCatalog.html",
-			SkipFields:  []string{},
-=======
 			SubService:          "data_catalogs",
+			Description:         "https://docs.aws.amazon.com/athena/latest/APIReference/API_DataCatalog.html",
 			Struct:              &types.DataCatalog{},
 			SkipFields:          []string{},
 			PreResourceResolver: "getDataCatalog",
->>>>>>> 7bb52b90
 			ExtraColumns: append(
 				defaultRegionalColumns,
 				[]codegen.ColumnDefinition{
@@ -93,17 +87,11 @@
 				}...),
 		},
 		{
-<<<<<<< HEAD
-			SubService:  "work_groups",
-			Struct:      &types.WorkGroup{},
-			Description: "https://docs.aws.amazon.com/athena/latest/APIReference/API_WorkGroup.html",
-			SkipFields:  []string{},
-=======
 			SubService:          "work_groups",
+			Description:         "https://docs.aws.amazon.com/athena/latest/APIReference/API_WorkGroup.html",
 			Struct:              &types.WorkGroup{},
 			SkipFields:          []string{},
 			PreResourceResolver: "getWorkGroup",
->>>>>>> 7bb52b90
 			ExtraColumns: append(
 				defaultRegionalColumns,
 				[]codegen.ColumnDefinition{
