package recipes

import (
	"github.com/aws/aws-sdk-go-v2/service/ram"
	"github.com/aws/aws-sdk-go-v2/service/ram/types"
	"github.com/cloudquery/plugin-sdk/codegen"
	"github.com/cloudquery/plugin-sdk/schema"
)

func RAMResources() []*Resource {
	mx := `client.ServiceAccountRegionMultiplexer("ram")`
	resources := []*Resource{
		{
<<<<<<< HEAD
			SubService:   "principals",
			Struct:       new(types.Principal),
			Multiplex:    mx,
			PKColumns:    []string{"id", "account_id"},
			ExtraColumns: defaultRegionalColumns,
		},
		{
			SubService:   "resources",
			Struct:       new(types.Resource),
			Multiplex:    mx,
			PKColumns:    []string{"arn"},
			ExtraColumns: defaultRegionalColumns,
=======
			SubService:                  "principals",
			Struct:                      new(types.Principal),
			Multiplex:                   mx,
			PKColumns:                   []string{"id", "account_id"},
			ExtraColumns:                defaultRegionalColumns,
			ResolverAndMockTestTemplate: "list_resources_1",
			CustomListInput:             `listPrincipalsInput()`,
		},
		{
			SubService:                  "resources",
			Struct:                      new(types.Resource),
			Multiplex:                   mx,
			PKColumns:                   []string{"arn"},
			ExtraColumns:                defaultRegionalColumns,
			ResolverAndMockTestTemplate: "list_resources_1",
			ListMethodName:              "ListResources",
			CustomListInput:             `listResourcesInput()`,
>>>>>>> 58112854
		},
		{
			SubService:   "resource_shares",
			Struct:       new(types.ResourceShare),
			Multiplex:    mx,
			PKColumns:    []string{"arn"},
			ExtraColumns: defaultRegionalColumns,
			Relations: []string{
				"ResourceSharePermissions()",
				"ResourceShareAssociatedPrincipals()",
				"ResourceShareAssociatedResources()",
			},
			NameTransformer: CreateReplaceTransformer(map[string]string{"resource_share_arn": "arn"}),
		},
		{
			SubService:   "resource_share_associated_principals",
			Struct:       new(types.ResourceShareAssociation),
			Multiplex:    "", // it's a relation for resource_shares
			PKColumns:    []string{"associated_entity", "resource_share_arn"},
			ExtraColumns: defaultRegionalColumns,
		},
		{
			SubService:   "resource_share_associated_resources",
			Struct:       new(types.ResourceShareAssociation),
			Multiplex:    "", // it's a relation for resource_shares
			PKColumns:    []string{"associated_entity", "resource_share_arn"},
			ExtraColumns: defaultRegionalColumns,
		},
		{
			SubService:                  "resource_share_invitations",
			Struct:                      new(types.ResourceShareInvitation),
			Multiplex:                   mx,
			PKColumns:                   []string{"arn"},
			ExtraColumns:                defaultRegionalColumns,
			ResolverAndMockTestTemplate: "describe_resources_1",
			NameTransformer:             CreateReplaceTransformer(map[string]string{"resource_share_invitation_arn": "arn"}),
			CustomDescribeInput:         `getResourceShareInvitationsInput()`,
		},
		{
			SubService: "resource_share_permissions",
			Struct:     new(types.ResourceSharePermissionSummary),
			Multiplex:  "", // it's a relation for resource_shares
			PKColumns:  []string{"arn"},
			ExtraColumns: append(defaultRegionalColumns,
				codegen.ColumnDefinition{
					// grabbed from types.ResourceSharePermissionDetail
					Name:     "permission",
					Type:     schema.TypeJSON,
					Resolver: `resolveResourceSharePermissionDetailPermission`,
				},
			),
			CustomListInput: `listResourceSharePermissionsInput()`,
		},
		{
			SubService:      "resource_types",
			Struct:          new(types.ServiceNameAndResourceType),
			Multiplex:       mx,
			PKColumns:       []string{"account_id", "resource_type", "service_name"},
			ExtraColumns:    defaultRegionalColumns,
			CustomListInput: `listResourceTypesInput()`,
		},
	}
	for _, r := range resources {
		r.Service = "ram"
		r.Description = "https://docs.aws.amazon.com/ram/latest/APIReference/API_" + r.StructName() + ".html"
		if len(r.ResolverAndMockTestTemplate) > 0 {
			r.ShouldGenerateResolverAndMockTest = true
			r.Client = &ram.Client{}
		}
	}
	return resources
}<|MERGE_RESOLUTION|>--- conflicted
+++ resolved
@@ -11,7 +11,6 @@
 	mx := `client.ServiceAccountRegionMultiplexer("ram")`
 	resources := []*Resource{
 		{
-<<<<<<< HEAD
 			SubService:   "principals",
 			Struct:       new(types.Principal),
 			Multiplex:    mx,
@@ -24,25 +23,6 @@
 			Multiplex:    mx,
 			PKColumns:    []string{"arn"},
 			ExtraColumns: defaultRegionalColumns,
-=======
-			SubService:                  "principals",
-			Struct:                      new(types.Principal),
-			Multiplex:                   mx,
-			PKColumns:                   []string{"id", "account_id"},
-			ExtraColumns:                defaultRegionalColumns,
-			ResolverAndMockTestTemplate: "list_resources_1",
-			CustomListInput:             `listPrincipalsInput()`,
-		},
-		{
-			SubService:                  "resources",
-			Struct:                      new(types.Resource),
-			Multiplex:                   mx,
-			PKColumns:                   []string{"arn"},
-			ExtraColumns:                defaultRegionalColumns,
-			ResolverAndMockTestTemplate: "list_resources_1",
-			ListMethodName:              "ListResources",
-			CustomListInput:             `listResourcesInput()`,
->>>>>>> 58112854
 		},
 		{
 			SubService:   "resource_shares",
