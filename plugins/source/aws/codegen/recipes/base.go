--- conflicted
+++ resolved
@@ -3,6 +3,7 @@
 import (
 	"bytes"
 	"embed"
+	"errors"
 	"fmt"
 	"go/format"
 	"os"
@@ -40,17 +41,11 @@
 	// --------------------------------
 	ShouldGenerateResolverAndMockTest bool
 	ResolverAndMockTestTemplate       string
-<<<<<<< HEAD
 	Client                            interface{}
-	// Needed because it's usually capitalised differently than 'Service'.
-	// Used for accessing 'client.Services().{{.CloudqueryServiceName}}'.
-	CloudqueryServiceName string
 
 	// used for generating resolver and mock tests, but set automatically
 	parent   *Resource
 	children []*Resource
-=======
->>>>>>> 4dbf30eb
 }
 
 //go:embed templates/resolver_and_mock_test/*/*.go.tpl
@@ -281,46 +276,8 @@
 	return nil
 }
 
-// These methods are called from the template.
-// Because of this, we use a value receiver.
-// -------------------------------------------------------------------------------
-
-// StructName returns the name of the resource's Struct field
-func (r Resource) StructName() string {
-	// because usually the 'Struct' field contains a pointer, we need to dereference with '.Elem()'.
-	return reflect.TypeOf(r.Struct).Elem().Name()
-}
-
-<<<<<<< HEAD
-// DescribeMethod finds a describe method for the resource
-func (r Resource) DescribeMethod() discover.DiscoveredMethod {
-	m, err := discover.FindDescribeMethod(r.Client, r.Struct)
-	if err != nil {
-		panic(err)
-	}
-	return m
-}
-
-// ListMethod finds a list method for the resource
-func (r Resource) ListMethod() discover.DiscoveredMethod {
-	m, err := discover.FindListMethod(r.Client, r.Struct)
-	if err != nil {
-		panic(err)
-	}
-	return m
-}
-
-// Parent returns the parent resource, if any
-func (r Resource) Parent() *Resource {
-	return r.parent
-}
-
-// Children returns the child resources, if any
-func (r Resource) Children() []*Resource {
-	return r.children
-}
-
-func SetParentChildRelationships(resources []*Resource) {
+// SetParentChildRelationships calculates and sets the parent and children fields on resources.
+func SetParentChildRelationships(resources []*Resource) error {
 	m := map[string]*Resource{}
 	for _, r := range resources {
 		m[r.Service+"."+r.SubService] = r
@@ -331,18 +288,55 @@
 			name := csr.ToSnake(strings.TrimSuffix(ch, "()"))
 			v, ok := m[r.Service+"."+name]
 			if !ok {
-				for k := range m {
-					fmt.Println(k)
-				}
-				panic("child not found for " + r.Service + "." + r.SubService + " : " + name)
+				return errors.New("child not found for " + r.Service + "." + r.SubService + " : " + name)
 			}
 			r.children = append(r.children, v)
-		}
-	}
-=======
+			v.parent = r
+		}
+	}
+	return nil
+}
+
+// These methods are called from the template.
+// Because of this, we use a value receiver.
+// -------------------------------------------------------------------------------
+
+// StructName returns the name of the resource's Struct field
+func (r Resource) StructName() string {
+	// because usually the 'Struct' field contains a pointer, we need to dereference with '.Elem()'.
+	return reflect.TypeOf(r.Struct).Elem().Name()
+}
+
+// DescribeMethod finds a describe method for the resource
+func (r Resource) DescribeMethod() discover.DiscoveredMethod {
+	m, err := discover.FindDescribeMethod(r.Client, r.Struct)
+	if err != nil {
+		panic(err)
+	}
+	return m
+}
+
+// ListMethod finds a list method for the resource
+func (r Resource) ListMethod() discover.DiscoveredMethod {
+	m, err := discover.FindListMethod(r.Client, r.Struct)
+	if err != nil {
+		panic(err)
+	}
+	return m
+}
+
+// Parent returns the parent resource, if any
+func (r Resource) Parent() *Resource {
+	return r.parent
+}
+
+// Children returns the child resources, if any
+func (r Resource) Children() []*Resource {
+	return r.children
+}
+
 // CloudQueryServiceName is used for accessing 'client.Services().{{.CloudqueryServiceName}}' in templates
 func (r Resource) CloudQueryServiceName() string {
 	csr := caser.New()
 	return csr.ToPascal(r.Service)
->>>>>>> 4dbf30eb
 }