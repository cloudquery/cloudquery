--- conflicted
+++ resolved
@@ -1,233 +1,3 @@
 # AWS Source Plugin Configuration Reference
 
-<<<<<<< HEAD
-## Simple Example
-
-This example connects a single AWS account in one region to a Postgres destination. The (top level) source spec section is described in the [Source Spec Reference](https://www.cloudquery.io/docs/reference/source-spec).
-
-```yml
-kind: source
-spec:
-  # Source spec section
-  name: aws
-  path: cloudquery/aws
-  version: "v7.2.0" # latest version of aws plugin
-  tables: ["*"]
-  destinations: ["postgresql"]
-  spec: 
-    # AWS Spec section described below
-    regions: 
-      - us-east-1
-    accounts:
-      - id: "account1"
-        local_profile: "account1"
-    aws_debug: false
-```
-
-### AWS Organization Example
-
-
-``` yml
-kind: source
-spec:
-  name: aws
-  registry: github
-  path: cloudquery/aws
-  version: "v7.1.4" # latest version of aws plugin
-  tables: ['*']
-  destinations: ["postgresql"]
-  spec:
-    aws_debug: false
-    org:
-      admin_account:
-        local_profile: "<NAMED_PROFILE>"
-      member_role_name: OrganizationAccountAccessRole
-    regions:
-      - '*'
-  ```
-
-
-CloudQuery supports discovery of AWS Accounts via AWS Organizations. This means that as Accounts get added or removed from your organization CloudQuery will be able to handle new or removed accounts without any configuration changes.
-
-Prerequisites for using AWS Org functionality:
-1. Have a role (or user) in an Admin account with the following access:
-
-  - `organizations:ListAccounts`
-  - `organizations:ListAccountsForParent`
-  - `organizations:ListChildren`
-
-2. Have a role in each member account that has a trust policy with a single principal. The default profile name is `OrganizationAccountAccessRole`. More information can be found [here](https://docs.aws.amazon.com/organizations/latest/userguide/orgs_manage_accounts_access.html#orgs_manage_accounts_create-cross-account-role), including how to create the role if it doesn't already exist in your account.
-
-
-
-
-
-
-Using AWS Organization:
-1. Specify member role name:
-
-```yml
-    org:
-      member_role_name: OrganizationAccountAccessRole
-```
-
-2. Getting credentials that have  the necessary `organizations` permissions:
-
-    1. Sourcing Credentials from the default credential tool chain:
-    ```yml
-        org:
-          member_role_name: OrganizationAccountAccessRole
-    ```
-
-    2. Sourcing credentials from a named profile in the shared configuration or credentials file
-
-    ```yml
-        org:
-          member_role_name: OrganizationAccountAccessRole
-          admin_account:
-            local_profile: <Named-Profile>
-    ```
-
-    3. Assuming a role in admin account using credentials in the shared configuration or credentials file:
-
-    ```yml
-        org:
-          member_role_name: OrganizationAccountAccessRole
-          admin_account:
-            local_profile: <Named-Profile>
-            role_arn: arn:aws:iam::<ACCOUNT_ID>:role/<ROLE_NAME>
-            
-            // Optional. Specify the name of the session 
-            // role_session_name: ""
-
-            // Optional. Specify the ExternalID if required for trust policy 
-            // external_id: ""
-    ```
-
-3. Optional. If the trust policy configured for the member accounts requires different credentials than you configured in the previous step, then you can specify the credentials to use in the `member_trusted_principal` block 
-
-```yml
-    org:
-      member_role_name: OrganizationAccountAccessRole
-      admin_account:
-        local_profile: <Named-Profile-Admin>
-      member_trusted_principal:
-        local_profile: <Named-Profile-Member>
-      organization_units:
-        - ou-<ID-1>
-        - ou-<ID-2>
-```
-
-4. Optional. If you want to specify specific Organizational Units to fetch from you can add them to the `organization_units` list. 
-
-```yml
-    org:
-      member_role_name: OrganizationAccountAccessRole
-      admin_account:
-        local_profile: <Named-Profile-Admin>
-      organization_units:
-        - ou-<ID-1>
-        - ou-<ID-2>
-```
-
-
-
-
-## AWS Spec
-
-This is the (nested) spec used by the AWS source plugin.
-
-- `regions` ([]string) (default: Empty. Will use all enabled regions)
-
-  Regions to use.
-
-- `accounts` ([][account](#accounts)) (default: current account)
-
-  List of all accounts to fetch information from
-
-- `org` ([org](#org)) (default: not used)
-
-  In AWS organization mode, CloudQuery will source all accounts underneath automatically
-
-- `aws_debug` (bool) (default: false)
-
-  If true, will log AWS debug logs, including retries and other request/response metadata
-
-## accounts
-
-This is used to specify one or more accounts to extract information from. Note that it should be an array of objects, each with the following fields:
-
-- `id` (string) (**required**)
-
-  Will be used as an alias in the source plugin and in the logs
-
-- `local_profile` (string) (default: will use current credentials)
-
-  [Local profile](https://docs.aws.amazon.com/cli/latest/userguide/cli-configure-profiles.html) to use to authenticate this account with.
-  Please note this should be set to the name of the profile. For example, with the following credentials file:
-
-  ```ini
-  [default]
-  aws_access_key_id=xxxx
-  aws_secret_access_key=xxxx
-
-  [user1]
-  aws_access_key_id=xxxx
-  aws_secret_access_key=xxxx
-  ```
-
-  `local_profile` should be set to either `default` or `user1`.
-
-- `role_arn` (string)
-
-  If specified will use this to assume role
-
-- `role_session_name` (string)
-
-  If specified will use this session name when assume role to `role_arn`
-
-- `external_id` (string)
-
-  If specified will use this when assuming role to `role_arn`
-
-- `default_region` (string) (default: `us-east-1`)
-
-  If specified, this region will be used as the default region for the account.
-
-- `regions` (string)
-
-  Regions to use for this account. Defaults to global `regions` setting.
-
-
-## org
-
-- `organization_units` ([]string)
-
-  List of Organizational Units that CloudQuery should use to source accounts from. If you specify an OU, CloudQuery will not traverse nested OUs
-
-- `admin_account` ([Account](#account))
-
-  Configuration for how to grab credentials from an Admin account
-
-- `member_trusted_principal` ([Account](#account))
-
-  Configuration for how to specify the principle to use in order to assume a role in the member accounts
-
-- `member_role_name` (string) (**required**)
-
-  Role name that CloudQuery should use to assume a role in the member account from the admin account. Note: This is not a full ARN, it is just the name
-
-- `member_role_session_name` (string)
-
-  Override the default Session name.
-
-- `member_external_id` (string)
-
-  Specify an ExternalID for use in the trust policy
-
-- `member_regions` ([]string)
-
-  Limit fetching resources within this specific account to only these regions. This will override any regions specified in the provider block. You can specify all regions by using the `*` character as the only argument in the array
-=======
-Moved to [https://cloudquery.io/docs/plugins/sources/aws/configuration](https://cloudquery.io/docs/plugins/sources/aws/configuration)
->>>>>>> e0135b81
+Moved to [https://cloudquery.io/docs/plugins/sources/aws/configuration](https://cloudquery.io/docs/plugins/sources/aws/configuration)