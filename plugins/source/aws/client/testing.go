package client

import (
	"context"
	"os"
	"sync"
	"testing"
	"time"

	"github.com/cloudquery/plugin-sdk/v4/plugin"
	sdkTypes "github.com/cloudquery/plugin-sdk/v4/types"

	"github.com/cloudquery/cloudquery/plugins/source/aws/client/tableoptions"
	"github.com/cloudquery/plugin-sdk/v4/scheduler"
	"github.com/cloudquery/plugin-sdk/v4/schema"
	"github.com/cloudquery/plugin-sdk/v4/transformers"
	"github.com/golang/mock/gomock"
	"github.com/rs/zerolog"
)

type TestOptions struct {
	TableOptions tableoptions.TableOptions
	Region       string
}

func AwsMockTestHelper(t *testing.T, parentTable *schema.Table, builder func(*testing.T, *gomock.Controller) Services, testOpts TestOptions) {
	parentTable.IgnoreInTests = false
	if testOpts.Region == "" {
		testOpts.Region = "us-east-1"
	}
	t.Helper()
	ctrl := gomock.NewController(t)
	l := zerolog.New(zerolog.NewTestWriter(t)).Output(
		zerolog.ConsoleWriter{Out: os.Stderr, TimeFormat: time.StampMicro},
	).Level(zerolog.DebugLevel).With().Timestamp().Logger()

<<<<<<< HEAD
	newTestExecutionClient := func(ctx context.Context, logger zerolog.Logger, spec specs.Source, _ source.Options) (schema.ClientMeta, error) {
		var awsSpec Spec
		if err := spec.UnmarshalSpec(&awsSpec); err != nil {
			return nil, fmt.Errorf("failed to unmarshal aws spec: %w", err)
		}
		awsSpec.SetDefaults()
		awsSpec.UsePaidAPIs = true
		awsSpec.TableOptions = &testOpts.TableOptions
		c := NewAwsClient(l, nil, &awsSpec)
		services := builder(t, ctrl)
		services.Regions = []string{"us-east-1"}
		c.accountMutex["testAccount"] = &sync.Mutex{}
		c.ServicesManager.InitServicesForPartitionAccount("aws", "testAccount", services)
		c.Partition = "aws"
		return &c, nil
	}
=======
	var awsSpec Spec
	awsSpec.SetDefaults()
	awsSpec.UsePaidAPIs = true
	awsSpec.TableOptions = &testOpts.TableOptions
	c := NewAwsClient(l, &awsSpec)
	services := builder(t, ctrl)
	services.Regions = []string{testOpts.Region}
	c.ServicesManager.InitServicesForPartitionAccount("aws", "testAccount", services)
	c.Partition = "aws"
	tables := schema.Tables{parentTable}
>>>>>>> eccc32a7

	if err := transformers.TransformTables(tables); err != nil {
		t.Fatal(err)
	}
	validateTagStructure(t, tables)
	validateMultiplexers(t, parentTable)
	validateSkippedColumns(t, tables)
	sc := scheduler.NewScheduler(scheduler.WithLogger(l))
	messages, err := sc.SyncAll(context.Background(), &c, tables)
	if err != nil {
		t.Fatal(err)
	}

	plugin.ValidateNoEmptyColumns(t, tables, messages)
}

func validateTagStructure(t *testing.T, tables schema.Tables) {
	for _, table := range tables.FlattenTables() {
		t.Run(table.Name, func(t *testing.T) {
			for _, column := range table.Columns {
				if column.Name != "tags" {
					continue
				}
				if column.Type != sdkTypes.ExtensionTypes.JSON {
					t.Fatalf("tags column in %s should be of type JSON", table.Name)
				}
				// TODO: Get actual field value and ensure it is of type map[string]string
			}
		})
	}
}

func validateMultiplexers(t *testing.T, parentTable *schema.Table) {
	tables := schema.Tables{parentTable}
	for _, table := range tables.FlattenTables() {
		if table.Name == parentTable.Name {
			continue
		}
		if table.Multiplex == nil {
			continue
		}
		t.Fatalf("table %s is a relation and should not have multiplexer", table.Name)
	}
}

func validateSkippedColumns(t *testing.T, tables schema.Tables) {
	for _, table := range tables.FlattenTables() {
		t.Run(table.Name, func(t *testing.T) {
			for _, columnName := range []string{"result_metadata"} {
				col := table.Columns.Get(columnName)
				if !ignoreNonSkippedColumns(table.Name, columnName) && col != nil {
					t.Fatalf("column %s in table %s should be skipped", columnName, table.Name)
				}
			}
		})
	}
}

func ignoreNonSkippedColumns(tableName, column string) bool {
	tableColumnNamesToIgnore := map[string]bool{
		// TODO: remove all of these fields in a future breaking release
		"aws_backup_global_settings.result_metadata":                true,
		"aws_backup_plan_selections.result_metadata":                true,
		"aws_backup_plans.result_metadata":                          true,
		"aws_backup_region_settings.result_metadata":                true,
		"aws_cloudfront_functions.result_metadata":                  true,
		"aws_cloudtrail_channels.result_metadata":                   true,
		"aws_codepipeline_pipelines.result_metadata":                true,
		"aws_cognito_identity_pools.result_metadata":                true,
		"aws_ecr_registries.result_metadata":                        true,
		"aws_ecr_registry_policies.result_metadata":                 true,
		"aws_emr_block_public_access_configs.result_metadata":       true,
		"aws_glue_registry_schema_versions.result_metadata":         true,
		"aws_glue_registry_schemas.result_metadata":                 true,
		"aws_guardduty_detectors.result_metadata":                   true,
		"aws_iam_group_policies.result_metadata":                    true,
		"aws_iam_openid_connect_identity_providers.result_metadata": true,
		"aws_iam_role_policies.result_metadata":                     true,
		"aws_iam_user_policies.result_metadata":                     true,
		"aws_iot_billing_groups.result_metadata":                    true,
		"aws_iot_security_profiles.result_metadata":                 true,
		"aws_iot_thing_groups.result_metadata":                      true,
		"aws_iot_topic_rules.result_metadata":                       true,
		"aws_lambda_functions.result_metadata":                      true,
		"aws_lambda_layer_version_policies.result_metadata":         true,
		"aws_mq_broker_configuration_revisions.result_metadata":     true,
		"aws_mq_broker_users.result_metadata":                       true,
		"aws_mq_brokers.result_metadata":                            true,
		"aws_qldb_ledgers.result_metadata":                          true,
		"aws_route53_domains.result_metadata":                       true,
		"aws_sagemaker_endpoint_configurations.result_metadata":     true,
		"aws_sagemaker_models.result_metadata":                      true,
		"aws_sagemaker_notebook_instances.result_metadata":          true,
		"aws_sagemaker_training_jobs.result_metadata":               true,
		"aws_securityhub_hubs.result_metadata":                      true,
	}
	_, ok := tableColumnNamesToIgnore[tableName+"."+column]
	return ok
}<|MERGE_RESOLUTION|>--- conflicted
+++ resolved
@@ -34,24 +34,7 @@
 		zerolog.ConsoleWriter{Out: os.Stderr, TimeFormat: time.StampMicro},
 	).Level(zerolog.DebugLevel).With().Timestamp().Logger()
 
-<<<<<<< HEAD
-	newTestExecutionClient := func(ctx context.Context, logger zerolog.Logger, spec specs.Source, _ source.Options) (schema.ClientMeta, error) {
-		var awsSpec Spec
-		if err := spec.UnmarshalSpec(&awsSpec); err != nil {
-			return nil, fmt.Errorf("failed to unmarshal aws spec: %w", err)
-		}
-		awsSpec.SetDefaults()
-		awsSpec.UsePaidAPIs = true
-		awsSpec.TableOptions = &testOpts.TableOptions
-		c := NewAwsClient(l, nil, &awsSpec)
-		services := builder(t, ctrl)
-		services.Regions = []string{"us-east-1"}
-		c.accountMutex["testAccount"] = &sync.Mutex{}
-		c.ServicesManager.InitServicesForPartitionAccount("aws", "testAccount", services)
-		c.Partition = "aws"
-		return &c, nil
-	}
-=======
+
 	var awsSpec Spec
 	awsSpec.SetDefaults()
 	awsSpec.UsePaidAPIs = true
@@ -59,10 +42,10 @@
 	c := NewAwsClient(l, &awsSpec)
 	services := builder(t, ctrl)
 	services.Regions = []string{testOpts.Region}
+  c.accountMutex["testAccount"] = &sync.Mutex{}
 	c.ServicesManager.InitServicesForPartitionAccount("aws", "testAccount", services)
 	c.Partition = "aws"
 	tables := schema.Tables{parentTable}
->>>>>>> eccc32a7
 
 	if err := transformers.TransformTables(tables); err != nil {
 		t.Fatal(err)
