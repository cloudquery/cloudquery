--- conflicted
+++ resolved
@@ -21,13 +21,9 @@
 
 func AwsMockTestHelper(t *testing.T, parentTable *schema.Table, builder func(*testing.T, *gomock.Controller) Services, testOpts TestOptions) {
 	parentTable.IgnoreInTests = false
-<<<<<<< HEAD
-=======
 	if testOpts.Region == "" {
 		testOpts.Region = "us-east-1"
 	}
-
->>>>>>> c20a111d
 	t.Helper()
 	ctrl := gomock.NewController(t)
 	l := zerolog.New(zerolog.NewTestWriter(t)).Output(
@@ -58,11 +54,7 @@
 		records := messages.GetInserts().GetRecordsForTable(table)
 		emptyColumns := schema.FindEmptyColumns(table, records)
 		if len(emptyColumns) > 0 {
-<<<<<<< HEAD
-			t.Fatalf("empty columns: %v", emptyColumns)
-=======
 			t.Fatalf("found empty column(s): %v in %s", emptyColumns, table.Name)
->>>>>>> c20a111d
 		}
 	}
 }