package client

import (
	"sort"

	wafv2types "github.com/aws/aws-sdk-go-v2/service/wafv2/types"
	"github.com/cloudquery/plugin-sdk/v2/schema"
)

var AllNamespaces = []string{ // this is only used in applicationautoscaling
	"comprehend", "rds", "sagemaker", "appstream", "elasticmapreduce", "dynamodb", "lambda", "ecs", "cassandra", "ec2", "neptune", "kafka", "custom-resource", "elasticache",
}

// Extract region from service list
func getRegion(regionalList *Services) string {
	if len(regionalList.Regions) == 0 {
		return ""
	}
	regions := append([]string{}, regionalList.Regions...)
	sort.Strings(regions)
	return regions[0]
}

func AccountMultiplex(table string) func(meta schema.ClientMeta) []schema.ClientMeta {
	return func(meta schema.ClientMeta) []schema.ClientMeta {
		l := make([]schema.ClientMeta, 0)
		client := meta.(*Client)
		for partition := range client.ServicesManager.services {
			for accountID := range client.ServicesManager.services[partition] {
				region := getRegion(client.ServicesManager.services[partition][accountID])
				// Ensure that the region is always set by a region that has been initialized
				if region == "" {
					// This can only happen if a user specifies a region from a different partition
					meta.(*Client).Logger().Trace().
						Str("accountID", accountID).
						Str("table", table).
						Str("partition", partition).Msg("no valid regions have been specified for this account")
					continue
				}
				l = append(l, client.withPartitionAccountIDAndRegion(partition, accountID, region))
			}
		}
		return l
	}
}

func ServiceAccountRegionMultiplexer(table, service string) func(meta schema.ClientMeta) []schema.ClientMeta {
	return func(meta schema.ClientMeta) []schema.ClientMeta {
		var l = make([]schema.ClientMeta, 0)
		notSupportedRegions := make([]string, 0)
		client := meta.(*Client)
		for partition := range client.ServicesManager.services {
			for accountID := range client.ServicesManager.services[partition] {
				for _, region := range client.ServicesManager.services[partition][accountID].Regions {
					if !isSupportedServiceForRegion(service, region) {
						if client.specificRegions {
							notSupportedRegions = append(notSupportedRegions, region)
						}
						client.Logger().Trace().Str("service", service).Str("region", region).Str("table", table).Str("partition", partition).Msg("region is not supported for service")
						continue
					}
					l = append(l, client.withPartitionAccountIDAndRegion(partition, accountID, region))
				}
			}
		}
		generateLogMessages(client, table, service, notSupportedRegions, len(l) == 0)
		return l
	}
}

func ServiceAccountRegionsLanguageCodeMultiplex(table, service string, codes []string) func(meta schema.ClientMeta) []schema.ClientMeta {
	return func(meta schema.ClientMeta) []schema.ClientMeta {
		l := make([]schema.ClientMeta, 0)
		accountRegions := ServiceAccountRegionMultiplexer(table, service)(meta)
		for _, c := range accountRegions {
			for _, code := range codes {
				client := c.(*Client).withLanguageCode(code)
				l = append(l, client)
			}
		}
		return l
	}
}

func ServiceAccountRegionNamespaceMultiplexer(table, service string) func(meta schema.ClientMeta) []schema.ClientMeta {
	return func(meta schema.ClientMeta) []schema.ClientMeta {
		notSupportedRegions := make([]string, 0)
		var l = make([]schema.ClientMeta, 0)
		client := meta.(*Client)
		for partition := range client.ServicesManager.services {
			for accountID := range client.ServicesManager.services[partition] {
				for _, region := range client.ServicesManager.services[partition][accountID].Regions {
					if !isSupportedServiceForRegion(service, region) {
						if client.specificRegions {
							notSupportedRegions = append(notSupportedRegions, region)
						}
						client.Logger().Trace().Str("service", service).Str("region", region).Str("partition", partition).Msg("region is not supported for service")
						continue
					}
					for _, ns := range AllNamespaces {
						l = append(l, client.withPartitionAccountIDRegionAndNamespace(partition, accountID, region, ns))
					}
				}
			}
		}
		generateLogMessages(client, table, service, notSupportedRegions, len(l) == 0)
		return l
	}
}

func ServiceAccountRegionScopeMultiplexer(table, service string) func(meta schema.ClientMeta) []schema.ClientMeta {
	return func(meta schema.ClientMeta) []schema.ClientMeta {
		notSupportedRegions := make([]string, 0)
		var l = make([]schema.ClientMeta, 0)
		client := meta.(*Client)
		for partition := range client.ServicesManager.services {
			for accountID := range client.ServicesManager.services[partition] {
<<<<<<< HEAD
				// always fetch cloudfront related resources
				l = append(l, client.withPartitionAccountIDRegionAndScope(partition, accountID, "", wafv2types.ScopeCloudfront))
				for _, region := range client.ServicesManager.services[partition][accountID].Regions {
=======
				// always fetch cloudfront related resources as long as in aws or aws-cn partition
				switch partition {
				case "aws":
					l = append(l, client.withPartitionAccountIDRegionAndScope(partition, accountID, awsCloudfrontScopeRegion, wafv2types.ScopeCloudfront))
				case "aws-cn":
					l = append(l, client.withPartitionAccountIDRegionAndScope(partition, accountID, awsCnCloudfrontScopeRegion, wafv2types.ScopeCloudfront))
				}

				for region := range client.ServicesManager.services[partition][accountID] {
>>>>>>> f5cf2d86
					if !isSupportedServiceForRegion(service, region) {
						if client.specificRegions {
							notSupportedRegions = append(notSupportedRegions, region)
						}
						client.Logger().Trace().Str("service", service).Str("region", region).Str("partition", partition).Msg("region is not supported for service")
						continue
					}
					l = append(l, client.withPartitionAccountIDRegionAndScope(partition, accountID, region, wafv2types.ScopeRegional))
				}
			}
		}
		generateLogMessages(client, table, service, notSupportedRegions, len(l) == 0)
		return l
	}
}

func generateLogMessages(client *Client, table, service string, skippedRegions []string, emptyMultiplexer bool) {
	if len(skippedRegions) == 0 {
		return
	}
	loggerEvent := client.Logger().Info()
	if emptyMultiplexer {
		loggerEvent = client.Logger().Warn()
	}
	loggerEvent.Str("service", service).
		Str("table", table).
		Strs("skipped regions", skippedRegions).
		Strs("supported regions", supportedRegions(service)).
		Msg("skipping table for unsupported regions. To fix this message, ensure to configure only supported regions for the table")
}<|MERGE_RESOLUTION|>--- conflicted
+++ resolved
@@ -115,12 +115,7 @@
 		client := meta.(*Client)
 		for partition := range client.ServicesManager.services {
 			for accountID := range client.ServicesManager.services[partition] {
-<<<<<<< HEAD
 				// always fetch cloudfront related resources
-				l = append(l, client.withPartitionAccountIDRegionAndScope(partition, accountID, "", wafv2types.ScopeCloudfront))
-				for _, region := range client.ServicesManager.services[partition][accountID].Regions {
-=======
-				// always fetch cloudfront related resources as long as in aws or aws-cn partition
 				switch partition {
 				case "aws":
 					l = append(l, client.withPartitionAccountIDRegionAndScope(partition, accountID, awsCloudfrontScopeRegion, wafv2types.ScopeCloudfront))
@@ -128,8 +123,7 @@
 					l = append(l, client.withPartitionAccountIDRegionAndScope(partition, accountID, awsCnCloudfrontScopeRegion, wafv2types.ScopeCloudfront))
 				}
 
-				for region := range client.ServicesManager.services[partition][accountID] {
->>>>>>> f5cf2d86
+				for _, region := range client.ServicesManager.services[partition][accountID].Regions {
 					if !isSupportedServiceForRegion(service, region) {
 						if client.specificRegions {
 							notSupportedRegions = append(notSupportedRegions, region)
