--- conflicted
+++ resolved
@@ -56,11 +56,7 @@
 				return nil, errors.New("test")
 			},
 			schema.NewResourceData(&schema.Table{Columns: []schema.Column{{Name: "myarn", Type: arrow.BinaryTypes.String}}}, nil, types.RestApi{Id: aws.String("myid")}),
-<<<<<<< HEAD
-			&scalar.String{Valid: false},
-=======
 			&scalar.String{},
->>>>>>> a09b0f39
 			true,
 		},
 	}
