--- conflicted
+++ resolved
@@ -42,7 +42,6 @@
 	LanguageCode         string
 	Backend              backend.Backend
 	specificRegions      bool
-	pluginSpec           *Spec
 }
 
 type AwsLogger struct {
@@ -121,8 +120,7 @@
 		ServicesManager: ServicesManager{
 			services: ServicesPartitionAccountRegionMap{},
 		},
-		logger:     logger,
-		pluginSpec: spec,
+		logger: logger,
 	}
 }
 
@@ -240,7 +238,7 @@
 	return svc.GetCallerIdentity(ctx, &sts.GetCallerIdentityInput{})
 }
 
-func configureAwsClient(ctx context.Context, logger zerolog.Logger, awsPluginSpec *Spec, account Account, stsClient AssumeRoleAPIClient) (aws.Config, error) {
+func configureAwsClient(ctx context.Context, logger zerolog.Logger, awsPluginSpec Spec, account Account, stsClient AssumeRoleAPIClient) (aws.Config, error) {
 	var err error
 	var awsCfg aws.Config
 
@@ -361,7 +359,7 @@
 
 	if awsPluginSpec.Organization != nil {
 		var err error
-		awsPluginSpec.Accounts, adminAccountSts, err = loadOrgAccounts(ctx, logger, &awsPluginSpec)
+		awsPluginSpec.Accounts, adminAccountSts, err = loadOrgAccounts(ctx, logger, awsPluginSpec)
 		if err != nil {
 			logger.Error().Err(err).Msg("error getting child accounts")
 			return nil, err
@@ -373,15 +371,14 @@
 		})
 	}
 
-<<<<<<< HEAD
 	initLock := sync.Mutex{}
 
 	errorGroup, gtx := errgroup.WithContext(ctx)
-	errorGroup.SetLimit(client.pluginSpec.InitializationConcurrency)
+	errorGroup.SetLimit(awsPluginSpec.InitializationConcurrency)
 	for _, account := range awsPluginSpec.Accounts {
 		account := account
 		errorGroup.Go(func() error {
-			svcsDetail, err := client.setupAWSAccount(gtx, logger, adminAccountSts, account)
+			svcsDetail, err := client.setupAWSAccount(gtx, logger, awsPluginSpec, adminAccountSts, account)
 			if err != nil {
 				return err
 			}
@@ -397,17 +394,6 @@
 	if err != nil {
 		return nil, err
 	}
-=======
-	for _, account := range awsPluginSpec.Accounts {
-		if account.AccountName == "" {
-			account.AccountName = account.ID
-		}
-
-		localRegions := account.Regions
-		if len(localRegions) == 0 {
-			localRegions = awsPluginSpec.Regions
-		}
->>>>>>> b5699be0
 
 	if len(client.ServicesManager.services) == 0 {
 		return nil, fmt.Errorf("no enabled accounts instantiated")
@@ -422,34 +408,14 @@
 	svcs      Services
 }
 
-<<<<<<< HEAD
-func (c *Client) setupAWSAccount(ctx context.Context, logger zerolog.Logger, adminAccountSts AssumeRoleAPIClient, account Account) ([]svcsDetail, error) {
+func (c *Client) setupAWSAccount(ctx context.Context, logger zerolog.Logger, awsPluginSpec Spec, adminAccountSts AssumeRoleAPIClient, account Account) ([]svcsDetail, error) {
 	if account.AccountName == "" {
 		account.AccountName = account.ID
 	}
-=======
-		awsCfg, err := configureAwsClient(ctx, logger, &awsPluginSpec, account, adminAccountSts)
-		if err != nil {
-			if account.source == "org" {
-				logger.Warn().Msg("Unable to assume role in account")
-				continue
-			}
-			var ae smithy.APIError
-			if errors.As(err, &ae) {
-				if strings.Contains(ae.ErrorCode(), "AccessDenied") {
-					logger.Warn().Str("account", account.AccountName).Err(err).Msg("Access denied for account")
-					continue
-				}
-			}
-			if errors.Is(err, errRetrievingCredentials) {
-				logger.Warn().Str("account", account.AccountName).Err(err).Msg("Could not retrieve credentials for account")
-				continue
-			}
->>>>>>> b5699be0
 
 	localRegions := account.Regions
 	if len(localRegions) == 0 {
-		localRegions = c.pluginSpec.Regions
+		localRegions = awsPluginSpec.Regions
 	}
 
 	if err := verifyRegions(localRegions); err != nil {
@@ -462,7 +428,7 @@
 		c.specificRegions = false
 	}
 
-	awsCfg, err := configureAwsClient(ctx, logger, c.pluginSpec, account, adminAccountSts)
+	awsCfg, err := configureAwsClient(ctx, logger, awsPluginSpec, account, adminAccountSts)
 	if err != nil {
 		if account.source == "org" {
 			logger.Warn().Msg("Unable to assume role in account")
