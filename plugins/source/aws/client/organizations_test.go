--- conflicted
+++ resolved
@@ -2,11 +2,8 @@
 
 import (
 	"context"
-<<<<<<< HEAD
-=======
 	"fmt"
 	"sort"
->>>>>>> dd0592bc
 	"testing"
 
 	"github.com/cloudquery/cloudquery/plugins/source/aws/client/mocks"
