--- conflicted
+++ resolved
@@ -4,10 +4,7 @@
 	"context"
 	"testing"
 
-<<<<<<< HEAD
-=======
 	"github.com/cloudquery/plugin-sdk/v3/scalar"
->>>>>>> a09b0f39
 	sdkTypes "github.com/cloudquery/plugin-sdk/v3/types"
 
 	"github.com/aws/aws-sdk-go-v2/aws"
@@ -64,14 +61,8 @@
 		r := schema.NewResourceData(ta, nil, tc.InputItem)
 		err := ResolveTags(context.Background(), nil, r, ta.Columns[0])
 		assert.NoError(t, err)
-<<<<<<< HEAD
-		// expectedJson := &sdkTypes.JSONType{}
-		// _ = expectedJson.Set(tc.ExpectedTags)
-		// assert.Equal(t, expectedJson, r.Get(ta.Columns[0].Name))
-=======
 		expectedJson := &scalar.JSON{}
 		_ = expectedJson.Set(tc.ExpectedTags)
 		assert.Equal(t, expectedJson, r.Get(ta.Columns[0].Name))
->>>>>>> a09b0f39
 	}
 }