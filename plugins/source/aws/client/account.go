package client

import (
	"context"
	"errors"
	"strings"

	"github.com/aws/aws-sdk-go-v2/aws"
	"github.com/aws/aws-sdk-go-v2/aws/arn"
	"github.com/aws/aws-sdk-go-v2/service/ec2"
	"github.com/aws/aws-sdk-go-v2/service/ec2/types"
	"github.com/aws/aws-sdk-go-v2/service/sts"
	"github.com/aws/smithy-go"
	"github.com/cloudquery/cloudquery/plugins/source/aws/client/services"
	"github.com/rs/zerolog"
)

type svcsDetail struct {
	partition string
	accountId string
	svcs      Services
}

func (c *Client) setupAWSAccount(ctx context.Context, logger zerolog.Logger, awsPluginSpec *Spec, adminAccountSts AssumeRoleAPIClient, account Account) (*svcsDetail, error) {
	if account.AccountName == "" {
		account.AccountName = account.ID
	}

	logger = logger.With().Str("account", account.AccountName).Logger()

	localRegions := account.Regions
	if len(localRegions) == 0 {
		localRegions = awsPluginSpec.Regions
	}

	if err := verifyRegions(localRegions); err != nil {
		return nil, err
	}

	c.specificRegions = true
	if isAllRegions(localRegions) {
		logger.Info().Msg("All regions specified in `cloudquery.yml`. Assuming all regions")
		c.specificRegions = false
	}

	awsCfg, err := configureAwsSDK(ctx, logger, awsPluginSpec, account, adminAccountSts)
	if err != nil {
		if account.source == "org" {
			logger.Warn().Msg("Unable to assume role in account")
			return nil, nil
		}
		var ae smithy.APIError
		if errors.As(err, &ae) {
			if strings.Contains(ae.ErrorCode(), "AccessDenied") {
				logger.Warn().Str("account", account.AccountName).Err(err).Msg("Access denied for account")
				return nil, nil
			}
		}
		if errors.Is(err, errRetrievingCredentials) {
			logger.Warn().Str("account", account.AccountName).Err(err).Msg("Could not retrieve credentials for account")
			return nil, nil
		}

		return nil, err
	}
	account.Regions = findEnabledRegions(ctx, logger, account.AccountName, ec2.NewFromConfig(awsCfg), localRegions, account.DefaultRegion)
	if len(account.Regions) == 0 {
		logger.Warn().Str("account", account.AccountName).Err(err).Msg("No enabled regions provided in config for account")
		return nil, nil
	}
	awsCfg.Region = account.Regions[0]
	output, err := getAccountId(ctx, awsCfg)
	if err != nil {
		return nil, err
	}
	iamArn, err := arn.Parse(*output.Arn)
	if err != nil {
		return nil, err
	}

<<<<<<< HEAD
	svcsDetails := svcsDetail{
		partition: iamArn.Partition,
		accountId: *output.Account,
		svcs:      initServices(awsCfg),
=======
	var cloudfrontRegion string
	switch iamArn.Partition {
	case "aws":
		cloudfrontRegion = awsCloudfrontScopeRegion
	case "aws-cn":
		cloudfrontRegion = awsCnCloudfrontScopeRegion
	}

	svcsDetails[len(account.Regions)] = svcsDetail{
		partition: iamArn.Partition,
		accountId: *output.Account,
		svcs:      initServices(cloudfrontRegion, awsCfg),
>>>>>>> f5cf2d86
	}
	svcsDetails.svcs.Regions = append(account.Regions, cloudfrontScopeRegion)

	return &svcsDetails, nil
}

func findEnabledRegions(ctx context.Context, logger zerolog.Logger, accountName string, ec2Client services.Ec2Client, localRegions []string, accountDefaultRegion string) []string {
	// By default we should use the default region (us-east-1)
	regionsToCheck := []string{defaultRegion}
	// If user specifies a Default Region we should use it
	if accountDefaultRegion != "" {
		regionsToCheck = []string{accountDefaultRegion}
		// If no default region and * is not specified we should use all specified regions
	} else if len(localRegions) > 0 && !isAllRegions(localRegions) {
		regionsToCheck = localRegions
	}

	for _, region := range regionsToCheck {
		enabledRegions, err := getEnabledRegions(ctx, ec2Client, region)
		if err != nil {
			logger.Warn().Str("account", accountName).Err(err).Msgf("Failed to find disabled regions for account when checking: %s", region)
			continue
		}
		filteredRegions := filterDisabledRegions(localRegions, enabledRegions)
		if len(filteredRegions) > 0 {
			return filteredRegions
		}
	}
	return []string{}
}

func getEnabledRegions(ctx context.Context, ec2Client services.Ec2Client, region string) ([]types.Region, error) {
	res, err := ec2Client.DescribeRegions(ctx,
		&ec2.DescribeRegionsInput{AllRegions: aws.Bool(false)},
		func(o *ec2.Options) {
			o.Region = region
		})
	if err != nil {
		return nil, err
	}
	return res.Regions, nil
}

func filterDisabledRegions(regions []string, enabledRegions []types.Region) []string {
	regionsMap := map[string]bool{}
	for _, r := range enabledRegions {
		if r.RegionName != nil && r.OptInStatus != nil && *r.OptInStatus != "not-opted-in" {
			regionsMap[*r.RegionName] = true
		}
	}

	var filteredRegions []string
	// Our list of regions might not always be the latest and most up to date list
	// if a user specifies all regions via a "*" then they should get the most broad list possible
	if isAllRegions(regions) {
		for region := range regionsMap {
			filteredRegions = append(filteredRegions, region)
		}
	} else {
		for _, r := range regions {
			if regionsMap[r] {
				filteredRegions = append(filteredRegions, r)
			}
		}
	}
	return filteredRegions
}

func getAccountId(ctx context.Context, awsCfg aws.Config) (*sts.GetCallerIdentityOutput, error) {
	svc := sts.NewFromConfig(awsCfg)
	return svc.GetCallerIdentity(ctx, &sts.GetCallerIdentityInput{})
}

func verifyRegions(regions []string) error {
	availableRegions, err := getAvailableRegions()
	if err != nil {
		return err
	}

	// validate regions values
	var hasWildcard bool
	for i, region := range regions {
		if region == "*" {
			hasWildcard = true
		}
		if i != 0 && region == "*" {
			return errInvalidRegion
		}
		if i > 0 && hasWildcard {
			return errInvalidRegion
		}
		regionExist := availableRegions[region]
		if !hasWildcard && !regionExist {
			return errUnknownRegion(region)
		}
	}
	return nil
}
func isAllRegions(regions []string) bool {
	// if regions array is not valid return false
	err := verifyRegions(regions)
	if err != nil {
		return false
	}

	wildcardAllRegions := false
	if (len(regions) == 1 && regions[0] == "*") || (len(regions) == 0) {
		wildcardAllRegions = true
	}
	return wildcardAllRegions
}<|MERGE_RESOLUTION|>--- conflicted
+++ resolved
@@ -78,12 +78,11 @@
 		return nil, err
 	}
 
-<<<<<<< HEAD
 	svcsDetails := svcsDetail{
 		partition: iamArn.Partition,
 		accountId: *output.Account,
 		svcs:      initServices(awsCfg),
-=======
+	}
 	var cloudfrontRegion string
 	switch iamArn.Partition {
 	case "aws":
@@ -92,13 +91,7 @@
 		cloudfrontRegion = awsCnCloudfrontScopeRegion
 	}
 
-	svcsDetails[len(account.Regions)] = svcsDetail{
-		partition: iamArn.Partition,
-		accountId: *output.Account,
-		svcs:      initServices(cloudfrontRegion, awsCfg),
->>>>>>> f5cf2d86
-	}
-	svcsDetails.svcs.Regions = append(account.Regions, cloudfrontScopeRegion)
+	svcsDetails.svcs.Regions = append(account.Regions, cloudfrontRegion)
 
 	return &svcsDetails, nil
 }
