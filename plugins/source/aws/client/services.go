package client

import (
	"github.com/aws/aws-sdk-go-v2/aws"
	"github.com/aws/aws-sdk-go-v2/service/accessanalyzer"
	"github.com/aws/aws-sdk-go-v2/service/account"
	"github.com/aws/aws-sdk-go-v2/service/acm"
	"github.com/aws/aws-sdk-go-v2/service/acmpca"
	"github.com/aws/aws-sdk-go-v2/service/amp"
	"github.com/aws/aws-sdk-go-v2/service/amplify"
	"github.com/aws/aws-sdk-go-v2/service/apigateway"
	"github.com/aws/aws-sdk-go-v2/service/apigatewayv2"
	"github.com/aws/aws-sdk-go-v2/service/appconfig"
	"github.com/aws/aws-sdk-go-v2/service/applicationautoscaling"
	"github.com/aws/aws-sdk-go-v2/service/apprunner"
	"github.com/aws/aws-sdk-go-v2/service/appstream"
	"github.com/aws/aws-sdk-go-v2/service/appsync"
	"github.com/aws/aws-sdk-go-v2/service/athena"
	"github.com/aws/aws-sdk-go-v2/service/autoscaling"
	"github.com/aws/aws-sdk-go-v2/service/autoscalingplans"
	"github.com/aws/aws-sdk-go-v2/service/backup"
	"github.com/aws/aws-sdk-go-v2/service/batch"
	"github.com/aws/aws-sdk-go-v2/service/cloudformation"
	"github.com/aws/aws-sdk-go-v2/service/cloudfront"
	"github.com/aws/aws-sdk-go-v2/service/cloudhsmv2"
	"github.com/aws/aws-sdk-go-v2/service/cloudtrail"
	"github.com/aws/aws-sdk-go-v2/service/cloudwatch"
	"github.com/aws/aws-sdk-go-v2/service/cloudwatchlogs"
	"github.com/aws/aws-sdk-go-v2/service/codeartifact"
	"github.com/aws/aws-sdk-go-v2/service/codebuild"
	"github.com/aws/aws-sdk-go-v2/service/codecommit"
	"github.com/aws/aws-sdk-go-v2/service/codepipeline"
	"github.com/aws/aws-sdk-go-v2/service/cognitoidentity"
	"github.com/aws/aws-sdk-go-v2/service/cognitoidentityprovider"
	"github.com/aws/aws-sdk-go-v2/service/computeoptimizer"
	"github.com/aws/aws-sdk-go-v2/service/configservice"
	"github.com/aws/aws-sdk-go-v2/service/costexplorer"
	"github.com/aws/aws-sdk-go-v2/service/databasemigrationservice"
	"github.com/aws/aws-sdk-go-v2/service/dax"
	"github.com/aws/aws-sdk-go-v2/service/detective"
	"github.com/aws/aws-sdk-go-v2/service/directconnect"
	"github.com/aws/aws-sdk-go-v2/service/docdb"
	"github.com/aws/aws-sdk-go-v2/service/dynamodb"
	"github.com/aws/aws-sdk-go-v2/service/dynamodbstreams"
	"github.com/aws/aws-sdk-go-v2/service/ec2"
	"github.com/aws/aws-sdk-go-v2/service/ecr"
	"github.com/aws/aws-sdk-go-v2/service/ecrpublic"
	"github.com/aws/aws-sdk-go-v2/service/ecs"
	"github.com/aws/aws-sdk-go-v2/service/efs"
	"github.com/aws/aws-sdk-go-v2/service/eks"
	"github.com/aws/aws-sdk-go-v2/service/elasticache"
	"github.com/aws/aws-sdk-go-v2/service/elasticbeanstalk"
	"github.com/aws/aws-sdk-go-v2/service/elasticloadbalancing"
	"github.com/aws/aws-sdk-go-v2/service/elasticloadbalancingv2"
	"github.com/aws/aws-sdk-go-v2/service/elasticsearchservice"
	"github.com/aws/aws-sdk-go-v2/service/elastictranscoder"
	"github.com/aws/aws-sdk-go-v2/service/emr"
	"github.com/aws/aws-sdk-go-v2/service/eventbridge"
	"github.com/aws/aws-sdk-go-v2/service/firehose"
	"github.com/aws/aws-sdk-go-v2/service/frauddetector"
	"github.com/aws/aws-sdk-go-v2/service/fsx"
	"github.com/aws/aws-sdk-go-v2/service/glacier"
	"github.com/aws/aws-sdk-go-v2/service/glue"
	"github.com/aws/aws-sdk-go-v2/service/guardduty"
	"github.com/aws/aws-sdk-go-v2/service/iam"
	"github.com/aws/aws-sdk-go-v2/service/identitystore"
	"github.com/aws/aws-sdk-go-v2/service/inspector"
	"github.com/aws/aws-sdk-go-v2/service/inspector2"
	"github.com/aws/aws-sdk-go-v2/service/iot"
	"github.com/aws/aws-sdk-go-v2/service/kafka"
	"github.com/aws/aws-sdk-go-v2/service/kinesis"
	"github.com/aws/aws-sdk-go-v2/service/kms"
	"github.com/aws/aws-sdk-go-v2/service/lambda"
	"github.com/aws/aws-sdk-go-v2/service/lightsail"
	"github.com/aws/aws-sdk-go-v2/service/mq"
	"github.com/aws/aws-sdk-go-v2/service/mwaa"
	"github.com/aws/aws-sdk-go-v2/service/neptune"
	"github.com/aws/aws-sdk-go-v2/service/networkfirewall"
	"github.com/aws/aws-sdk-go-v2/service/networkmanager"
	"github.com/aws/aws-sdk-go-v2/service/organizations"
	"github.com/aws/aws-sdk-go-v2/service/qldb"
	"github.com/aws/aws-sdk-go-v2/service/quicksight"
	"github.com/aws/aws-sdk-go-v2/service/ram"
	"github.com/aws/aws-sdk-go-v2/service/rds"
	"github.com/aws/aws-sdk-go-v2/service/redshift"
	"github.com/aws/aws-sdk-go-v2/service/resiliencehub"
	"github.com/aws/aws-sdk-go-v2/service/resourcegroups"
	"github.com/aws/aws-sdk-go-v2/service/route53"
	"github.com/aws/aws-sdk-go-v2/service/route53domains"
<<<<<<< HEAD
	"github.com/aws/aws-sdk-go-v2/service/route53recoverycontrolconfig"
=======
	"github.com/aws/aws-sdk-go-v2/service/route53recoveryreadiness"
>>>>>>> 7d6d4c0d
	"github.com/aws/aws-sdk-go-v2/service/route53resolver"
	"github.com/aws/aws-sdk-go-v2/service/s3"
	"github.com/aws/aws-sdk-go-v2/service/s3control"
	"github.com/aws/aws-sdk-go-v2/service/sagemaker"
	"github.com/aws/aws-sdk-go-v2/service/savingsplans"
	"github.com/aws/aws-sdk-go-v2/service/scheduler"
	"github.com/aws/aws-sdk-go-v2/service/secretsmanager"
	"github.com/aws/aws-sdk-go-v2/service/securityhub"
	"github.com/aws/aws-sdk-go-v2/service/servicecatalog"
	"github.com/aws/aws-sdk-go-v2/service/servicecatalogappregistry"
	"github.com/aws/aws-sdk-go-v2/service/servicediscovery"
	"github.com/aws/aws-sdk-go-v2/service/servicequotas"
	"github.com/aws/aws-sdk-go-v2/service/ses"
	"github.com/aws/aws-sdk-go-v2/service/sesv2"
	"github.com/aws/aws-sdk-go-v2/service/sfn"
	"github.com/aws/aws-sdk-go-v2/service/shield"
	"github.com/aws/aws-sdk-go-v2/service/signer"
	"github.com/aws/aws-sdk-go-v2/service/sns"
	"github.com/aws/aws-sdk-go-v2/service/sqs"
	"github.com/aws/aws-sdk-go-v2/service/ssm"
	"github.com/aws/aws-sdk-go-v2/service/ssoadmin"
	"github.com/aws/aws-sdk-go-v2/service/support"
	"github.com/aws/aws-sdk-go-v2/service/timestreamwrite"
	"github.com/aws/aws-sdk-go-v2/service/transfer"
	"github.com/aws/aws-sdk-go-v2/service/waf"
	"github.com/aws/aws-sdk-go-v2/service/wafregional"
	"github.com/aws/aws-sdk-go-v2/service/wafv2"
	"github.com/aws/aws-sdk-go-v2/service/wellarchitected"
	"github.com/aws/aws-sdk-go-v2/service/workspaces"
	"github.com/aws/aws-sdk-go-v2/service/xray"
	"github.com/cloudquery/cloudquery/plugins/source/aws/client/services"
)

func initServices(c aws.Config, regions []string) Services {
	awsCfg := c.Copy()
	return Services{
<<<<<<< HEAD
		Regions:                      regions,
		Accessanalyzer:               accessanalyzer.NewFromConfig(awsCfg),
		Account:                      account.NewFromConfig(awsCfg),
		Acm:                          acm.NewFromConfig(awsCfg),
		Acmpca:                       acmpca.NewFromConfig(awsCfg),
		Amp:                          amp.NewFromConfig(awsCfg),
		Amplify:                      amplify.NewFromConfig(awsCfg),
		Apigateway:                   apigateway.NewFromConfig(awsCfg),
		Apigatewayv2:                 apigatewayv2.NewFromConfig(awsCfg),
		Appconfig:                    appconfig.NewFromConfig(awsCfg),
		Applicationautoscaling:       applicationautoscaling.NewFromConfig(awsCfg),
		Apprunner:                    apprunner.NewFromConfig(awsCfg),
		Appstream:                    appstream.NewFromConfig(awsCfg),
		Appsync:                      appsync.NewFromConfig(awsCfg),
		Athena:                       athena.NewFromConfig(awsCfg),
		Autoscaling:                  autoscaling.NewFromConfig(awsCfg),
		Autoscalingplans:             autoscalingplans.NewFromConfig(awsCfg),
		Batch:                        batch.NewFromConfig(awsCfg),
		Backup:                       backup.NewFromConfig(awsCfg),
		Cloudformation:               cloudformation.NewFromConfig(awsCfg),
		Cloudfront:                   cloudfront.NewFromConfig(awsCfg),
		Cloudhsmv2:                   cloudhsmv2.NewFromConfig(awsCfg),
		Cloudtrail:                   cloudtrail.NewFromConfig(awsCfg),
		Cloudwatch:                   cloudwatch.NewFromConfig(awsCfg),
		Cloudwatchlogs:               cloudwatchlogs.NewFromConfig(awsCfg),
		Codeartifact:                 codeartifact.NewFromConfig(awsCfg),
		Codebuild:                    codebuild.NewFromConfig(awsCfg),
		Codecommit:                   codecommit.NewFromConfig(awsCfg),
		Codepipeline:                 codepipeline.NewFromConfig(awsCfg),
		Cognitoidentity:              cognitoidentity.NewFromConfig(awsCfg),
		Cognitoidentityprovider:      cognitoidentityprovider.NewFromConfig(awsCfg),
		Computeoptimizer:             computeoptimizer.NewFromConfig(awsCfg),
		Configservice:                configservice.NewFromConfig(awsCfg),
		Costexplorer:                 costexplorer.NewFromConfig(awsCfg),
		Databasemigrationservice:     databasemigrationservice.NewFromConfig(awsCfg),
		Dax:                          dax.NewFromConfig(awsCfg),
		Directconnect:                directconnect.NewFromConfig(awsCfg),
		Detective:                    detective.NewFromConfig(awsCfg),
		Docdb:                        docdb.NewFromConfig(awsCfg),
		Dynamodb:                     dynamodb.NewFromConfig(awsCfg),
		Dynamodbstreams:              dynamodbstreams.NewFromConfig(awsCfg),
		Ec2:                          ec2.NewFromConfig(awsCfg),
		Ecr:                          ecr.NewFromConfig(awsCfg),
		Ecrpublic:                    ecrpublic.NewFromConfig(awsCfg),
		Ecs:                          ecs.NewFromConfig(awsCfg),
		Efs:                          efs.NewFromConfig(awsCfg),
		Eks:                          eks.NewFromConfig(awsCfg),
		Elasticache:                  elasticache.NewFromConfig(awsCfg),
		Elasticbeanstalk:             elasticbeanstalk.NewFromConfig(awsCfg),
		Elasticloadbalancing:         elasticloadbalancing.NewFromConfig(awsCfg),
		Elasticloadbalancingv2:       elasticloadbalancingv2.NewFromConfig(awsCfg),
		Elasticsearchservice:         elasticsearchservice.NewFromConfig(awsCfg),
		Elastictranscoder:            elastictranscoder.NewFromConfig(awsCfg),
		Emr:                          emr.NewFromConfig(awsCfg),
		Eventbridge:                  eventbridge.NewFromConfig(awsCfg),
		Firehose:                     firehose.NewFromConfig(awsCfg),
		Frauddetector:                frauddetector.NewFromConfig(awsCfg),
		Fsx:                          fsx.NewFromConfig(awsCfg),
		Glacier:                      glacier.NewFromConfig(awsCfg),
		Glue:                         glue.NewFromConfig(awsCfg),
		Guardduty:                    guardduty.NewFromConfig(awsCfg),
		Iam:                          iam.NewFromConfig(awsCfg),
		Identitystore:                identitystore.NewFromConfig(awsCfg),
		Inspector:                    inspector.NewFromConfig(awsCfg),
		Inspector2:                   inspector2.NewFromConfig(awsCfg),
		Iot:                          iot.NewFromConfig(awsCfg),
		Kafka:                        kafka.NewFromConfig(awsCfg),
		Kinesis:                      kinesis.NewFromConfig(awsCfg),
		Kms:                          kms.NewFromConfig(awsCfg),
		Lambda:                       lambda.NewFromConfig(awsCfg),
		Lightsail:                    lightsail.NewFromConfig(awsCfg),
		Mq:                           mq.NewFromConfig(awsCfg),
		Mwaa:                         mwaa.NewFromConfig(awsCfg),
		Neptune:                      neptune.NewFromConfig(awsCfg),
		Networkfirewall:              networkfirewall.NewFromConfig(awsCfg),
		Networkmanager:               networkmanager.NewFromConfig(awsCfg),
		Organizations:                organizations.NewFromConfig(awsCfg),
		Qldb:                         qldb.NewFromConfig(awsCfg),
		Quicksight:                   quicksight.NewFromConfig(awsCfg),
		Ram:                          ram.NewFromConfig(awsCfg),
		Rds:                          rds.NewFromConfig(awsCfg),
		Redshift:                     redshift.NewFromConfig(awsCfg),
		Resiliencehub:                resiliencehub.NewFromConfig(awsCfg),
		Resourcegroups:               resourcegroups.NewFromConfig(awsCfg),
		Route53:                      route53.NewFromConfig(awsCfg),
		Route53domains:               route53domains.NewFromConfig(awsCfg),
		Route53resolver:              route53resolver.NewFromConfig(awsCfg),
		Route53recoverycontrolconfig: route53recoverycontrolconfig.NewFromConfig(awsCfg),
		S3:                           s3.NewFromConfig(awsCfg),
		S3control:                    s3control.NewFromConfig(awsCfg),
		Sagemaker:                    sagemaker.NewFromConfig(awsCfg),
		Savingsplans:                 savingsplans.NewFromConfig(awsCfg),
		Scheduler:                    scheduler.NewFromConfig(awsCfg),
		Secretsmanager:               secretsmanager.NewFromConfig(awsCfg),
		Securityhub:                  securityhub.NewFromConfig(awsCfg),
		Servicecatalog:               servicecatalog.NewFromConfig(awsCfg),
		Servicecatalogappregistry:    servicecatalogappregistry.NewFromConfig(awsCfg),
		Servicediscovery:             servicediscovery.NewFromConfig(awsCfg),
		Servicequotas:                servicequotas.NewFromConfig(awsCfg),
		Ses:                          ses.NewFromConfig(awsCfg),
		Sesv2:                        sesv2.NewFromConfig(awsCfg),
		Sfn:                          sfn.NewFromConfig(awsCfg),
		Shield:                       shield.NewFromConfig(awsCfg),
		Signer:                       signer.NewFromConfig(awsCfg),
		Sns:                          sns.NewFromConfig(awsCfg),
		Sqs:                          sqs.NewFromConfig(awsCfg),
		Ssm:                          ssm.NewFromConfig(awsCfg),
		Ssoadmin:                     ssoadmin.NewFromConfig(awsCfg),
		Support:                      support.NewFromConfig(awsCfg),
		Timestreamwrite:              timestreamwrite.NewFromConfig(awsCfg),
		Transfer:                     transfer.NewFromConfig(awsCfg),
		Waf:                          waf.NewFromConfig(awsCfg),
		Wafregional:                  wafregional.NewFromConfig(awsCfg),
		Wafv2:                        wafv2.NewFromConfig(awsCfg),
		Wellarchitected:              wellarchitected.NewFromConfig(awsCfg),
		Workspaces:                   workspaces.NewFromConfig(awsCfg),
		Xray:                         xray.NewFromConfig(awsCfg),
=======
		Regions:                   regions,
		Accessanalyzer:            accessanalyzer.NewFromConfig(awsCfg),
		Account:                   account.NewFromConfig(awsCfg),
		Acm:                       acm.NewFromConfig(awsCfg),
		Acmpca:                    acmpca.NewFromConfig(awsCfg),
		Amp:                       amp.NewFromConfig(awsCfg),
		Amplify:                   amplify.NewFromConfig(awsCfg),
		Apigateway:                apigateway.NewFromConfig(awsCfg),
		Apigatewayv2:              apigatewayv2.NewFromConfig(awsCfg),
		Appconfig:                 appconfig.NewFromConfig(awsCfg),
		Applicationautoscaling:    applicationautoscaling.NewFromConfig(awsCfg),
		Apprunner:                 apprunner.NewFromConfig(awsCfg),
		Appstream:                 appstream.NewFromConfig(awsCfg),
		Appsync:                   appsync.NewFromConfig(awsCfg),
		Athena:                    athena.NewFromConfig(awsCfg),
		Autoscaling:               autoscaling.NewFromConfig(awsCfg),
		Autoscalingplans:          autoscalingplans.NewFromConfig(awsCfg),
		Batch:                     batch.NewFromConfig(awsCfg),
		Backup:                    backup.NewFromConfig(awsCfg),
		Cloudformation:            cloudformation.NewFromConfig(awsCfg),
		Cloudfront:                cloudfront.NewFromConfig(awsCfg),
		Cloudhsmv2:                cloudhsmv2.NewFromConfig(awsCfg),
		Cloudtrail:                cloudtrail.NewFromConfig(awsCfg),
		Cloudwatch:                cloudwatch.NewFromConfig(awsCfg),
		Cloudwatchlogs:            cloudwatchlogs.NewFromConfig(awsCfg),
		Codeartifact:              codeartifact.NewFromConfig(awsCfg),
		Codebuild:                 codebuild.NewFromConfig(awsCfg),
		Codecommit:                codecommit.NewFromConfig(awsCfg),
		Codepipeline:              codepipeline.NewFromConfig(awsCfg),
		Cognitoidentity:           cognitoidentity.NewFromConfig(awsCfg),
		Cognitoidentityprovider:   cognitoidentityprovider.NewFromConfig(awsCfg),
		Computeoptimizer:          computeoptimizer.NewFromConfig(awsCfg),
		Configservice:             configservice.NewFromConfig(awsCfg),
		Costexplorer:              costexplorer.NewFromConfig(awsCfg),
		Databasemigrationservice:  databasemigrationservice.NewFromConfig(awsCfg),
		Dax:                       dax.NewFromConfig(awsCfg),
		Directconnect:             directconnect.NewFromConfig(awsCfg),
		Detective:                 detective.NewFromConfig(awsCfg),
		Docdb:                     docdb.NewFromConfig(awsCfg),
		Dynamodb:                  dynamodb.NewFromConfig(awsCfg),
		Dynamodbstreams:           dynamodbstreams.NewFromConfig(awsCfg),
		Ec2:                       ec2.NewFromConfig(awsCfg),
		Ecr:                       ecr.NewFromConfig(awsCfg),
		Ecrpublic:                 ecrpublic.NewFromConfig(awsCfg),
		Ecs:                       ecs.NewFromConfig(awsCfg),
		Efs:                       efs.NewFromConfig(awsCfg),
		Eks:                       eks.NewFromConfig(awsCfg),
		Elasticache:               elasticache.NewFromConfig(awsCfg),
		Elasticbeanstalk:          elasticbeanstalk.NewFromConfig(awsCfg),
		Elasticloadbalancing:      elasticloadbalancing.NewFromConfig(awsCfg),
		Elasticloadbalancingv2:    elasticloadbalancingv2.NewFromConfig(awsCfg),
		Elasticsearchservice:      elasticsearchservice.NewFromConfig(awsCfg),
		Elastictranscoder:         elastictranscoder.NewFromConfig(awsCfg),
		Emr:                       emr.NewFromConfig(awsCfg),
		Eventbridge:               eventbridge.NewFromConfig(awsCfg),
		Firehose:                  firehose.NewFromConfig(awsCfg),
		Frauddetector:             frauddetector.NewFromConfig(awsCfg),
		Fsx:                       fsx.NewFromConfig(awsCfg),
		Glacier:                   glacier.NewFromConfig(awsCfg),
		Glue:                      glue.NewFromConfig(awsCfg),
		Guardduty:                 guardduty.NewFromConfig(awsCfg),
		Iam:                       iam.NewFromConfig(awsCfg),
		Identitystore:             identitystore.NewFromConfig(awsCfg),
		Inspector:                 inspector.NewFromConfig(awsCfg),
		Inspector2:                inspector2.NewFromConfig(awsCfg),
		Iot:                       iot.NewFromConfig(awsCfg),
		Kafka:                     kafka.NewFromConfig(awsCfg),
		Kinesis:                   kinesis.NewFromConfig(awsCfg),
		Kms:                       kms.NewFromConfig(awsCfg),
		Lambda:                    lambda.NewFromConfig(awsCfg),
		Lightsail:                 lightsail.NewFromConfig(awsCfg),
		Mq:                        mq.NewFromConfig(awsCfg),
		Mwaa:                      mwaa.NewFromConfig(awsCfg),
		Neptune:                   neptune.NewFromConfig(awsCfg),
		Networkfirewall:           networkfirewall.NewFromConfig(awsCfg),
		Networkmanager:            networkmanager.NewFromConfig(awsCfg),
		Organizations:             organizations.NewFromConfig(awsCfg),
		Qldb:                      qldb.NewFromConfig(awsCfg),
		Quicksight:                quicksight.NewFromConfig(awsCfg),
		Ram:                       ram.NewFromConfig(awsCfg),
		Rds:                       rds.NewFromConfig(awsCfg),
		Redshift:                  redshift.NewFromConfig(awsCfg),
		Resiliencehub:             resiliencehub.NewFromConfig(awsCfg),
		Resourcegroups:            resourcegroups.NewFromConfig(awsCfg),
		Route53:                   route53.NewFromConfig(awsCfg),
		Route53domains:            route53domains.NewFromConfig(awsCfg),
		Route53resolver:           route53resolver.NewFromConfig(awsCfg),
		Route53recoveryreadiness:  route53recoveryreadiness.NewFromConfig(awsCfg),
		S3:                        s3.NewFromConfig(awsCfg),
		S3control:                 s3control.NewFromConfig(awsCfg),
		Sagemaker:                 sagemaker.NewFromConfig(awsCfg),
		Savingsplans:              savingsplans.NewFromConfig(awsCfg),
		Scheduler:                 scheduler.NewFromConfig(awsCfg),
		Secretsmanager:            secretsmanager.NewFromConfig(awsCfg),
		Securityhub:               securityhub.NewFromConfig(awsCfg),
		Servicecatalog:            servicecatalog.NewFromConfig(awsCfg),
		Servicecatalogappregistry: servicecatalogappregistry.NewFromConfig(awsCfg),
		Servicediscovery:          servicediscovery.NewFromConfig(awsCfg),
		Servicequotas:             servicequotas.NewFromConfig(awsCfg),
		Ses:                       ses.NewFromConfig(awsCfg),
		Sesv2:                     sesv2.NewFromConfig(awsCfg),
		Sfn:                       sfn.NewFromConfig(awsCfg),
		Shield:                    shield.NewFromConfig(awsCfg),
		Signer:                    signer.NewFromConfig(awsCfg),
		Sns:                       sns.NewFromConfig(awsCfg),
		Sqs:                       sqs.NewFromConfig(awsCfg),
		Ssm:                       ssm.NewFromConfig(awsCfg),
		Ssoadmin:                  ssoadmin.NewFromConfig(awsCfg),
		Support:                   support.NewFromConfig(awsCfg),
		Timestreamwrite:           timestreamwrite.NewFromConfig(awsCfg),
		Transfer:                  transfer.NewFromConfig(awsCfg),
		Waf:                       waf.NewFromConfig(awsCfg),
		Wafregional:               wafregional.NewFromConfig(awsCfg),
		Wafv2:                     wafv2.NewFromConfig(awsCfg),
		Wellarchitected:           wellarchitected.NewFromConfig(awsCfg),
		Workspaces:                workspaces.NewFromConfig(awsCfg),
		Xray:                      xray.NewFromConfig(awsCfg),
>>>>>>> 7d6d4c0d
	}
}

type Services struct {
<<<<<<< HEAD
	Regions                      []string
	Accessanalyzer               services.AccessanalyzerClient
	Account                      services.AccountClient
	Acm                          services.AcmClient
	Acmpca                       services.AcmpcaClient
	Amp                          services.AmpClient
	Amplify                      services.AmplifyClient
	Apigateway                   services.ApigatewayClient
	Apigatewayv2                 services.Apigatewayv2Client
	Appconfig                    services.AppconfigClient
	Applicationautoscaling       services.ApplicationautoscalingClient
	Apprunner                    services.ApprunnerClient
	Appstream                    services.AppstreamClient
	Appsync                      services.AppsyncClient
	Athena                       services.AthenaClient
	Autoscaling                  services.AutoscalingClient
	Autoscalingplans             services.AutoscalingplansClient
	Backup                       services.BackupClient
	Batch                        services.BatchClient
	Cloudformation               services.CloudformationClient
	Cloudfront                   services.CloudfrontClient
	Cloudhsmv2                   services.Cloudhsmv2Client
	Cloudtrail                   services.CloudtrailClient
	Cloudwatch                   services.CloudwatchClient
	Cloudwatchlogs               services.CloudwatchlogsClient
	Codeartifact                 services.CodeartifactClient
	Codebuild                    services.CodebuildClient
	Codecommit                   services.CodecommitClient
	Codepipeline                 services.CodepipelineClient
	Cognitoidentity              services.CognitoidentityClient
	Cognitoidentityprovider      services.CognitoidentityproviderClient
	Computeoptimizer             services.ComputeoptimizerClient
	Configservice                services.ConfigserviceClient
	Costexplorer                 services.CostexplorerClient
	Databasemigrationservice     services.DatabasemigrationserviceClient
	Dax                          services.DaxClient
	Detective                    services.DetectiveClient
	Directconnect                services.DirectconnectClient
	Docdb                        services.DocdbClient
	Dynamodb                     services.DynamodbClient
	Dynamodbstreams              services.DynamodbstreamsClient
	Ec2                          services.Ec2Client
	Ecr                          services.EcrClient
	Ecrpublic                    services.EcrpublicClient
	Ecs                          services.EcsClient
	Efs                          services.EfsClient
	Eks                          services.EksClient
	Elasticache                  services.ElasticacheClient
	Elasticbeanstalk             services.ElasticbeanstalkClient
	Elasticloadbalancing         services.ElasticloadbalancingClient
	Elasticloadbalancingv2       services.Elasticloadbalancingv2Client
	Elasticsearchservice         services.ElasticsearchserviceClient
	Elastictranscoder            services.ElastictranscoderClient
	Emr                          services.EmrClient
	Eventbridge                  services.EventbridgeClient
	Firehose                     services.FirehoseClient
	Frauddetector                services.FrauddetectorClient
	Fsx                          services.FsxClient
	Glacier                      services.GlacierClient
	Glue                         services.GlueClient
	Guardduty                    services.GuarddutyClient
	Iam                          services.IamClient
	Identitystore                services.IdentitystoreClient
	Inspector                    services.InspectorClient
	Inspector2                   services.Inspector2Client
	Iot                          services.IotClient
	Kafka                        services.KafkaClient
	Kinesis                      services.KinesisClient
	Kms                          services.KmsClient
	Lambda                       services.LambdaClient
	Lightsail                    services.LightsailClient
	Mq                           services.MqClient
	Mwaa                         services.MwaaClient
	Neptune                      services.NeptuneClient
	Networkfirewall              services.NetworkfirewallClient
	Networkmanager               services.NetworkmanagerClient
	Organizations                services.OrganizationsClient
	Qldb                         services.QldbClient
	Quicksight                   services.QuicksightClient
	Ram                          services.RamClient
	Rds                          services.RdsClient
	Redshift                     services.RedshiftClient
	Resourcegroups               services.ResourcegroupsClient
	Resiliencehub                services.ResiliencehubClient
	Route53                      services.Route53Client
	Route53domains               services.Route53domainsClient
	Route53recoverycontrolconfig services.Route53recoverycontrolconfigClient
	Route53resolver              services.Route53resolverClient
	S3                           services.S3Client
	S3control                    services.S3controlClient
	Sagemaker                    services.SagemakerClient
	Savingsplans                 services.SavingsplansClient
	Scheduler                    services.SchedulerClient
	Secretsmanager               services.SecretsmanagerClient
	Securityhub                  services.SecurityhubClient
	Servicecatalog               services.ServicecatalogClient
	Servicecatalogappregistry    services.ServicecatalogappregistryClient
	Servicediscovery             services.ServicediscoveryClient
	Servicequotas                services.ServicequotasClient
	Ses                          services.SesClient
	Sesv2                        services.Sesv2Client
	Sfn                          services.SfnClient
	Shield                       services.ShieldClient
	Signer                       services.SignerClient
	Sns                          services.SnsClient
	Sqs                          services.SqsClient
	Ssm                          services.SsmClient
	Ssoadmin                     services.SsoadminClient
	Support                      services.SupportClient
	Timestreamwrite              services.TimestreamwriteClient
	Transfer                     services.TransferClient
	Waf                          services.WafClient
	Wafregional                  services.WafregionalClient
	Wafv2                        services.Wafv2Client
	Wellarchitected              services.WellarchitectedClient
	Workspaces                   services.WorkspacesClient
	Xray                         services.XrayClient
=======
	Regions                   []string
	Accessanalyzer            services.AccessanalyzerClient
	Account                   services.AccountClient
	Acm                       services.AcmClient
	Acmpca                    services.AcmpcaClient
	Amp                       services.AmpClient
	Amplify                   services.AmplifyClient
	Apigateway                services.ApigatewayClient
	Apigatewayv2              services.Apigatewayv2Client
	Appconfig                 services.AppconfigClient
	Applicationautoscaling    services.ApplicationautoscalingClient
	Apprunner                 services.ApprunnerClient
	Appstream                 services.AppstreamClient
	Appsync                   services.AppsyncClient
	Athena                    services.AthenaClient
	Autoscaling               services.AutoscalingClient
	Autoscalingplans          services.AutoscalingplansClient
	Backup                    services.BackupClient
	Batch                     services.BatchClient
	Cloudformation            services.CloudformationClient
	Cloudfront                services.CloudfrontClient
	Cloudhsmv2                services.Cloudhsmv2Client
	Cloudtrail                services.CloudtrailClient
	Cloudwatch                services.CloudwatchClient
	Cloudwatchlogs            services.CloudwatchlogsClient
	Codeartifact              services.CodeartifactClient
	Codebuild                 services.CodebuildClient
	Codecommit                services.CodecommitClient
	Codepipeline              services.CodepipelineClient
	Cognitoidentity           services.CognitoidentityClient
	Cognitoidentityprovider   services.CognitoidentityproviderClient
	Computeoptimizer          services.ComputeoptimizerClient
	Configservice             services.ConfigserviceClient
	Costexplorer              services.CostexplorerClient
	Databasemigrationservice  services.DatabasemigrationserviceClient
	Dax                       services.DaxClient
	Detective                 services.DetectiveClient
	Directconnect             services.DirectconnectClient
	Docdb                     services.DocdbClient
	Dynamodb                  services.DynamodbClient
	Dynamodbstreams           services.DynamodbstreamsClient
	Ec2                       services.Ec2Client
	Ecr                       services.EcrClient
	Ecrpublic                 services.EcrpublicClient
	Ecs                       services.EcsClient
	Efs                       services.EfsClient
	Eks                       services.EksClient
	Elasticache               services.ElasticacheClient
	Elasticbeanstalk          services.ElasticbeanstalkClient
	Elasticloadbalancing      services.ElasticloadbalancingClient
	Elasticloadbalancingv2    services.Elasticloadbalancingv2Client
	Elasticsearchservice      services.ElasticsearchserviceClient
	Elastictranscoder         services.ElastictranscoderClient
	Emr                       services.EmrClient
	Eventbridge               services.EventbridgeClient
	Firehose                  services.FirehoseClient
	Frauddetector             services.FrauddetectorClient
	Fsx                       services.FsxClient
	Glacier                   services.GlacierClient
	Glue                      services.GlueClient
	Guardduty                 services.GuarddutyClient
	Iam                       services.IamClient
	Identitystore             services.IdentitystoreClient
	Inspector                 services.InspectorClient
	Inspector2                services.Inspector2Client
	Iot                       services.IotClient
	Kafka                     services.KafkaClient
	Kinesis                   services.KinesisClient
	Kms                       services.KmsClient
	Lambda                    services.LambdaClient
	Lightsail                 services.LightsailClient
	Mq                        services.MqClient
	Mwaa                      services.MwaaClient
	Neptune                   services.NeptuneClient
	Networkfirewall           services.NetworkfirewallClient
	Networkmanager            services.NetworkmanagerClient
	Organizations             services.OrganizationsClient
	Qldb                      services.QldbClient
	Quicksight                services.QuicksightClient
	Ram                       services.RamClient
	Rds                       services.RdsClient
	Redshift                  services.RedshiftClient
	Resourcegroups            services.ResourcegroupsClient
	Resiliencehub             services.ResiliencehubClient
	Route53                   services.Route53Client
	Route53domains            services.Route53domainsClient
	Route53recoveryreadiness  services.Route53recoveryreadinessClient
	Route53resolver           services.Route53resolverClient
	S3                        services.S3Client
	S3control                 services.S3controlClient
	Sagemaker                 services.SagemakerClient
	Savingsplans              services.SavingsplansClient
	Scheduler                 services.SchedulerClient
	Secretsmanager            services.SecretsmanagerClient
	Securityhub               services.SecurityhubClient
	Servicecatalog            services.ServicecatalogClient
	Servicecatalogappregistry services.ServicecatalogappregistryClient
	Servicediscovery          services.ServicediscoveryClient
	Servicequotas             services.ServicequotasClient
	Ses                       services.SesClient
	Sesv2                     services.Sesv2Client
	Sfn                       services.SfnClient
	Shield                    services.ShieldClient
	Signer                    services.SignerClient
	Sns                       services.SnsClient
	Sqs                       services.SqsClient
	Ssm                       services.SsmClient
	Ssoadmin                  services.SsoadminClient
	Support                   services.SupportClient
	Timestreamwrite           services.TimestreamwriteClient
	Transfer                  services.TransferClient
	Waf                       services.WafClient
	Wafregional               services.WafregionalClient
	Wafv2                     services.Wafv2Client
	Wellarchitected           services.WellarchitectedClient
	Workspaces                services.WorkspacesClient
	Xray                      services.XrayClient
>>>>>>> 7d6d4c0d
}<|MERGE_RESOLUTION|>--- conflicted
+++ resolved
@@ -87,11 +87,8 @@
 	"github.com/aws/aws-sdk-go-v2/service/resourcegroups"
 	"github.com/aws/aws-sdk-go-v2/service/route53"
 	"github.com/aws/aws-sdk-go-v2/service/route53domains"
-<<<<<<< HEAD
 	"github.com/aws/aws-sdk-go-v2/service/route53recoverycontrolconfig"
-=======
 	"github.com/aws/aws-sdk-go-v2/service/route53recoveryreadiness"
->>>>>>> 7d6d4c0d
 	"github.com/aws/aws-sdk-go-v2/service/route53resolver"
 	"github.com/aws/aws-sdk-go-v2/service/s3"
 	"github.com/aws/aws-sdk-go-v2/service/s3control"
@@ -128,7 +125,6 @@
 func initServices(c aws.Config, regions []string) Services {
 	awsCfg := c.Copy()
 	return Services{
-<<<<<<< HEAD
 		Regions:                      regions,
 		Accessanalyzer:               accessanalyzer.NewFromConfig(awsCfg),
 		Account:                      account.NewFromConfig(awsCfg),
@@ -215,8 +211,9 @@
 		Resourcegroups:               resourcegroups.NewFromConfig(awsCfg),
 		Route53:                      route53.NewFromConfig(awsCfg),
 		Route53domains:               route53domains.NewFromConfig(awsCfg),
+		Route53recoverycontrolconfig: route53recoverycontrolconfig.NewFromConfig(awsCfg),
+		Route53recoveryreadiness:     route53recoveryreadiness.NewFromConfig(awsCfg),
 		Route53resolver:              route53resolver.NewFromConfig(awsCfg),
-		Route53recoverycontrolconfig: route53recoverycontrolconfig.NewFromConfig(awsCfg),
 		S3:                           s3.NewFromConfig(awsCfg),
 		S3control:                    s3control.NewFromConfig(awsCfg),
 		Sagemaker:                    sagemaker.NewFromConfig(awsCfg),
@@ -246,130 +243,10 @@
 		Wellarchitected:              wellarchitected.NewFromConfig(awsCfg),
 		Workspaces:                   workspaces.NewFromConfig(awsCfg),
 		Xray:                         xray.NewFromConfig(awsCfg),
-=======
-		Regions:                   regions,
-		Accessanalyzer:            accessanalyzer.NewFromConfig(awsCfg),
-		Account:                   account.NewFromConfig(awsCfg),
-		Acm:                       acm.NewFromConfig(awsCfg),
-		Acmpca:                    acmpca.NewFromConfig(awsCfg),
-		Amp:                       amp.NewFromConfig(awsCfg),
-		Amplify:                   amplify.NewFromConfig(awsCfg),
-		Apigateway:                apigateway.NewFromConfig(awsCfg),
-		Apigatewayv2:              apigatewayv2.NewFromConfig(awsCfg),
-		Appconfig:                 appconfig.NewFromConfig(awsCfg),
-		Applicationautoscaling:    applicationautoscaling.NewFromConfig(awsCfg),
-		Apprunner:                 apprunner.NewFromConfig(awsCfg),
-		Appstream:                 appstream.NewFromConfig(awsCfg),
-		Appsync:                   appsync.NewFromConfig(awsCfg),
-		Athena:                    athena.NewFromConfig(awsCfg),
-		Autoscaling:               autoscaling.NewFromConfig(awsCfg),
-		Autoscalingplans:          autoscalingplans.NewFromConfig(awsCfg),
-		Batch:                     batch.NewFromConfig(awsCfg),
-		Backup:                    backup.NewFromConfig(awsCfg),
-		Cloudformation:            cloudformation.NewFromConfig(awsCfg),
-		Cloudfront:                cloudfront.NewFromConfig(awsCfg),
-		Cloudhsmv2:                cloudhsmv2.NewFromConfig(awsCfg),
-		Cloudtrail:                cloudtrail.NewFromConfig(awsCfg),
-		Cloudwatch:                cloudwatch.NewFromConfig(awsCfg),
-		Cloudwatchlogs:            cloudwatchlogs.NewFromConfig(awsCfg),
-		Codeartifact:              codeartifact.NewFromConfig(awsCfg),
-		Codebuild:                 codebuild.NewFromConfig(awsCfg),
-		Codecommit:                codecommit.NewFromConfig(awsCfg),
-		Codepipeline:              codepipeline.NewFromConfig(awsCfg),
-		Cognitoidentity:           cognitoidentity.NewFromConfig(awsCfg),
-		Cognitoidentityprovider:   cognitoidentityprovider.NewFromConfig(awsCfg),
-		Computeoptimizer:          computeoptimizer.NewFromConfig(awsCfg),
-		Configservice:             configservice.NewFromConfig(awsCfg),
-		Costexplorer:              costexplorer.NewFromConfig(awsCfg),
-		Databasemigrationservice:  databasemigrationservice.NewFromConfig(awsCfg),
-		Dax:                       dax.NewFromConfig(awsCfg),
-		Directconnect:             directconnect.NewFromConfig(awsCfg),
-		Detective:                 detective.NewFromConfig(awsCfg),
-		Docdb:                     docdb.NewFromConfig(awsCfg),
-		Dynamodb:                  dynamodb.NewFromConfig(awsCfg),
-		Dynamodbstreams:           dynamodbstreams.NewFromConfig(awsCfg),
-		Ec2:                       ec2.NewFromConfig(awsCfg),
-		Ecr:                       ecr.NewFromConfig(awsCfg),
-		Ecrpublic:                 ecrpublic.NewFromConfig(awsCfg),
-		Ecs:                       ecs.NewFromConfig(awsCfg),
-		Efs:                       efs.NewFromConfig(awsCfg),
-		Eks:                       eks.NewFromConfig(awsCfg),
-		Elasticache:               elasticache.NewFromConfig(awsCfg),
-		Elasticbeanstalk:          elasticbeanstalk.NewFromConfig(awsCfg),
-		Elasticloadbalancing:      elasticloadbalancing.NewFromConfig(awsCfg),
-		Elasticloadbalancingv2:    elasticloadbalancingv2.NewFromConfig(awsCfg),
-		Elasticsearchservice:      elasticsearchservice.NewFromConfig(awsCfg),
-		Elastictranscoder:         elastictranscoder.NewFromConfig(awsCfg),
-		Emr:                       emr.NewFromConfig(awsCfg),
-		Eventbridge:               eventbridge.NewFromConfig(awsCfg),
-		Firehose:                  firehose.NewFromConfig(awsCfg),
-		Frauddetector:             frauddetector.NewFromConfig(awsCfg),
-		Fsx:                       fsx.NewFromConfig(awsCfg),
-		Glacier:                   glacier.NewFromConfig(awsCfg),
-		Glue:                      glue.NewFromConfig(awsCfg),
-		Guardduty:                 guardduty.NewFromConfig(awsCfg),
-		Iam:                       iam.NewFromConfig(awsCfg),
-		Identitystore:             identitystore.NewFromConfig(awsCfg),
-		Inspector:                 inspector.NewFromConfig(awsCfg),
-		Inspector2:                inspector2.NewFromConfig(awsCfg),
-		Iot:                       iot.NewFromConfig(awsCfg),
-		Kafka:                     kafka.NewFromConfig(awsCfg),
-		Kinesis:                   kinesis.NewFromConfig(awsCfg),
-		Kms:                       kms.NewFromConfig(awsCfg),
-		Lambda:                    lambda.NewFromConfig(awsCfg),
-		Lightsail:                 lightsail.NewFromConfig(awsCfg),
-		Mq:                        mq.NewFromConfig(awsCfg),
-		Mwaa:                      mwaa.NewFromConfig(awsCfg),
-		Neptune:                   neptune.NewFromConfig(awsCfg),
-		Networkfirewall:           networkfirewall.NewFromConfig(awsCfg),
-		Networkmanager:            networkmanager.NewFromConfig(awsCfg),
-		Organizations:             organizations.NewFromConfig(awsCfg),
-		Qldb:                      qldb.NewFromConfig(awsCfg),
-		Quicksight:                quicksight.NewFromConfig(awsCfg),
-		Ram:                       ram.NewFromConfig(awsCfg),
-		Rds:                       rds.NewFromConfig(awsCfg),
-		Redshift:                  redshift.NewFromConfig(awsCfg),
-		Resiliencehub:             resiliencehub.NewFromConfig(awsCfg),
-		Resourcegroups:            resourcegroups.NewFromConfig(awsCfg),
-		Route53:                   route53.NewFromConfig(awsCfg),
-		Route53domains:            route53domains.NewFromConfig(awsCfg),
-		Route53resolver:           route53resolver.NewFromConfig(awsCfg),
-		Route53recoveryreadiness:  route53recoveryreadiness.NewFromConfig(awsCfg),
-		S3:                        s3.NewFromConfig(awsCfg),
-		S3control:                 s3control.NewFromConfig(awsCfg),
-		Sagemaker:                 sagemaker.NewFromConfig(awsCfg),
-		Savingsplans:              savingsplans.NewFromConfig(awsCfg),
-		Scheduler:                 scheduler.NewFromConfig(awsCfg),
-		Secretsmanager:            secretsmanager.NewFromConfig(awsCfg),
-		Securityhub:               securityhub.NewFromConfig(awsCfg),
-		Servicecatalog:            servicecatalog.NewFromConfig(awsCfg),
-		Servicecatalogappregistry: servicecatalogappregistry.NewFromConfig(awsCfg),
-		Servicediscovery:          servicediscovery.NewFromConfig(awsCfg),
-		Servicequotas:             servicequotas.NewFromConfig(awsCfg),
-		Ses:                       ses.NewFromConfig(awsCfg),
-		Sesv2:                     sesv2.NewFromConfig(awsCfg),
-		Sfn:                       sfn.NewFromConfig(awsCfg),
-		Shield:                    shield.NewFromConfig(awsCfg),
-		Signer:                    signer.NewFromConfig(awsCfg),
-		Sns:                       sns.NewFromConfig(awsCfg),
-		Sqs:                       sqs.NewFromConfig(awsCfg),
-		Ssm:                       ssm.NewFromConfig(awsCfg),
-		Ssoadmin:                  ssoadmin.NewFromConfig(awsCfg),
-		Support:                   support.NewFromConfig(awsCfg),
-		Timestreamwrite:           timestreamwrite.NewFromConfig(awsCfg),
-		Transfer:                  transfer.NewFromConfig(awsCfg),
-		Waf:                       waf.NewFromConfig(awsCfg),
-		Wafregional:               wafregional.NewFromConfig(awsCfg),
-		Wafv2:                     wafv2.NewFromConfig(awsCfg),
-		Wellarchitected:           wellarchitected.NewFromConfig(awsCfg),
-		Workspaces:                workspaces.NewFromConfig(awsCfg),
-		Xray:                      xray.NewFromConfig(awsCfg),
->>>>>>> 7d6d4c0d
 	}
 }
 
 type Services struct {
-<<<<<<< HEAD
 	Regions                      []string
 	Accessanalyzer               services.AccessanalyzerClient
 	Account                      services.AccountClient
@@ -457,6 +334,7 @@
 	Route53                      services.Route53Client
 	Route53domains               services.Route53domainsClient
 	Route53recoverycontrolconfig services.Route53recoverycontrolconfigClient
+	Route53recoveryreadiness     services.Route53recoveryreadinessClient
 	Route53resolver              services.Route53resolverClient
 	S3                           services.S3Client
 	S3control                    services.S3controlClient
@@ -487,123 +365,4 @@
 	Wellarchitected              services.WellarchitectedClient
 	Workspaces                   services.WorkspacesClient
 	Xray                         services.XrayClient
-=======
-	Regions                   []string
-	Accessanalyzer            services.AccessanalyzerClient
-	Account                   services.AccountClient
-	Acm                       services.AcmClient
-	Acmpca                    services.AcmpcaClient
-	Amp                       services.AmpClient
-	Amplify                   services.AmplifyClient
-	Apigateway                services.ApigatewayClient
-	Apigatewayv2              services.Apigatewayv2Client
-	Appconfig                 services.AppconfigClient
-	Applicationautoscaling    services.ApplicationautoscalingClient
-	Apprunner                 services.ApprunnerClient
-	Appstream                 services.AppstreamClient
-	Appsync                   services.AppsyncClient
-	Athena                    services.AthenaClient
-	Autoscaling               services.AutoscalingClient
-	Autoscalingplans          services.AutoscalingplansClient
-	Backup                    services.BackupClient
-	Batch                     services.BatchClient
-	Cloudformation            services.CloudformationClient
-	Cloudfront                services.CloudfrontClient
-	Cloudhsmv2                services.Cloudhsmv2Client
-	Cloudtrail                services.CloudtrailClient
-	Cloudwatch                services.CloudwatchClient
-	Cloudwatchlogs            services.CloudwatchlogsClient
-	Codeartifact              services.CodeartifactClient
-	Codebuild                 services.CodebuildClient
-	Codecommit                services.CodecommitClient
-	Codepipeline              services.CodepipelineClient
-	Cognitoidentity           services.CognitoidentityClient
-	Cognitoidentityprovider   services.CognitoidentityproviderClient
-	Computeoptimizer          services.ComputeoptimizerClient
-	Configservice             services.ConfigserviceClient
-	Costexplorer              services.CostexplorerClient
-	Databasemigrationservice  services.DatabasemigrationserviceClient
-	Dax                       services.DaxClient
-	Detective                 services.DetectiveClient
-	Directconnect             services.DirectconnectClient
-	Docdb                     services.DocdbClient
-	Dynamodb                  services.DynamodbClient
-	Dynamodbstreams           services.DynamodbstreamsClient
-	Ec2                       services.Ec2Client
-	Ecr                       services.EcrClient
-	Ecrpublic                 services.EcrpublicClient
-	Ecs                       services.EcsClient
-	Efs                       services.EfsClient
-	Eks                       services.EksClient
-	Elasticache               services.ElasticacheClient
-	Elasticbeanstalk          services.ElasticbeanstalkClient
-	Elasticloadbalancing      services.ElasticloadbalancingClient
-	Elasticloadbalancingv2    services.Elasticloadbalancingv2Client
-	Elasticsearchservice      services.ElasticsearchserviceClient
-	Elastictranscoder         services.ElastictranscoderClient
-	Emr                       services.EmrClient
-	Eventbridge               services.EventbridgeClient
-	Firehose                  services.FirehoseClient
-	Frauddetector             services.FrauddetectorClient
-	Fsx                       services.FsxClient
-	Glacier                   services.GlacierClient
-	Glue                      services.GlueClient
-	Guardduty                 services.GuarddutyClient
-	Iam                       services.IamClient
-	Identitystore             services.IdentitystoreClient
-	Inspector                 services.InspectorClient
-	Inspector2                services.Inspector2Client
-	Iot                       services.IotClient
-	Kafka                     services.KafkaClient
-	Kinesis                   services.KinesisClient
-	Kms                       services.KmsClient
-	Lambda                    services.LambdaClient
-	Lightsail                 services.LightsailClient
-	Mq                        services.MqClient
-	Mwaa                      services.MwaaClient
-	Neptune                   services.NeptuneClient
-	Networkfirewall           services.NetworkfirewallClient
-	Networkmanager            services.NetworkmanagerClient
-	Organizations             services.OrganizationsClient
-	Qldb                      services.QldbClient
-	Quicksight                services.QuicksightClient
-	Ram                       services.RamClient
-	Rds                       services.RdsClient
-	Redshift                  services.RedshiftClient
-	Resourcegroups            services.ResourcegroupsClient
-	Resiliencehub             services.ResiliencehubClient
-	Route53                   services.Route53Client
-	Route53domains            services.Route53domainsClient
-	Route53recoveryreadiness  services.Route53recoveryreadinessClient
-	Route53resolver           services.Route53resolverClient
-	S3                        services.S3Client
-	S3control                 services.S3controlClient
-	Sagemaker                 services.SagemakerClient
-	Savingsplans              services.SavingsplansClient
-	Scheduler                 services.SchedulerClient
-	Secretsmanager            services.SecretsmanagerClient
-	Securityhub               services.SecurityhubClient
-	Servicecatalog            services.ServicecatalogClient
-	Servicecatalogappregistry services.ServicecatalogappregistryClient
-	Servicediscovery          services.ServicediscoveryClient
-	Servicequotas             services.ServicequotasClient
-	Ses                       services.SesClient
-	Sesv2                     services.Sesv2Client
-	Sfn                       services.SfnClient
-	Shield                    services.ShieldClient
-	Signer                    services.SignerClient
-	Sns                       services.SnsClient
-	Sqs                       services.SqsClient
-	Ssm                       services.SsmClient
-	Ssoadmin                  services.SsoadminClient
-	Support                   services.SupportClient
-	Timestreamwrite           services.TimestreamwriteClient
-	Transfer                  services.TransferClient
-	Waf                       services.WafClient
-	Wafregional               services.WafregionalClient
-	Wafv2                     services.Wafv2Client
-	Wellarchitected           services.WellarchitectedClient
-	Workspaces                services.WorkspacesClient
-	Xray                      services.XrayClient
->>>>>>> 7d6d4c0d
 }