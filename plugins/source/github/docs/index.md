# GitHub Plugin

The CloudQuery GitHub plugin extracts your GitHub information.

## Install

<<<<<<< HEAD
```bash
cloudquery gen source github
```
=======
>>>>>>> eb6ec008

## Authentication

CloudQuery requires only a Personal Access Token. follow this [guide](https://docs.github.com/en/enterprise-server@3.4/authentication/keeping-your-account-and-data-secure/creating-a-personal-access-token) by GitHub
on how to create a personal access token for CloudQuery.

## Configuration

CloudQuery needs to be authenticated with your GitHub account's Personal Token in order to fetch information about your GitHub organizations.
CloudQuery requires only _read_ permissions (we will never make any changes to your GitHub account or organizations),
so, following the principle of least privilege, it's recommended to grant it read-only permissions.

<<<<<<< HEAD
Add the following block to your providers list in your `github.yml` configuration. CloudQuery will
fetch information about all the organizations specified in `orgs`.

```yaml
kind: source
spec:
  name: "aws"
  tables: ["*"]
  spec:
    access_token: "<YOUR ACCESS TOKEN HERE>"
    orgs: ["<YOUR ORG NAME>"]
=======
First, generate the configuration template using the following command:
```bash
cloudquery gen source github
>>>>>>> eb6ec008
```

After that, edit `github.yml` and set the `access_token` and `orgs` values. 
CloudQuery will fetch information about all the organizations specified in `orgs`.

More information can be found in the [CloudQuery documentation](https://docs.cloudquery.io/docs/intro)<|MERGE_RESOLUTION|>--- conflicted
+++ resolved
@@ -4,44 +4,33 @@
 
 ## Install
 
-<<<<<<< HEAD
 ```bash
 cloudquery gen source github
 ```
-=======
->>>>>>> eb6ec008
 
 ## Authentication
 
-CloudQuery requires only a Personal Access Token. follow this [guide](https://docs.github.com/en/enterprise-server@3.4/authentication/keeping-your-account-and-data-secure/creating-a-personal-access-token) by GitHub
+CloudQuery requires GitHub Personal Access Token. follow this [guide](https://docs.github.com/en/enterprise-server@3.4/authentication/keeping-your-account-and-data-secure/creating-a-personal-access-token) by GitHub
 on how to create a personal access token for CloudQuery.
 
 ## Configuration
 
 CloudQuery needs to be authenticated with your GitHub account's Personal Token in order to fetch information about your GitHub organizations.
-CloudQuery requires only _read_ permissions (we will never make any changes to your GitHub account or organizations),
-so, following the principle of least privilege, it's recommended to grant it read-only permissions.
+CloudQuery requires only _read_ permissions (we will never make any changes to your GitHub account or organizations), so, following the principle of least privilege, it's recommended to grant it read-only permissions.
 
-<<<<<<< HEAD
-Add the following block to your providers list in your `github.yml` configuration. CloudQuery will
-fetch information about all the organizations specified in `orgs`.
+Add the following block to your providers list in your `github.yml` configuration. CloudQuery will fetch information about all the organizations specified in `orgs`.
 
-```yaml
-kind: source
+```yaml title="github.yml"
+kind: "source"
 spec:
-  name: "aws"
+  name: "github"
   tables: ["*"]
   spec:
     access_token: "<YOUR ACCESS TOKEN HERE>"
     orgs: ["<YOUR ORG NAME>"]
-=======
-First, generate the configuration template using the following command:
-```bash
-cloudquery gen source github
->>>>>>> eb6ec008
 ```
 
-After that, edit `github.yml` and set the `access_token` and `orgs` values. 
+After that, edit `github.yml` and set the `access_token` and `orgs` values.
 CloudQuery will fetch information about all the organizations specified in `orgs`.
 
 More information can be found in the [CloudQuery documentation](https://docs.cloudquery.io/docs/intro)