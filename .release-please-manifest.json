--- conflicted
+++ resolved
@@ -1,12 +1,7 @@
 {
   "cli": "0.32.7",
-<<<<<<< HEAD
-  "plugins/source/aws": "0.13.8",
+  "plugins/source/aws": "0.13.9",
   "plugins/source/azure": "0.12.5",
-=======
-  "plugins/source/aws": "0.13.9",
-  "plugins/source/azure": "0.12.4",
->>>>>>> c77f0bc8
   "plugins/source/cloudflare": "0.1.4",
   "plugins/source/digitalocean": "0.6.3",
   "plugins/source/fuzz": "0.0.15",
