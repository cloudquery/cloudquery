package client_test

import (
	"fmt"
	"github.com/cloudquery/cloudquery/client"
	"github.com/cloudquery/cloudquery/config"
	"github.com/ory/dockertest/v3"
	"log"
	"testing"
	"time"
)

func TestMigrationSQLServers(t *testing.T) {
	pool, err := dockertest.NewPool("")
	if err != nil {
		log.Fatalf("Could not connect to docker: %s", err)
	}
<<<<<<< HEAD
	cfg, err := config.Parse("./testdata/config.yml")
	if err != nil {
		t.Fatal(err)
	}
	c, err := client.New("", "", cfg)
=======
	c, err := client.New( "", "")
>>>>>>> 1f6f7dc2
	if err != nil {
		t.Fatal(err)
	}
	if err := c.Initialize("./testdata/config.yml"); err != nil {
		t.Fatal(err)
	}

	tests := []struct {
		dockerName    string
		dockerVersion string
		env           []string
		driver        string
		dsn           string
		port          string
	}{
		{"postgres",
			"13",
			[]string{"POSTGRES_PASSWORD=pass"},
			"postgresql",
			"host=localhost user=postgres password=pass DB.name=postgres port=%s",
			"5432/tcp",
		},
	}

	for _, tc := range tests {
		t.Run(tc.driver, func(t *testing.T) {
			var resource *dockertest.Resource
			var port string
			resource, err = pool.Run(tc.dockerName, tc.dockerVersion, tc.env)
			if err != nil {
				log.Fatalf("Could not start resource: %s", err)
			}
<<<<<<< HEAD
			cfg, err := config.Parse("./testdata/config.yml")
			if err != nil {
				t.Fatal(err)
			}
			client, err := client.New(tc.driver, fmt.Sprintf(tc.dsn, port), cfg)
=======
			time.Sleep(20 * time.Second)
			port = resource.GetPort(tc.port)

			client, err := client.New(tc.driver, fmt.Sprintf(tc.dsn, port))
>>>>>>> 1f6f7dc2
			if err != nil {
				t.Fatal(err)
			}

			testErr := client.Run()

			if err := pool.Purge(resource); err != nil {
				log.Fatalf("Could not purge resource: %s", err)
			}

			if testErr != nil {
				t.Fatal(testErr)
			}
		})
	}

}<|MERGE_RESOLUTION|>--- conflicted
+++ resolved
@@ -15,19 +15,15 @@
 	if err != nil {
 		log.Fatalf("Could not connect to docker: %s", err)
 	}
-<<<<<<< HEAD
 	cfg, err := config.Parse("./testdata/config.yml")
 	if err != nil {
 		t.Fatal(err)
 	}
 	c, err := client.New("", "", cfg)
-=======
-	c, err := client.New( "", "")
->>>>>>> 1f6f7dc2
 	if err != nil {
 		t.Fatal(err)
 	}
-	if err := c.Initialize("./testdata/config.yml"); err != nil {
+	if err := c.Initialize(); err != nil {
 		t.Fatal(err)
 	}
 
@@ -56,18 +52,10 @@
 			if err != nil {
 				log.Fatalf("Could not start resource: %s", err)
 			}
-<<<<<<< HEAD
-			cfg, err := config.Parse("./testdata/config.yml")
-			if err != nil {
-				t.Fatal(err)
-			}
-			client, err := client.New(tc.driver, fmt.Sprintf(tc.dsn, port), cfg)
-=======
 			time.Sleep(20 * time.Second)
 			port = resource.GetPort(tc.port)
 
-			client, err := client.New(tc.driver, fmt.Sprintf(tc.dsn, port))
->>>>>>> 1f6f7dc2
+			client, err := client.New(tc.driver, fmt.Sprintf(tc.dsn, port), cfg)
 			if err != nil {
 				t.Fatal(err)
 			}
